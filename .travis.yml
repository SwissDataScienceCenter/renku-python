--- conflicted
+++ resolved
@@ -76,128 +76,6 @@
 - coveralls
 jobs:
   include:
-<<<<<<< HEAD
-    - stage: docs
-      python: "3.6"
-      os: linux
-      dist: xenial
-      language: python
-      env:
-        - REQUIREMENTS=lowest
-        - REQUIREMENTS=release
-      install:
-        - travis_retry python -m pip install -r .travis-${REQUIREMENTS}-requirements.txt;
-          travis_retry python -m pip install -e .[all];
-      script: ./run-tests.sh -d
-    - stage: integration
-      os: linux
-      dist: xenial
-      language: python
-      env:
-        - REQUIREMENTS=release
-      script: pytest -m integration -v
-    - stage: integration
-      python: "3.6"
-      os: linux
-      dist: xenial
-      language: python
-      env:
-        - REQUIREMENTS=release
-      script: pytest -m integration -v
-    - stage: integration
-      python: "3.7"
-      os: linux
-      dist: xenial
-      language: python
-      env:
-        - REQUIREMENTS=release
-      script: pytest -m integration -v
-    - stage: integration
-      os: linux
-      dist: xenial
-      language: python
-      env:
-        - REQUIREMENTS=lowest
-      script: pytest -m integration -v
-    - stage: integration
-      python: "3.6"
-      os: linux
-      dist: xenial
-      language: python
-      env:
-        - REQUIREMENTS=lowest
-      script: pytest -m integration -v
-    - stage: integration
-      python: "3.7"
-      os: linux
-      dist: xenial
-      language: python
-      env:
-        - REQUIREMENTS=lowest
-      script: pytest -m integration -v
-    - stage: test OSX
-      language: generic
-      sudo: true
-      os: osx
-      osx_image: xcode11.2
-    - stage: test OSX
-      language: generic
-      sudo: true
-      os: osx
-      osx_image: xcode10.1
-
-    - stage: publish 🐍
-      python: 3.6
-      script: echo "Publishing on PyPI.io ..."
-      before_deploy:
-        if [[ -z $TRAVIS_TAG ]]; then
-          export TRAVIS_TAG=$(renku --version) &&
-          git tag $TRAVIS_TAG;
-        fi
-      deploy:
-        - provider: pypi
-          user:
-            secure: "RPxGYNL+N6LQy1/TbXCFy9IDgZ05u/Qj6my/p1hSoBWG304se28njZ0zpTv5AGZF8G3dBeVjYbf4s+ytwUPoxK+1fBWlnnSuw4QUXWf339rzcMU4dDO2QX8/SvMDZFbJdE/1/6arlbXa8dTZobm1V0Q3AUTkl2AwXIg9jCaRcYb6n9lASRIiR1M2BK/+FTJG2qywB9kSyQ3giuobwwhQa4CAwDg5MoqL5KLFm2CxejvS0vpleaWqA/LJxeHTQqqd0CIk6V2NBETZ6V78MqdISai88nRafijT0iQ5LSWsy7R6CCpK7OFjHnvA7hGSYzs/BRpdABAk5a2yFbKKZErXoLvatjflMlj2OhHy/0Hlv6xEt1db1pwnjQQIiS62R/Gpx4DZAO8hGp6pT9g9xiifzlj4km9iOD4GY1g+A5A+ssEneBTvExJja4yAqJzAVu+XVDVqxVj+MOmpIcQkzT983+cVceoeczJ61sDuftQaAgcVqQACRE02fLszEtSJVFaq3vKu8dX2eMdiCk7GLdqNF9kfygagNC8eja6Yvr+Ft8kTwrjTBMC/D3xC584I8OTzmpNE/tfZHppfhiKXoU+FySdIGCPcSTGKUgljiz3sFk1JjjEBkGqBLAMaD8l5FsgQqR4zO/2IiwSst1Wx8owF+tiLlerDAC9b/ZFcqDpUab4="
-          password:
-            secure: "f8f2175dg1FUt4mZCQ87tgwwUrFoxQ5CTcZkRnlCXJqagSMk9VmjR8/XXDE5cW48JPG0qdKQdvBtC81NCq+4MqC20HI9VtOdZWeT6Jej90XOZ742osC3pdIGMF4wrsd7+fs1AZkbzzjgB7FsJ42qW6rMa3vP4mXB4GJEel453Fs3Fw8tnR4PZ2ikOJ9fcmtMensjxh9oNMyAIMkYVGim5bWtpkpI1cddeThDBEKurj1IWEMonQw4lR2yLwZTEP6F/b43Cy4aNy+YkdJzJbM0KMJASLeeu8SxNTE7JCqrYc4irU3AzHzzy/FNVGdiw0F10kbK+yI7cPUqWfeoVjwqBJe8Hr0CXNNCsEYkjXkY9PE2m2x10z2UrTy+O1dNo/8sDoKvZBChuAPPtxp2I7/KujECWjzFvMunHEk3K940ZeSMo90xHKQllmA7umquNcPTXiM2l4nNHtolh5W2HdanvsEFhkY2Y2o9sRIytOa5bM+iS9RCL5GsZwLgGKdjfuqk0GF6KK4AIgi7WKtVM73vM7HQaAVRpyUWZ/h8Vu5IRdkORC20WwHZ/Jg6pUy3pkN1VlcKE5uanaPik/npq/uCGe9YC2bh5IoclmqdJUHrkzFPb+f8wRBvbof0zU1B6UMSdiug5oDk3a0Q8kk2AppfjTs7x8NHi3KYXdUphi9HrWQ="
-          distributions: "sdist bdist_wheel"
-          on:
-            all_branches: true
-        # push the dev tag to github
-        - provider: releases
-          api_key: ${GITHUB_TOKEN}
-          on:
-            all_branches: true
-            tags: false
-
-    - stage: brew 🍺
-      language: generic
-      sudo: true
-      os: osx
-      osx_image: xcode11.2
-      before_install: brew -v install jq
-      install: python -m pip install requests
-      script:
-        - echo PY_BREW_VERSION=$(python setup.py --version)
-        - make -e PY_BREW_VERSION=$(python setup.py --version) brew-commit-formula brew-build-bottle brew-commit-bottle
-      deploy:
-        - provider: releases
-          api_key: ${GITHUB_TOKEN}
-          file_glob: true
-          file: "*.bottle.*"
-          skip_cleanup: true
-          on:
-            all_branches: true
-        - provider: pages
-          skip-cleanup: true
-          github-token: ${GITHUB_TOKEN}
-          repo: swissdatasciencecenter/homebrew-renku
-          target-branch: master
-          keep-history: true
-          local-dir: /usr/local/Homebrew/Library/Taps/swissdatasciencecenter/homebrew-renku/
-          on:
-            all_branches: true
-=======
   - stage: docs
     os: linux
     dist: xenial
@@ -311,5 +189,4 @@
       keep-history: true
       local-dir: "/usr/local/Homebrew/Library/Taps/swissdatasciencecenter/homebrew-renku/"
       on:
-        all_branches: true
->>>>>>> 170e1ca6
+        all_branches: true