--- conflicted
+++ resolved
@@ -1,18 +1,4 @@
 repos:
-<<<<<<< HEAD
--   repo: https://github.com/pre-commit/pre-commit-hooks
-    rev: v2.3.0
-    hooks:
-    -   id: check-yaml
-    -   id: end-of-file-fixer
-    -   id: trailing-whitespace
--   repo: https://github.com/psf/black
-    rev: 22.3.0
-    hooks:
-    -   id: black
-        additional_dependencies: ['click==8.0.4']
--   repo: https://github.com/pycqa/isort
-=======
   - repo: https://github.com/pre-commit/pre-commit-hooks
     rev: v4.3.0
     hooks:
@@ -34,7 +20,6 @@
       - id: black
         additional_dependencies: ["click==8.0.4"]
   - repo: https://github.com/pycqa/isort
->>>>>>> 5cac2a35
     rev: 5.10.1
     hooks:
       - id: isort
