<<<<<<< HEAD
default_language_version:
  python: python3.8
repos:
  - repo: https://github.com/pre-commit/pre-commit-hooks
    rev: v4.3.0
    hooks:
      - id: check-yaml
        exclude: ^helm-chart/renku-core/templates
      - id: check-added-large-files
      - id: check-case-conflict
      - id: check-json
      - id: check-merge-conflict
      - id: check-toml
      - id: debug-statements
      - id: end-of-file-fixer
        types: [python]
      - id: mixed-line-ending
      - id: trailing-whitespace
  - repo: https://github.com/psf/black
    rev: 22.10.0
    hooks:
      - id: black
        additional_dependencies: ["click==8.0.4"]
  - repo: https://github.com/pycqa/isort
    rev: 5.10.1
    hooks:
      - id: isort
        name: isort (python)
  - repo: https://github.com/pycqa/flake8
    rev: "5.0.4"
    hooks:
      - id: flake8
        exclude: ^docs/
        args:
          - "--max-line-length=120"
          - "--show-source"
          - "--ignore=E121,E126,E203,E226,E231,W503,W504"
  - repo: https://github.com/pycqa/pydocstyle
    rev: 6.1.1
    hooks:
      - id: pydocstyle
        args:
          - --ignore=D105,D107,D202,D203,D212,D213,D401,D406,D407,D410,D411,D413
  - repo: https://github.com/koalaman/shellcheck-precommit
    rev: v0.8.0
    hooks:
      - id: shellcheck
  - repo: https://github.com/pre-commit/mirrors-mypy
    rev: "v0.990"
    hooks:
      - id: mypy
        args:
          - --no-strict-optional
          - --ignore-missing-imports
        additional_dependencies:
          - types-python-dateutil>=2.8.10
          - types-PyYAML<6.1.0,>=5.4
          - types-redis>=3.5.3,<4.1.0
          - types-requests<2.27.2,>=2.23.0
          - types-tabulate<0.8.10,>=0.7.7
          - attrs<21.5.0,>=21.4.0
          - filelock>=3.3.0,<3.6.1
  - repo: https://github.com/hadolint/hadolint
    rev: 'v2.10.0'
    hooks:
      - id: hadolint-docker
  - repo: https://github.com/asottile/yesqa
    rev: v1.4.0
    hooks:
      - id: yesqa
  - repo: https://github.com/PyCQA/bandit
    rev: '1.7.4'
    hooks:
    - id: bandit
      args: [--configfile, pyproject.toml]
      types: [python]
      additional_dependencies: ["bandit[toml]"]
  - repo: local
    hooks:
    - id: poetry-check
      name: poetry check
      entry: poetry check
      language: system
      files: pyproject.toml
      pass_filenames: false
=======
repos:
    - repo: https://github.com/pre-commit/pre-commit-hooks
      rev: v2.3.0
      hooks:
          - id: check-yaml
          - id: end-of-file-fixer
          - id: trailing-whitespace
    - repo: https://github.com/psf/black
      rev: 22.3.0
      hooks:
          - id: black
            additional_dependencies: ["click==8.0.4"]
    - repo: https://github.com/pycqa/isort
      rev: 5.10.1
      hooks:
          - id: isort
            name: isort (python)
    - repo: https://github.com/pycqa/flake8
      rev: "6.0.0"
      hooks:
          - id: flake8
            exclude: ^docs/
            additional_dependencies:
            - Flake8-pyproject==1.2.2
    - repo: https://github.com/pycqa/pydocstyle
      rev: 4.0.1
      hooks:
          - id: pydocstyle
            args:
                - --ignore=D105,D107,D202,D203,D212,D213,D401,D406,D407,D410,D411,D413
    - repo: https://github.com/koalaman/shellcheck-precommit
      rev: v0.8.0
      hooks:
          - id: shellcheck
    - repo: https://github.com/pre-commit/mirrors-mypy
      rev: "v0.990"
      hooks:
          - id: mypy
            args:
            - --no-strict-optional
            - --ignore-missing-imports
            additional_dependencies:
            - types-python-dateutil>=2.8.10
            - types-PyYAML<6.1.0,>=5.4
            - types-redis>=3.5.3,<4.1.0
            - types-requests<2.27.2,>=2.23.0
            - types-tabulate<0.8.10,>=0.7.7
            - attrs<21.5.0,>=21.4.0
            - filelock>=3.3.0,<3.6.1
    - repo: https://github.com/hadolint/hadolint
      rev: master
      hooks:
          - id: hadolint-docker
>>>>>>> b4fbf43f
<|MERGE_RESOLUTION|>--- conflicted
+++ resolved
@@ -1,6 +1,3 @@
-<<<<<<< HEAD
-default_language_version:
-  python: python3.8
 repos:
   - repo: https://github.com/pre-commit/pre-commit-hooks
     rev: v4.3.0
@@ -36,6 +33,8 @@
           - "--max-line-length=120"
           - "--show-source"
           - "--ignore=E121,E126,E203,E226,E231,W503,W504"
+        additional_dependencies:
+          - Flake8-pyproject==1.2.2
   - repo: https://github.com/pycqa/pydocstyle
     rev: 6.1.1
     hooks:
@@ -83,59 +82,4 @@
       entry: poetry check
       language: system
       files: pyproject.toml
-      pass_filenames: false
-=======
-repos:
-    - repo: https://github.com/pre-commit/pre-commit-hooks
-      rev: v2.3.0
-      hooks:
-          - id: check-yaml
-          - id: end-of-file-fixer
-          - id: trailing-whitespace
-    - repo: https://github.com/psf/black
-      rev: 22.3.0
-      hooks:
-          - id: black
-            additional_dependencies: ["click==8.0.4"]
-    - repo: https://github.com/pycqa/isort
-      rev: 5.10.1
-      hooks:
-          - id: isort
-            name: isort (python)
-    - repo: https://github.com/pycqa/flake8
-      rev: "6.0.0"
-      hooks:
-          - id: flake8
-            exclude: ^docs/
-            additional_dependencies:
-            - Flake8-pyproject==1.2.2
-    - repo: https://github.com/pycqa/pydocstyle
-      rev: 4.0.1
-      hooks:
-          - id: pydocstyle
-            args:
-                - --ignore=D105,D107,D202,D203,D212,D213,D401,D406,D407,D410,D411,D413
-    - repo: https://github.com/koalaman/shellcheck-precommit
-      rev: v0.8.0
-      hooks:
-          - id: shellcheck
-    - repo: https://github.com/pre-commit/mirrors-mypy
-      rev: "v0.990"
-      hooks:
-          - id: mypy
-            args:
-            - --no-strict-optional
-            - --ignore-missing-imports
-            additional_dependencies:
-            - types-python-dateutil>=2.8.10
-            - types-PyYAML<6.1.0,>=5.4
-            - types-redis>=3.5.3,<4.1.0
-            - types-requests<2.27.2,>=2.23.0
-            - types-tabulate<0.8.10,>=0.7.7
-            - attrs<21.5.0,>=21.4.0
-            - filelock>=3.3.0,<3.6.1
-    - repo: https://github.com/hadolint/hadolint
-      rev: master
-      hooks:
-          - id: hadolint-docker
->>>>>>> b4fbf43f
+      pass_filenames: false