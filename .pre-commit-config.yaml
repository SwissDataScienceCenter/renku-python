--- conflicted
+++ resolved
@@ -75,10 +75,7 @@
     - id: bandit
       args: [--configfile, pyproject.toml]
       types: [python]
-<<<<<<< HEAD
-=======
       additional_dependencies: ["bandit[toml]"]
->>>>>>> 39859dee
   - repo: local
     hooks:
     - id: poetry-check
