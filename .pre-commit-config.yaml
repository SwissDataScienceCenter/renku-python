default_language_version:
    python: python3.8
repos:
    - repo: https://github.com/pre-commit/pre-commit-hooks
      rev: v2.3.0
      hooks:
          - id: check-yaml
          - id: end-of-file-fixer
          - id: trailing-whitespace
    - repo: https://github.com/psf/black
      rev: 22.3.0
      hooks:
          - id: black
            additional_dependencies: ["click==8.0.4"]
    - repo: https://github.com/pycqa/isort
      rev: 5.10.1
      hooks:
          - id: isort
            name: isort (python)
    - repo: https://github.com/pycqa/flake8
      rev: "3.9.2"
      hooks:
          - id: flake8
            exclude: ^docs/
            args:
                - "--max-line-length=120"
                - "--show-source"
                - "--ignore=E121,E126,E203,E226,E231,W503,W504"
    - repo: https://github.com/pycqa/pydocstyle
      rev: 4.0.1
      hooks:
          - id: pydocstyle
            args:
                - --ignore=D105,D107,D202,D203,D212,D213,D401,D406,D407,D410,D411,D413
    - repo: https://github.com/koalaman/shellcheck-precommit
      rev: v0.8.0
      hooks:
          - id: shellcheck
<<<<<<< HEAD
    - repo: https://github.com/hadolint/hadolint
      rev: master
      hooks:
          - id: hadolint-docker
=======
    - repo: https://github.com/pre-commit/mirrors-mypy
      rev: "v0.961"
      hooks:
          - id: mypy
            language_version: '3.8'
            args:
            - --no-strict-optional
            - --ignore-missing-imports
            additional_dependencies:
            - types-python-dateutil>=2.8.10
            - types-PyYAML<6.1.0,>=5.4
            - types-redis>=3.5.3,<4.1.0
            - types-requests<2.27.2,>=2.23.0
            - types-tabulate<0.8.10,>=0.7.7
            - attrs<21.5.0,>=21.4.0
            - filelock>=3.3.0,<3.6.1
>>>>>>> af139c49
<|MERGE_RESOLUTION|>--- conflicted
+++ resolved
@@ -36,12 +36,6 @@
       rev: v0.8.0
       hooks:
           - id: shellcheck
-<<<<<<< HEAD
-    - repo: https://github.com/hadolint/hadolint
-      rev: master
-      hooks:
-          - id: hadolint-docker
-=======
     - repo: https://github.com/pre-commit/mirrors-mypy
       rev: "v0.961"
       hooks:
@@ -58,4 +52,7 @@
             - types-tabulate<0.8.10,>=0.7.7
             - attrs<21.5.0,>=21.4.0
             - filelock>=3.3.0,<3.6.1
->>>>>>> af139c49
+    - repo: https://github.com/hadolint/hadolint
+      rev: master
+      hooks:
+          - id: hadolint-docker