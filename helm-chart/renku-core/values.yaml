# Default values for renku-core.
# This is a YAML-formatted file.
# Declare variables to be passed into your templates.

replicaCount: 1

global:
  ## Specify a secret that containes the certificate
  ## if you would like to use a custom CA. The key for the secret
  ## should have the .crt extension otherwise it is ignored. The
  ## keys across all secrets are mounted as files in one location so
  ## the keys across all secrets have to be unique.
  certificates:
    image:
      repository: renku/certificates
      tag: '0.0.1'
    customCAs: []
      # - secret:
<<<<<<< HEAD
=======

>>>>>>> 6c9de9d3
  ## Redis configuration. This is where renku-core expects to find
  ## a functioning redis instance and credentials to connect to it.
  redis:
    sentinel:
      enabled: true
      masterSet: mymaster
    dbIndex:
      coreService: "1"
    host: renku-redis
    port: 26379
    clientLabel:
      renku-redis-host: "true"
    existingSecret: redis-secret
    existingSecretPasswordKey: redis-password

# base path - this is the reverse proxy base path
apiBasePath: /api

cacheDirectory: /svc/cache
cleanupInterval: 60  # NOTE: This needs to be a divisor of, and less than cleanupFilesTTL|cleanupProjectsTTL.
projectCloneDepth: 1
templateCloneDepth: 1

datasetsWorkerQueues: datasets.jobs,delayed.ctrl.DatasetsCreateCtrl,delayed.ctrl.DatasetsAddFileCtrl,delayed.ctrl.DatasetsRemoveCtrl,delayed.ctrl.DatasetsImportCtrl,delayed.ctrl.DatasetsEditCtrl,delayed.ctrl.DatasetsUnlinkCtrl
managementWorkerQueues: cache.cleanup.files,cache.cleanup.projects,delayed.ctrl.MigrateProjectCtrl,delayed.ctrl.SetConfigCtrl
cleanupFilesTTL: 1800
cleanupProjectsTTL: 1800
logLevel: INFO

# override to automatically pull LFS data on clone
gitLFSSkipSmudge: 1

# Concurrency settings for the main service:
# the default it 4 workers with 8 threads set in the Dockerfile
nWorkers: 4
nThreads: 8

# NOTE: Make sure token secret is greater or equal to 32 bytes.
jwtTokenSecret: bW9menZ3cnh6cWpkcHVuZ3F5aWJycmJn

imagePullSecrets: []
nameOverride: ""
fullnameOverride: ""

service:
  type: ClusterIP
  port: 80

ingress:
  enabled: false

metrics:
  enabled: false
  image:
    repository: renku/rqmetrics
    tag: latest
    pullPolicy: IfNotPresent

resources: {}
  # We usually recommend not to specify default resources and to leave this as a conscious
  # choice for the user. This also increases chances charts run on environments with little
  # resources, such as Minikube. If you do want to specify resources, uncomment the following
  # lines, adjust them as necessary, and remove the curly braces after 'resources:'.
  # limits:
  #   cpu: 100m
  #   memory: 128Mi
  # requests:
  #   cpu: 100m
  #   memory: 128Mi

# nodeSelector: {}

# tolerations: []

# affinity: {}

## Add sentry configuration
sentry:
  enabled: false
  dsn:
  environment:
  sampleRate: 0.2

# versions is the list of different deployment that support different metadata versions.
versions:
  latest:
    name: v9
    prefix: "9"
    nameOverride: ""
    fullnameOverride: ""
    image:
      repository: renku/renku-core
      tag: "v1.1.2"
      pullPolicy: IfNotPresent
  v8:
    name: v8
    prefix: "8"
    nameOverride: ""
    fullnameOverride: ""
    image:
      repository: renku/renku-core
      tag: "v0.16.6"
      pullPolicy: IfNotPresent<|MERGE_RESOLUTION|>--- conflicted
+++ resolved
@@ -16,10 +16,7 @@
       tag: '0.0.1'
     customCAs: []
       # - secret:
-<<<<<<< HEAD
-=======
 
->>>>>>> 6c9de9d3
   ## Redis configuration. This is where renku-core expects to find
   ## a functioning redis instance and credentials to connect to it.
   redis:
