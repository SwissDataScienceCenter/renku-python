{{- range $version := .Values.versions }}
{{- $queuesWithVersion := dict "datasetqueues" (list) "managementqueues" (list) -}}
{{- range $queue := (split "," $.Values.datasetsWorkerQueues) -}}
{{- $var := printf "%s.%s" $version.name $queue | append $queuesWithVersion.datasetqueues | set $queuesWithVersion "datasetqueues" -}}
{{- end }}
{{- range $queue := (split "," $.Values.managementWorkerQueues) -}}
{{- $var := printf "%s.%s" $version.name $queue | append $queuesWithVersion.managementqueues | set $queuesWithVersion "managementqueues" -}}
{{- end }}
---
apiVersion: apps/v1
kind: Deployment
metadata:
  name: {{ include "renku-core.fullname" $ }}-{{ $version.name }}
  labels:
    app.kubernetes.io/deploymentVersion: {{ $version.name }}
{{ include "renku-core.labels" $ | indent 4 }}
spec:
  replicas: {{ $.Values.replicaCount }}
  strategy:
    type: RollingUpdate
    rollingUpdate:
      maxUnavailable: 0
      maxSurge: 1
  selector:
    matchLabels:
      app.kubernetes.io/name: {{ include "renku-core.name" $ }}
      app.kubernetes.io/instance: {{ $.Release.Name }}
      app.kubernetes.io/deploymentVersion: {{ $version.name }}
  template:
    metadata:
      annotations:
      {{ if $.Values.metrics.enabled }}
        prometheus.io/scrape: 'true'
        prometheus.io/path: '/metrics'
        prometheus.io/port: '8765'
      {{ end }}
      labels:
        app.kubernetes.io/name: {{ include "renku-core.name" $ }}
        app.kubernetes.io/instance: {{ $.Release.Name }}
        app.kubernetes.io/deploymentVersion: {{ $version.name }}
        {{ $.Values.global.redis.clientLabel | toYaml | nindent 8 }}
    spec:
    {{- with $.Values.imagePullSecrets }}
      imagePullSecrets:
        {{- toYaml . | nindent 8 }}
    {{- end }}
      volumes:
        - name: shared-volume
          emptyDir: {}
        - name: metadata-versions
          configMap:
            name: {{ include "renku-core.fullname" $ }}-metadata-versions
        {{- include "certificates.volumes" $ | nindent 8 }}
      initContainers:
        {{- include "certificates.initContainer" $ | nindent 8 }}
      securityContext:
        {{- toYaml $.Values.podSecurityContext | nindent 8 }}
      automountServiceAccountToken: {{ $.Values.global.debug }}
      containers:
      {{ if $.Values.metrics.enabled }}
        - name: {{ $.Chart.Name}}-rqmetrics
          image: "{{ $.Values.metrics.image.repository }}:{{ $.Values.metrics.image.tag }}"
          imagePullPolicy: {{ $.Values.metrics.image.pullPolicy }}
          securityContext:
            {{- toYaml $.Values.securityContext | nindent 12 }}
          env:
            - name: RQ_REDIS_HOST
              value: {{ $.Values.global.redis.host | quote }}
            - name: RQ_REDIS_PORT
              value: {{ $.Values.global.redis.port | quote }}
            - name: RQ_REDIS_DB
              value: {{ $.Values.global.redis.dbIndex.coreService | quote }}
            - name: RQ_REDIS_IS_SENTINEL
              value: {{ $.Values.global.redis.sentinel.enabled | quote }}
            - name: RQ_REDIS_MASTER_SET
              value: {{ $.Values.global.redis.sentinel.masterSet | quote }}
            - name: RQ_REDIS_PASS
              valueFrom:
                secretKeyRef:
                  name: {{ $.Values.global.redis.existingSecret }}
                  key: {{ $.Values.global.redis.existingSecretPasswordKey }}
            # TODO: Deal with redis namespace properly in rqmetrics, then pass that on as well
      {{ end }}
        - name: {{ $.Chart.Name }}
          image: "{{ $version.image.repository }}:{{ $version.image.tag }}"
          imagePullPolicy: {{ $version.image.pullPolicy }}
          securityContext:
            {{- toYaml $.Values.securityContext | nindent 12 }}
          args: ["service", "api"]
          env:
            - name: REDIS_HOST
              value: {{ $.Values.global.redis.host | quote }}
            - name: REDIS_PORT
              value: {{ $.Values.global.redis.port | quote }}
            - name: REDIS_DATABASE
              value: {{ $.Values.global.redis.dbIndex.coreService | quote }}
            - name: REDIS_IS_SENTINEL
              value: {{ $.Values.global.redis.sentinel.enabled | quote }}
            - name: REDIS_MASTER_SET
              value: {{ $.Values.global.redis.sentinel.masterSet | quote }}
            - name: REDIS_PASSWORD
              valueFrom:
                secretKeyRef:
                  name: {{ $.Values.global.redis.existingSecret }}
                  key: {{ $.Values.global.redis.existingSecretPasswordKey }}
            - name: REDIS_NAMESPACE
              value: {{ $version.name }}
            - name: CACHE_DIR
              value: {{ $.Values.cacheDirectory }}
            - name: PROJECT_CLONE_DEPTH_DEFAULT
              value: {{ $.Values.projectCloneDepth | quote }}
            - name: TEMPLATE_CLONE_DEPTH_DEFAULT
              value: {{ $.Values.templateCloneDepth | quote }}
            - name: MAX_CONTENT_LENGTH
              value: {{ $.Values.maximumUploadSizeBytes | quote }}
            - name: REQUEST_TIMEOUT
              value: {{ $.Values.requestTimeout | quote }}
            - name: CORE_SERVICE_PREFIX
              value: /renku
            - name: CORE_SERVICE_API_BASE_PATH
              value: {{ $.Values.apiBasePath }}
            - name: RENKU_SVC_SWAGGER_URL
              value: /renku/openapi.json
            - name: SERVICE_LOG_LEVEL
              value: {{ $.Values.logLevel }}
            - name: SENTRY_ENABLED
              value: {{ $.Values.sentry.enabled | quote }}
            - name: SENTRY_DSN
              value: {{ $.Values.sentry.dsn }}
            - name: SENTRY_SAMPLE_RATE
              value: {{ $.Values.sentry.sampleRate | quote }}
            - name: SENTRY_ENV
              value: {{ $.Values.sentry.environment }}
            {{ if $.Values.nWorkers }}
            - name: RENKU_SVC_NUM_WORKERS
              value: {{ $.Values.nWorkers | quote }}
            {{ end }}
            {{ if $.Values.nThreads }}
            - name: RENKU_SVC_NUM_THREADS
              value: {{ $.Values.nThreads | quote }}
            {{ end }}
            - name: GIT_LFS_SKIP_SMUDGE
              value: {{ $.Values.gitLFSSkipSmudge | quote }}
            - name: RENKU_DOMAIN
              value: {{ $.Values.global.renku.domain }}
            - name: RENKU_PROJECT_DEFAULT_CLI_VERSION
              value: {{ $.Values.global.renku.cli_version | default "" | quote }}
            - name: METADATA_VERSIONS_LIST
              value: /svc/config/metadata-versions/metadata-versions.json
            {{- include "certificates.env.python" $ | nindent 12 }}
          volumeMounts:
            - name: shared-volume
              mountPath: {{ $.Values.cacheDirectory }}
            - name: metadata-versions
              mountPath: /svc/config/metadata-versions
            {{- include "certificates.volumeMounts.system" $ | nindent 12 }}
          ports:
            - name: http
              containerPort: 8080
              protocol: TCP
          livenessProbe:
            httpGet:
              path: /health
              port: http
          readinessProbe:
            httpGet:
              path: /health
              port: http
          resources:
            {{- toYaml $.Values.resources.core | nindent 12 }}
        - name: {{ $.Chart.Name }}-datasets-workers
          image: "{{ $version.image.repository }}:{{ $version.image.tag }}"
          imagePullPolicy: {{ $version.image.pullPolicy }}
          securityContext:
            {{- toYaml $.Values.securityContext | nindent 12 }}
          args: ["service", "worker"]
          env:
            - name: REDIS_HOST
              value: {{ $.Values.global.redis.host | quote }}
            - name: REDIS_PORT
              value: {{ $.Values.global.redis.port | quote }}
            - name: REDIS_DATABASE
              value: {{ $.Values.global.redis.dbIndex.coreService | quote }}
            - name: REDIS_IS_SENTINEL
              value: {{ $.Values.global.redis.sentinel.enabled | quote }}
            - name: REDIS_MASTER_SET
              value: {{ $.Values.global.redis.sentinel.masterSet | quote }}
            - name: REDIS_PASSWORD
              valueFrom:
                secretKeyRef:
                  name: {{ $.Values.global.redis.existingSecret }}
                  key: {{ $.Values.global.redis.existingSecretPasswordKey }}
            - name: REDIS_NAMESPACE
              value: {{ $version.name }}
            - name: RENKU_JWT_TOKEN_SECRET
              value: {{ $.Values.jwtTokenSecret }}
            - name: CACHE_DIR
              value: {{ $.Values.cacheDirectory }}
            - name: RENKU_SVC_CLEANUP_INTERVAL
              value: {{ $.Values.cleanupInterval | quote }}
            - name: RENKU_SVC_WORKER_QUEUES
              value: {{ join "," $queuesWithVersion.datasetqueues }}
            - name: RENKU_SVC_CLEANUP_TTL_FILES
              value: {{ $.Values.cleanupFilesTTL | quote }}
            - name: RENKU_SVC_CLEANUP_TTL_PROJECTS
              value: {{ $.Values.cleanupProjectsTTL | quote }}
            - name: DEPLOYMENT_LOG_LEVEL
              value: {{ $.Values.logLevel }}
            - name: SENTRY_ENABLED
              value: {{ $.Values.sentry.enabled | quote }}
            - name: SENTRY_DSN
              value: {{ $.Values.sentry.dsn }}
            - name: SENTRY_SAMPLE_RATE
              value: {{ $.Values.sentry.sampleRate | quote }}
            - name: SENTRY_ENV
              value: {{ $.Values.sentry.environment }}
            - name: GIT_LFS_SKIP_SMUDGE
              value: {{ $.Values.gitLFSSkipSmudge | quote }}
            - name: RENKU_DOMAIN
              value: {{ $.Values.global.renku.domain }}
            {{- include "certificates.env.python" $ | nindent 12 }}
          volumeMounts:
            - name: shared-volume
              mountPath: {{ $.Values.cacheDirectory }}
            {{- include "certificates.volumeMounts.system" $ | nindent 12 }}
          resources:
            {{- toYaml $.Values.resources.datasetsWorkers | nindent 12 }}

        - name: {{ $.Chart.Name }}-management-workers
          image: "{{ $version.image.repository }}:{{ $version.image.tag }}"
          imagePullPolicy: {{ $version.image.pullPolicy }}
          securityContext:
            {{- toYaml $.Values.securityContext | nindent 12 }}
          args: ["service", "worker"]
          env:
            - name: REDIS_HOST
              value: {{ $.Values.global.redis.host | quote }}
            - name: REDIS_PORT
              value: {{ $.Values.global.redis.port | quote }}
            - name: REDIS_DATABASE
              value: {{ $.Values.global.redis.dbIndex.coreService | quote }}
            - name: REDIS_IS_SENTINEL
              value: {{ $.Values.global.redis.sentinel.enabled | quote }}
            - name: REDIS_MASTER_SET
              value: {{ $.Values.global.redis.sentinel.masterSet | quote }}
            - name: REDIS_PASSWORD
              valueFrom:
                secretKeyRef:
                  name: {{ $.Values.global.redis.existingSecret }}
                  key: {{ $.Values.global.redis.existingSecretPasswordKey }}
            - name: REDIS_NAMESPACE
              value: {{ $version.name }}
            - name: CACHE_DIR
              value: {{ $.Values.cacheDirectory }}
            - name: RENKU_SVC_CLEANUP_INTERVAL
              value: {{ $.Values.cleanupInterval | quote }}
            - name: RENKU_SVC_WORKER_QUEUES
              value: {{ join "," $queuesWithVersion.managementqueues }}
            - name: RENKU_SVC_CLEANUP_TTL_FILES
              value: {{ $.Values.cleanupFilesTTL | quote }}
            - name: RENKU_SVC_CLEANUP_TTL_PROJECTS
              value: {{ $.Values.cleanupProjectsTTL | quote }}
            - name: DEPLOYMENT_LOG_LEVEL
              value: {{ $.Values.logLevel }}
            - name: SENTRY_ENABLED
              value: {{ $.Values.sentry.enabled | quote }}
            - name: SENTRY_DSN
              value: {{ $.Values.sentry.dsn }}
            - name: SENTRY_SAMPLE_RATE
              value: {{ $.Values.sentry.sampleRate | quote }}
            - name: SENTRY_ENV
              value: {{ $.Values.sentry.environment }}
            - name: GIT_LFS_SKIP_SMUDGE
              value: {{ $.Values.gitLFSSkipSmudge | quote }}
            - name: RENKU_DOMAIN
              value: {{ $.Values.global.renku.domain }}
            {{- include "certificates.env.python" $ | nindent 12 }}
          volumeMounts:
            - name: shared-volume
              mountPath: {{ $.Values.cacheDirectory }}
            {{- include "certificates.volumeMounts.system" $ | nindent 12 }}
<<<<<<< HEAD
=======
          resources:
            {{- toYaml $.Values.resources.managementWorkers | nindent 12 }}

        - name: {{ $.Chart.Name }}-scheduler
          image: "{{ $version.image.repository }}:{{ $version.image.tag }}"
          imagePullPolicy: {{ $version.image.pullPolicy }}
          securityContext:
            {{- toYaml $.Values.securityContext | nindent 12 }}
          args: ["service", "scheduler"]
          env:
            - name: REDIS_HOST
              value: {{ $.Values.global.redis.host | quote }}
            - name: REDIS_PORT
              value: {{ $.Values.global.redis.port | quote }}
            - name: REDIS_DATABASE
              value: {{ $.Values.global.redis.dbIndex.coreService | quote }}
            - name: REDIS_IS_SENTINEL
              value: {{ $.Values.global.redis.sentinel.enabled | quote }}
            - name: REDIS_MASTER_SET
              value: {{ $.Values.global.redis.sentinel.masterSet | quote }}
            - name: REDIS_PASSWORD
              valueFrom:
                secretKeyRef:
                  name: {{ $.Values.global.redis.existingSecret }}
                  key: {{ $.Values.global.redis.existingSecretPasswordKey }}
            - name: REDIS_NAMESPACE
              value: {{ $version.name }}
            - name: CACHE_DIR
              value: {{ $.Values.cacheDirectory | quote }}
            - name: RENKU_SVC_CLEANUP_INTERVAL
              value: {{ $.Values.cleanupInterval | quote }}
            - name: SENTRY_ENABLED
              value: {{ $.Values.sentry.enabled | quote }}
            - name: SENTRY_DSN
              value: {{ $.Values.sentry.dsn }}
            - name: SENTRY_SAMPLE_RATE
              value: {{ $.Values.sentry.sampleRate | quote }}
            - name: SENTRY_ENV
              value: {{ $.Values.sentry.environment }}
            {{- include "certificates.env.python" $ | nindent 12 }}
          volumeMounts:
            {{- include "certificates.volumeMounts.system" $ | nindent 12 }}
          resources:
            {{- toYaml $.Values.resources.scheduler | nindent 12 }}
>>>>>>> fab2b583
      {{- with $.Values.nodeSelector }}
      nodeSelector:
        {{- toYaml . | nindent 8 }}
      {{- end }}
    {{- with $.Values.affinity }}
      affinity:
        {{- toYaml . | nindent 8 }}
    {{- end }}
    {{- with $.Values.tolerations }}
      tolerations:
        {{- toYaml . | nindent 8 }}
    {{- end }}
{{ end }}<|MERGE_RESOLUTION|>--- conflicted
+++ resolved
@@ -279,53 +279,8 @@
             - name: shared-volume
               mountPath: {{ $.Values.cacheDirectory }}
             {{- include "certificates.volumeMounts.system" $ | nindent 12 }}
-<<<<<<< HEAD
-=======
-          resources:
-            {{- toYaml $.Values.resources.managementWorkers | nindent 12 }}
-
-        - name: {{ $.Chart.Name }}-scheduler
-          image: "{{ $version.image.repository }}:{{ $version.image.tag }}"
-          imagePullPolicy: {{ $version.image.pullPolicy }}
-          securityContext:
-            {{- toYaml $.Values.securityContext | nindent 12 }}
-          args: ["service", "scheduler"]
-          env:
-            - name: REDIS_HOST
-              value: {{ $.Values.global.redis.host | quote }}
-            - name: REDIS_PORT
-              value: {{ $.Values.global.redis.port | quote }}
-            - name: REDIS_DATABASE
-              value: {{ $.Values.global.redis.dbIndex.coreService | quote }}
-            - name: REDIS_IS_SENTINEL
-              value: {{ $.Values.global.redis.sentinel.enabled | quote }}
-            - name: REDIS_MASTER_SET
-              value: {{ $.Values.global.redis.sentinel.masterSet | quote }}
-            - name: REDIS_PASSWORD
-              valueFrom:
-                secretKeyRef:
-                  name: {{ $.Values.global.redis.existingSecret }}
-                  key: {{ $.Values.global.redis.existingSecretPasswordKey }}
-            - name: REDIS_NAMESPACE
-              value: {{ $version.name }}
-            - name: CACHE_DIR
-              value: {{ $.Values.cacheDirectory | quote }}
-            - name: RENKU_SVC_CLEANUP_INTERVAL
-              value: {{ $.Values.cleanupInterval | quote }}
-            - name: SENTRY_ENABLED
-              value: {{ $.Values.sentry.enabled | quote }}
-            - name: SENTRY_DSN
-              value: {{ $.Values.sentry.dsn }}
-            - name: SENTRY_SAMPLE_RATE
-              value: {{ $.Values.sentry.sampleRate | quote }}
-            - name: SENTRY_ENV
-              value: {{ $.Values.sentry.environment }}
-            {{- include "certificates.env.python" $ | nindent 12 }}
-          volumeMounts:
-            {{- include "certificates.volumeMounts.system" $ | nindent 12 }}
           resources:
             {{- toYaml $.Values.resources.scheduler | nindent 12 }}
->>>>>>> fab2b583
       {{- with $.Values.nodeSelector }}
       nodeSelector:
         {{- toYaml . | nindent 8 }}
