--- conflicted
+++ resolved
@@ -633,11 +633,7 @@
         "pygments": {
             "hashes": [
                 "sha256:647344a061c249a3b74e230c739f434d7ea4d8b1d5f3721bc0f3558049b38f44",
-<<<<<<< HEAD
-                "sha256:ff7a40b4860b727ab48fad6360eb351cc1b33cbf9b15a0f689ca5353e9463324"
-=======
                 "sha256:aa931c0bd5daa25c475afadb2147115134cfe501f0656828cbe7cb566c7123bc"
->>>>>>> bac5e277
             ],
             "version": "==2.6.1"
         },
