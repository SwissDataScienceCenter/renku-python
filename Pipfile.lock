{
    "_meta": {
        "hash": {
            "sha256": "3717fd655eece17022116266b288769eb8708320ea806d3d42651907359267a4"
        },
        "pipfile-spec": 6,
        "requires": {
            "python_version": "3.7"
        },
        "sources": [
            {
                "name": "pypi",
                "url": "https://pypi.org/simple",
                "verify_ssl": true
            }
        ]
    },
    "default": {
        "apispec": {
            "hashes": [
                "sha256:a1df9ec6b2cd0edf45039ef025abd7f0660808fa2edf737d3ba1cf5ef1a4625b",
                "sha256:d23ebd5b71e541e031b02a19db10b5e6d5ef8452c552833e3e1afc836b40b1ad"
            ],
            "markers": "python_version >= '3.5'",
            "version": "==3.3.2"
        },
        "appdirs": {
            "hashes": [
                "sha256:7d5d0167b2b1ba821647616af46a749d1c653740dd0d2415100fe26e27afdf41",
                "sha256:a841dacd6b99318a741b166adb07e19ee71a274450e68237b4650ca1055ab128"
            ],
            "version": "==1.4.4"
        },
        "attrs": {
            "hashes": [
                "sha256:26b54ddbbb9ee1d34d5d3668dd37d6cf74990ab23c828c2888dccdceee395594",
                "sha256:fce7fc47dfc976152e82d53ff92fa0407700c21acd20886a13777a0d20e655dc"
            ],
            "markers": "python_version >= '2.7' and python_version not in '3.0, 3.1, 3.2, 3.3'",
            "version": "==20.2.0"
        },
        "backrefs": {
            "hashes": [
                "sha256:a1bbb68f103cf514bcc481b86c40965478d779422fed7cabc5aade318d506df8"
            ],
            "markers": "python_version >= '3.5'",
            "version": "==4.5"
        },
        "bagit": {
            "hashes": [
                "sha256:f248a3dad06fd3e5d329217baace6ade79d106579696b13e2c0bbc583101ded4"
            ],
            "version": "==1.7.0"
        },
        "bracex": {
            "hashes": [
                "sha256:1a279532492991ec66051d89367c705c6afaa8d838a2984dd2e12d78c2b86125",
                "sha256:867fdf671c5546d1a296bc21e29c0015d379d011c0adc2e88555a2714bfecf86"
            ],
            "markers": "python_version >= '3.5'",
            "version": "==2.0.1"
        },
        "cachecontrol": {
            "hashes": [
                "sha256:8f7829d92584f1f2360ebfff4517ee359787d5b7dfa2ef9579f871b628745a1e"
            ],
            "version": "==0.11.7"
        },
        "cachetools": {
            "hashes": [
                "sha256:513d4ff98dd27f85743a8dc0e92f55ddb1b49e060c2d5961512855cda2c01a98",
                "sha256:bbaa39c3dede00175df2dc2b03d0cf18dd2d32a7de7beb68072d13043c9edb20"
            ],
            "markers": "python_version ~= '3.5'",
            "version": "==4.1.1"
        },
        "calamus": {
            "hashes": [
                "sha256:a3ad53e4ff42a1fce0649894b6ed1e30b9c741eb8898ee2e7e30b8d1361ae080",
                "sha256:a928a48b87d6b49f9f1f0176de096051aa50088eeb9c46b38fcaaf578cb77218"
            ],
            "markers": "python_full_version >= '3.6.1' and python_full_version < '4.0.0'",
            "version": "==0.3.2"
        },
        "certifi": {
            "hashes": [
                "sha256:5930595817496dd21bb8dc35dad090f1c2cd0adfaf21204bf6732ca5d8ee34d3",
                "sha256:8fc0819f1f30ba15bdb34cceffb9ef04d99f420f68eb75d901e9560b8749fc41"
            ],
            "version": "==2020.6.20"
        },
        "cffi": {
            "hashes": [
                "sha256:0da50dcbccd7cb7e6c741ab7912b2eff48e85af217d72b57f80ebc616257125e",
                "sha256:12a453e03124069b6896107ee133ae3ab04c624bb10683e1ed1c1663df17c13c",
                "sha256:15419020b0e812b40d96ec9d369b2bc8109cc3295eac6e013d3261343580cc7e",
                "sha256:15a5f59a4808f82d8ec7364cbace851df591c2d43bc76bcbe5c4543a7ddd1bf1",
                "sha256:23e44937d7695c27c66a54d793dd4b45889a81b35c0751ba91040fe825ec59c4",
                "sha256:29c4688ace466a365b85a51dcc5e3c853c1d283f293dfcc12f7a77e498f160d2",
                "sha256:57214fa5430399dffd54f4be37b56fe22cedb2b98862550d43cc085fb698dc2c",
                "sha256:577791f948d34d569acb2d1add5831731c59d5a0c50a6d9f629ae1cefd9ca4a0",
                "sha256:6539314d84c4d36f28d73adc1b45e9f4ee2a89cdc7e5d2b0a6dbacba31906798",
                "sha256:65867d63f0fd1b500fa343d7798fa64e9e681b594e0a07dc934c13e76ee28fb1",
                "sha256:672b539db20fef6b03d6f7a14b5825d57c98e4026401fce838849f8de73fe4d4",
                "sha256:6843db0343e12e3f52cc58430ad559d850a53684f5b352540ca3f1bc56df0731",
                "sha256:7057613efefd36cacabbdbcef010e0a9c20a88fc07eb3e616019ea1692fa5df4",
                "sha256:76ada88d62eb24de7051c5157a1a78fd853cca9b91c0713c2e973e4196271d0c",
                "sha256:837398c2ec00228679513802e3744d1e8e3cb1204aa6ad408b6aff081e99a487",
                "sha256:8662aabfeab00cea149a3d1c2999b0731e70c6b5bac596d95d13f643e76d3d4e",
                "sha256:95e9094162fa712f18b4f60896e34b621df99147c2cee216cfa8f022294e8e9f",
                "sha256:99cc66b33c418cd579c0f03b77b94263c305c389cb0c6972dac420f24b3bf123",
                "sha256:9b219511d8b64d3fa14261963933be34028ea0e57455baf6781fe399c2c3206c",
                "sha256:ae8f34d50af2c2154035984b8b5fc5d9ed63f32fe615646ab435b05b132ca91b",
                "sha256:b9aa9d8818c2e917fa2c105ad538e222a5bce59777133840b93134022a7ce650",
                "sha256:bf44a9a0141a082e89c90e8d785b212a872db793a0080c20f6ae6e2a0ebf82ad",
                "sha256:c0b48b98d79cf795b0916c57bebbc6d16bb43b9fc9b8c9f57f4cf05881904c75",
                "sha256:da9d3c506f43e220336433dffe643fbfa40096d408cb9b7f2477892f369d5f82",
                "sha256:e4082d832e36e7f9b2278bc774886ca8207346b99f278e54c9de4834f17232f7",
                "sha256:e4b9b7af398c32e408c00eb4e0d33ced2f9121fd9fb978e6c1b57edd014a7d15",
                "sha256:e613514a82539fc48291d01933951a13ae93b6b444a88782480be32245ed4afa",
                "sha256:f5033952def24172e60493b68717792e3aebb387a8d186c43c020d9363ee7281"
            ],
            "version": "==1.14.2"
        },
        "chardet": {
            "hashes": [
                "sha256:84ab92ed1c4d4f16916e05906b6b75a6c0fb5db821cc65e70cbd64a3e2a5eaae",
                "sha256:fc323ffcaeaed0e0a02bf4d117757b98aed530d9ed4531e3e15460124c106691"
            ],
            "version": "==3.0.4"
        },
        "click": {
            "hashes": [
                "sha256:d2b5255c7c6349bc1bd1e59e08cd12acbbd63ce649f2588755783aa94dfb6b1a",
                "sha256:dacca89f4bfadd5de3d7489b7c8a566eee0d3676333fbb50030263894c38c0dc"
            ],
            "markers": "python_version >= '2.7' and python_version not in '3.0, 3.1, 3.2, 3.3, 3.4'",
            "version": "==7.1.2"
        },
        "click-completion": {
            "hashes": [
                "sha256:5bf816b81367e638a190b6e91b50779007d14301b3f9f3145d68e3cade7bce86"
            ],
            "version": "==0.5.2"
        },
        "coloredlogs": {
            "hashes": [
                "sha256:346f58aad6afd48444c2468618623638dadab76e4e70d5e10822676f2d32226a",
                "sha256:a1fab193d2053aa6c0a97608c4342d031f1f93a3d1218432c59322441d31a505"
            ],
            "markers": "python_version >= '2.7' and python_version not in '3.0, 3.1, 3.2, 3.3, 3.4'",
            "version": "==14.0"
        },
        "croniter": {
            "hashes": [
                "sha256:15597ef0639f8fbab09cbf8c277fa8c65c8b9dbe818c4b2212f95dbc09c6f287",
                "sha256:7186b9b464f45cf3d3c83a18bc2344cc101d7b9fd35a05f2878437b14967e964"
            ],
            "markers": "python_version >= '2.6' and python_version not in '3.0, 3.1, 3.2, 3.3'",
            "version": "==0.3.34"
        },
        "cryptography": {
            "hashes": [
                "sha256:091d31c42f444c6f519485ed528d8b451d1a0c7bf30e8ca583a0cac44b8a0df6",
                "sha256:18452582a3c85b96014b45686af264563e3e5d99d226589f057ace56196ec78b",
                "sha256:1dfa985f62b137909496e7fc182dac687206d8d089dd03eaeb28ae16eec8e7d5",
                "sha256:1e4014639d3d73fbc5ceff206049c5a9a849cefd106a49fa7aaaa25cc0ce35cf",
                "sha256:22e91636a51170df0ae4dcbd250d318fd28c9f491c4e50b625a49964b24fe46e",
                "sha256:3b3eba865ea2754738616f87292b7f29448aec342a7c720956f8083d252bf28b",
                "sha256:651448cd2e3a6bc2bb76c3663785133c40d5e1a8c1a9c5429e4354201c6024ae",
                "sha256:726086c17f94747cedbee6efa77e99ae170caebeb1116353c6cf0ab67ea6829b",
                "sha256:844a76bc04472e5135b909da6aed84360f522ff5dfa47f93e3dd2a0b84a89fa0",
                "sha256:88c881dd5a147e08d1bdcf2315c04972381d026cdb803325c03fe2b4a8ed858b",
                "sha256:96c080ae7118c10fcbe6229ab43eb8b090fccd31a09ef55f83f690d1ef619a1d",
                "sha256:a0c30272fb4ddda5f5ffc1089d7405b7a71b0b0f51993cb4e5dbb4590b2fc229",
                "sha256:bb1f0281887d89617b4c68e8db9a2c42b9efebf2702a3c5bf70599421a8623e3",
                "sha256:c447cf087cf2dbddc1add6987bbe2f767ed5317adb2d08af940db517dd704365",
                "sha256:c4fd17d92e9d55b84707f4fd09992081ba872d1a0c610c109c18e062e06a2e55",
                "sha256:d0d5aeaedd29be304848f1c5059074a740fa9f6f26b84c5b63e8b29e73dfc270",
                "sha256:daf54a4b07d67ad437ff239c8a4080cfd1cc7213df57d33c97de7b4738048d5e",
                "sha256:e993468c859d084d5579e2ebee101de8f5a27ce8e2159959b6673b418fd8c785",
                "sha256:f118a95c7480f5be0df8afeb9a11bd199aa20afab7a96bcf20409b411a3a85f0"
            ],
            "markers": "python_version >= '2.7' and python_version not in '3.0, 3.1, 3.2, 3.3, 3.4'",
            "version": "==2.9.2"
        },
        "cwlgen": {
            "hashes": [
                "sha256:8ee26cddc0f352dd485fc11696711b810b7b8bf4f4a39b33f481294fc0b0c2a0"
            ],
            "version": "==0.4.2"
        },
        "cwltool": {
            "hashes": [
                "sha256:1382dda7bc7cca6e7569555773361a444aa5bd5a01d9e8c106fdd8697bbafcfc",
                "sha256:1e40cf62f708c670ed2e1594c5a85282cac68d2c6af1e91dfc5b94b40c7d9ece"
            ],
            "markers": "python_version >= '3.5' and python_version < '4'",
            "version": "==3.0.20200807132242"
        },
        "decorator": {
            "hashes": [
                "sha256:41fa54c2a0cc4ba648be4fd43cff00aedf5b9465c9bf18d64325bc225f08f760",
                "sha256:e3a62f0520172440ca0dcc823749319382e377f37f140a0b99ef45fecb84bfe7"
            ],
            "version": "==4.4.2"
        },
        "environ-config": {
            "hashes": [
                "sha256:0e300307520c1e6a5424018b7f70246a2c7f4cb5cc5cbbebccc6a982eb1767cb",
                "sha256:3167feda073bd3cd3457a3e5fa7c2836b6574c046cd0dcd79385ce3284e837bd"
            ],
            "version": "==20.1.0"
        },
        "filelock": {
            "hashes": [
                "sha256:18d82244ee114f543149c66a6e0c14e9c4f8a1044b5cdaadd0f82159d6a6ff59",
                "sha256:929b7d63ec5b7d6b71b0fa5ac14e030b3f70b75747cef1b10da9b879fef15836"
            ],
            "version": "==3.0.12"
        },
        "flask": {
            "hashes": [
                "sha256:4efa1ae2d7c9865af48986de8aeb8504bf32c7f3d6fdc9353d34b21f4b127060",
                "sha256:8a4fdd8936eba2512e9c85df320a37e694c93945b33ef33c89946a340a238557"
            ],
            "markers": "python_version >= '2.7' and python_version not in '3.0, 3.1, 3.2, 3.3, 3.4'",
            "version": "==1.1.2"
        },
        "flask-apispec": {
            "hashes": [
                "sha256:337f6821db06d9db24f3e8f18fca334f278e55e03dca3cef3c9c492762a5f738",
                "sha256:f91fceb66d747978a2992f4e940cbd2379eaa156e8b8eae200791eee7af136be"
            ],
            "markers": "python_version >= '3.5'",
            "version": "==0.10.0"
        },
        "flask-swagger-ui": {
            "hashes": [
                "sha256:42d098997e06b04f992609c4945cc990738b269c153d8388fc59a91a5dfcee9e"
            ],
            "version": "==3.25.0"
        },
        "frozendict": {
            "hashes": [
                "sha256:774179f22db2ef8a106e9c38d4d1f8503864603db08de2e33be5b778230f6e45"
            ],
            "version": "==1.2"
        },
        "gitdb": {
            "hashes": [
                "sha256:91f36bfb1ab7949b3b40e23736db18231bf7593edada2ba5c3a174a7b23657ac",
                "sha256:c9e1f2d0db7ddb9a704c2a0217be31214e91a4fe1dea1efad19ae42ba0c285c9"
            ],
            "markers": "python_version >= '3.4'",
            "version": "==4.0.5"
        },
        "gitdb2": {
            "hashes": [
                "sha256:2207d5de990b1abe81960c20337c5e080e0490b4942bb252a40934b1838a78c7",
                "sha256:6e46b9a55fc23d444b1dd984247df81a98c7b55b84a45ce14f3aa3c77b152118"
            ],
            "markers": "python_version >= '3.4'",
            "version": "==3.0.1"
        },
        "gitpython": {
            "hashes": [
                "sha256:43da89427bdf18bf07f1164c6d415750693b4d50e28fc9b68de706245147b9dd",
                "sha256:e426c3b587bd58c482f0b7fe6145ff4ac7ae6c82673fc656f489719abca6f4cb"
            ],
            "markers": "python_version >= '3.4'",
            "version": "==3.1.0"
        },
        "humanfriendly": {
            "hashes": [
                "sha256:bf52ec91244819c780341a3438d5d7b09f431d3f113a475147ac9b7b167a3d12",
                "sha256:e78960b31198511f45fd455534ae7645a6207d33e512d2e842c766d15d9c8080"
            ],
            "markers": "python_version >= '2.7' and python_version not in '3.0, 3.1, 3.2, 3.3, 3.4'",
            "version": "==8.2"
        },
        "humanize": {
            "hashes": [
                "sha256:8ee358ea6c23de896b9d1925ebe6a8504bb2ba7e98d5ccf4d07ab7f3b28f3819",
                "sha256:fd5b32945687443d5b8bc1e02fad027da1d293a9e963b3450122ad98ef534f21"
            ],
            "markers": "python_version >= '3.5'",
            "version": "==2.6.0"
        },
        "idna": {
            "hashes": [
                "sha256:b307872f855b18632ce0c21c5e45be78c0ea7ae4c15c828c20788b26921eb3f6",
                "sha256:b97d804b1e9b523befed77c48dacec60e6dcb0b5391d57af6a65a312a90648c0"
            ],
            "markers": "python_version >= '2.7' and python_version not in '3.0, 3.1, 3.2, 3.3'",
            "version": "==2.10"
        },
        "importlib-metadata": {
            "hashes": [
                "sha256:90bb658cdbbf6d1735b6341ce708fc7024a3e14e99ffdc5783edea9f9b077f83",
                "sha256:dc15b2969b4ce36305c51eebe62d418ac7791e9a157911d58bfb1f9ccd8e2070"
            ],
            "markers": "python_version < '3.8'",
            "version": "==1.7.0"
        },
        "isodate": {
            "hashes": [
                "sha256:2e364a3d5759479cdb2d37cce6b9376ea504db2ff90252a2e5b7cc89cc9ff2d8",
                "sha256:aa4d33c06640f5352aca96e4b81afd8ab3b47337cc12089822d6f322ac772c81"
            ],
            "version": "==0.6.0"
        },
        "itsdangerous": {
            "hashes": [
                "sha256:321b033d07f2a4136d3ec762eac9f16a10ccd60f53c0c91af90217ace7ba1f19",
                "sha256:b12271b2047cb23eeb98c8b5622e2e5c5e9abd9784a153e9d8ef9cb4dd09d749"
            ],
            "markers": "python_version >= '2.7' and python_version not in '3.0, 3.1, 3.2, 3.3'",
            "version": "==1.1.0"
        },
        "jinja2": {
            "hashes": [
                "sha256:89aab215427ef59c34ad58735269eb58b1a5808103067f7bb9d5836c651b3bb0",
                "sha256:f0a4641d3cf955324a89c04f3d94663aa4d638abe8f733ecd3582848e1c37035"
            ],
            "markers": "python_version >= '2.7' and python_version not in '3.0, 3.1, 3.2, 3.3, 3.4'",
            "version": "==2.11.2"
        },
        "lazy-object-proxy": {
            "hashes": [
                "sha256:00b78a97a79d0dfefa584d44dd1aba9668d3de7ec82335ba0ff51d53ef107143",
                "sha256:042b54fd71c2092e6d10e5e66fa60f65c5954f8145e809f5d9f394c9b13d32ee",
                "sha256:11f87dc06eb5f376cc6d5f0c19a1b4dca202035622777c4ce8e5b72c87b035d6",
                "sha256:19ae6f6511a02008ef3554e158c41bb2a8e5c8455935b98d6da076d9f152fd7c",
                "sha256:22c1935c6f8e3d6ea2e169eb03928adbdb8a2251d2890f8689368d65e70aa176",
                "sha256:30ef2068f4f94660144515380ef04b93d15add2214eab8be4cd46ebc900d681c",
                "sha256:33da47ba3a581860ddd3d38c950a5fe950ca389f7123edd0d6ab0bc473499fe7",
                "sha256:3e8698dc384857413580012f4ca322d89e63ef20fc3d4635a5b606d6d4b61f6a",
                "sha256:4fdd7113fc5143c72dacf415079eec42fcbe69cc9d3d291b4ca742e3a9455807",
                "sha256:63b6d9a5077d54db271fcc6772440f7380ec3fa559d0e2497dbfae2f47c2c814",
                "sha256:8133b63b05f12751cddd8e3e7f02ba39dc7cfa7d2ba99d80d7436f0ba26d6b75",
                "sha256:89b8e5780e49753e2b4cd5aab45d3df092ddcbba3de2c4d4492a029588fe1758",
                "sha256:8d82e27cbbea6edb8821751806f39f5dcfd7b46a5e23d27b98d6d8c8ec751df8",
                "sha256:92cedd6e26712505adb1c17fab64651a498cc0102a80ba562ff4a2451088f57a",
                "sha256:9723364577b79ad9958a68851fe2acb94da6fd25170c595516a8289e6a129043",
                "sha256:c484020ad26973a14a7cb1e1d2e0bfe97cf6803273ae9bd154e0213cc74bad49",
                "sha256:c697bd1b333b3e6abdff04ef9f5fb4b1936633d9cc4e28d90606705c9083254c",
                "sha256:d0f7e14ff3424639d33e6bc449e77e4b345e52c21bbd6f6004a1d219196e2664",
                "sha256:db2df3eff7ed3e6813638686f1bb5934d1a0662d9d3b4196b5164a86be3a1e8f",
                "sha256:edbcb4c5efabd93ede05b272296a5a78a67e9b6e82ba7f51a07b8103db06ce01",
                "sha256:ef355fb3802e0fc5a71dadb65a3c317bfc9bdf567d357f8e0b1900b432ffe486",
                "sha256:fe2f61fed5817bf8db01d9a72309ed5990c478a077e9585b58740c26774bce39"
            ],
            "markers": "python_version >= '2.7' and python_version not in '3.0, 3.1, 3.2, 3.3, 3.4'",
            "version": "==1.5.1"
        },
        "lockfile": {
            "hashes": [
                "sha256:6aed02de03cba24efabcd600b30540140634fc06cfa603822d508d5361e9f799",
                "sha256:6c3cb24f344923d30b2785d5ad75182c8ea7ac1b6171b08657258ec7429d50fa"
            ],
            "version": "==0.12.2"
        },
        "lxml": {
            "hashes": [
                "sha256:05a444b207901a68a6526948c7cc8f9fe6d6f24c70781488e32fd74ff5996e3f",
                "sha256:08fc93257dcfe9542c0a6883a25ba4971d78297f63d7a5a26ffa34861ca78730",
                "sha256:107781b213cf7201ec3806555657ccda67b1fccc4261fb889ef7fc56976db81f",
                "sha256:121b665b04083a1e85ff1f5243d4a93aa1aaba281bc12ea334d5a187278ceaf1",
                "sha256:1fa21263c3aba2b76fd7c45713d4428dbcc7644d73dcf0650e9d344e433741b3",
                "sha256:2b30aa2bcff8e958cd85d907d5109820b01ac511eae5b460803430a7404e34d7",
                "sha256:4b4a111bcf4b9c948e020fd207f915c24a6de3f1adc7682a2d92660eb4e84f1a",
                "sha256:5591c4164755778e29e69b86e425880f852464a21c7bb53c7ea453bbe2633bbe",
                "sha256:59daa84aef650b11bccd18f99f64bfe44b9f14a08a28259959d33676554065a1",
                "sha256:5a9c8d11aa2c8f8b6043d845927a51eb9102eb558e3f936df494e96393f5fd3e",
                "sha256:5dd20538a60c4cc9a077d3b715bb42307239fcd25ef1ca7286775f95e9e9a46d",
                "sha256:74f48ec98430e06c1fa8949b49ebdd8d27ceb9df8d3d1c92e1fdc2773f003f20",
                "sha256:786aad2aa20de3dbff21aab86b2fb6a7be68064cbbc0219bde414d3a30aa47ae",
                "sha256:7ad7906e098ccd30d8f7068030a0b16668ab8aa5cda6fcd5146d8d20cbaa71b5",
                "sha256:80a38b188d20c0524fe8959c8ce770a8fdf0e617c6912d23fc97c68301bb9aba",
                "sha256:8f0ec6b9b3832e0bd1d57af41f9238ea7709bbd7271f639024f2fc9d3bb01293",
                "sha256:92282c83547a9add85ad658143c76a64a8d339028926d7dc1998ca029c88ea6a",
                "sha256:94150231f1e90c9595ccc80d7d2006c61f90a5995db82bccbca7944fd457f0f6",
                "sha256:9dc9006dcc47e00a8a6a029eb035c8f696ad38e40a27d073a003d7d1443f5d88",
                "sha256:a76979f728dd845655026ab991df25d26379a1a8fc1e9e68e25c7eda43004bed",
                "sha256:aa8eba3db3d8761db161003e2d0586608092e217151d7458206e243be5a43843",
                "sha256:bea760a63ce9bba566c23f726d72b3c0250e2fa2569909e2d83cda1534c79443",
                "sha256:c3f511a3c58676147c277eff0224c061dd5a6a8e1373572ac817ac6324f1b1e0",
                "sha256:c9d317efde4bafbc1561509bfa8a23c5cab66c44d49ab5b63ff690f5159b2304",
                "sha256:cc411ad324a4486b142c41d9b2b6a722c534096963688d879ea6fa8a35028258",
                "sha256:cdc13a1682b2a6241080745b1953719e7fe0850b40a5c71ca574f090a1391df6",
                "sha256:cfd7c5dd3c35c19cec59c63df9571c67c6d6e5c92e0fe63517920e97f61106d1",
                "sha256:e1cacf4796b20865789083252186ce9dc6cc59eca0c2e79cca332bdff24ac481",
                "sha256:e70d4e467e243455492f5de463b72151cc400710ac03a0678206a5f27e79ddef",
                "sha256:ecc930ae559ea8a43377e8b60ca6f8d61ac532fc57efb915d899de4a67928efd",
                "sha256:f161af26f596131b63b236372e4ce40f3167c1b5b5d459b29d2514bd8c9dc9ee"
            ],
            "markers": "python_version >= '2.7' and python_version not in '3.0, 3.1, 3.2, 3.3, 3.4'",
            "version": "==4.5.2"
        },
        "markupsafe": {
            "hashes": [
                "sha256:00bc623926325b26bb9605ae9eae8a215691f33cae5df11ca5424f06f2d1f473",
                "sha256:09027a7803a62ca78792ad89403b1b7a73a01c8cb65909cd876f7fcebd79b161",
                "sha256:09c4b7f37d6c648cb13f9230d847adf22f8171b1ccc4d5682398e77f40309235",
                "sha256:1027c282dad077d0bae18be6794e6b6b8c91d58ed8a8d89a89d59693b9131db5",
                "sha256:13d3144e1e340870b25e7b10b98d779608c02016d5184cfb9927a9f10c689f42",
                "sha256:24982cc2533820871eba85ba648cd53d8623687ff11cbb805be4ff7b4c971aff",
                "sha256:29872e92839765e546828bb7754a68c418d927cd064fd4708fab9fe9c8bb116b",
                "sha256:43a55c2930bbc139570ac2452adf3d70cdbb3cfe5912c71cdce1c2c6bbd9c5d1",
                "sha256:46c99d2de99945ec5cb54f23c8cd5689f6d7177305ebff350a58ce5f8de1669e",
                "sha256:500d4957e52ddc3351cabf489e79c91c17f6e0899158447047588650b5e69183",
                "sha256:535f6fc4d397c1563d08b88e485c3496cf5784e927af890fb3c3aac7f933ec66",
                "sha256:596510de112c685489095da617b5bcbbac7dd6384aeebeda4df6025d0256a81b",
                "sha256:62fe6c95e3ec8a7fad637b7f3d372c15ec1caa01ab47926cfdf7a75b40e0eac1",
                "sha256:6788b695d50a51edb699cb55e35487e430fa21f1ed838122d722e0ff0ac5ba15",
                "sha256:6dd73240d2af64df90aa7c4e7481e23825ea70af4b4922f8ede5b9e35f78a3b1",
                "sha256:717ba8fe3ae9cc0006d7c451f0bb265ee07739daf76355d06366154ee68d221e",
                "sha256:79855e1c5b8da654cf486b830bd42c06e8780cea587384cf6545b7d9ac013a0b",
                "sha256:7c1699dfe0cf8ff607dbdcc1e9b9af1755371f92a68f706051cc8c37d447c905",
                "sha256:88e5fcfb52ee7b911e8bb6d6aa2fd21fbecc674eadd44118a9cc3863f938e735",
                "sha256:8defac2f2ccd6805ebf65f5eeb132adcf2ab57aa11fdf4c0dd5169a004710e7d",
                "sha256:98c7086708b163d425c67c7a91bad6e466bb99d797aa64f965e9d25c12111a5e",
                "sha256:9add70b36c5666a2ed02b43b335fe19002ee5235efd4b8a89bfcf9005bebac0d",
                "sha256:9bf40443012702a1d2070043cb6291650a0841ece432556f784f004937f0f32c",
                "sha256:ade5e387d2ad0d7ebf59146cc00c8044acbd863725f887353a10df825fc8ae21",
                "sha256:b00c1de48212e4cc9603895652c5c410df699856a2853135b3967591e4beebc2",
                "sha256:b1282f8c00509d99fef04d8ba936b156d419be841854fe901d8ae224c59f0be5",
                "sha256:b2051432115498d3562c084a49bba65d97cf251f5a331c64a12ee7e04dacc51b",
                "sha256:ba59edeaa2fc6114428f1637ffff42da1e311e29382d81b339c1817d37ec93c6",
                "sha256:c8716a48d94b06bb3b2524c2b77e055fb313aeb4ea620c8dd03a105574ba704f",
                "sha256:cd5df75523866410809ca100dc9681e301e3c27567cf498077e8551b6d20e42f",
                "sha256:cdb132fc825c38e1aeec2c8aa9338310d29d337bebbd7baa06889d09a60a1fa2",
                "sha256:e249096428b3ae81b08327a63a485ad0878de3fb939049038579ac0ef61e17e7",
                "sha256:e8313f01ba26fbbe36c7be1966a7b7424942f670f38e666995b88d012765b9be"
            ],
            "markers": "python_version >= '2.7' and python_version not in '3.0, 3.1, 3.2, 3.3'",
            "version": "==1.1.1"
        },
        "marshmallow": {
            "hashes": [
                "sha256:67bf4cae9d3275b3fc74bd7ff88a7c98ee8c57c94b251a67b031dc293ecc4b76",
                "sha256:a2a5eefb4b75a3b43f05be1cca0b6686adf56af7465c3ca629e5ad8d1e1fe13d"
            ],
            "markers": "python_version >= '3.5'",
            "version": "==3.7.1"
        },
        "mistune": {
            "hashes": [
                "sha256:59a3429db53c50b5c6bcc8a07f8848cb00d7dc8bdb431a4ab41920d201d4756e",
                "sha256:88a1051873018da288eee8538d476dffe1262495144b33ecb586c4ab266bb8d4"
            ],
            "version": "==0.8.4"
        },
        "mypy-extensions": {
            "hashes": [
                "sha256:090fedd75945a69ae91ce1303b5824f428daf5a028d2f6ab8a299250a846f15d",
                "sha256:2d82818f5bb3e369420cb3c4060a7970edba416647068eb4c5343488a6c604a8"
            ],
            "version": "==0.4.3"
        },
        "natsort": {
            "hashes": [
                "sha256:a633464dc3a22b305df0f27abcb3e83515898aa1fd0ed2f9726c3571a27258cf",
                "sha256:d3fd728a3ceb7c78a59aa8539692a75e37cbfd9b261d4d702e8016639820f90a"
            ],
            "markers": "python_version >= '3.4'",
            "version": "==7.0.1"
        },
        "ndg-httpsclient": {
            "hashes": [
                "sha256:d2c7225f6a1c6cf698af4ebc962da70178a99bcde24ee6d1961c4f3338130d57",
                "sha256:d72faed0376ab039736c2ba12e30695e2788c4aa569c9c3e3d72131de2592210",
                "sha256:dd174c11d971b6244a891f7be2b32ca9853d3797a72edb34fa5d7b07d8fff7d4"
            ],
            "version": "==0.5.1"
        },
        "networkx": {
            "hashes": [
                "sha256:7978955423fbc9639c10498878be59caf99b44dc304c2286162fd24b458c1602",
                "sha256:8c5812e9f798d37c50570d15c4a69d5710a18d77bafc903ee9c5fba7454c616c"
            ],
            "markers": "python_version >= '3.6'",
            "version": "==2.5"
        },
        "owlrl": {
            "hashes": [
                "sha256:2ad753f5ba6d1fe2d88bf36f427df31553f2eaa0283692e3cd06cab20ac8aec3",
                "sha256:efdebe76cf9ad148f316a9ae92e898e12b3b3690bd90218c898a2b676955b266"
            ],
            "version": "==5.2.1"
        },
        "pathspec": {
            "hashes": [
                "sha256:7d91249d21749788d07a2d0f94147accd8f845507400749ea19c1ec9054a12b0",
                "sha256:da45173eb3a6f2a5a487efba21f050af2b41948be6ab52b6a1e3ff22bb8b7061"
            ],
            "version": "==0.8.0"
        },
        "patool": {
            "hashes": [
                "sha256:3f642549c9a78f5b8bef1af92df385b521d360520d1f34e4dba3fd1dee2a21bc",
                "sha256:e3180cf8bfe13bedbcf6f5628452fca0c2c84a3b5ae8c2d3f55720ea04cb1097"
            ],
            "version": "==1.12"
        },
        "pluggy": {
            "hashes": [
                "sha256:15b2acde666561e1298d71b523007ed7364de07029219b604cf808bfa1c765b0",
                "sha256:966c145cd83c96502c3c3868f50408687b38434af77734af1e9ca461a4081d2d"
            ],
            "markers": "python_version >= '2.7' and python_version not in '3.0, 3.1, 3.2, 3.3'",
            "version": "==0.13.1"
        },
        "prov": {
            "hashes": [
                "sha256:5c930cbbd05424aa3066d336dc31d314dd9fa0280caeab064288e592ed716bea",
                "sha256:7a2d72b0df43cd9c6e374d815c8ce3cd5ca371d54f98f837853ac9fcc98aee4c"
            ],
            "version": "==1.5.1"
        },
        "psutil": {
            "hashes": [
                "sha256:0ee3c36428f160d2d8fce3c583a0353e848abb7de9732c50cf3356dd49ad63f8",
                "sha256:10512b46c95b02842c225f58fa00385c08fa00c68bac7da2d9a58ebe2c517498",
                "sha256:4080869ed93cce662905b029a1770fe89c98787e543fa7347f075ade761b19d6",
                "sha256:5e9d0f26d4194479a13d5f4b3798260c20cecf9ac9a461e718eb59ea520a360c",
                "sha256:66c18ca7680a31bf16ee22b1d21b6397869dda8059dbdb57d9f27efa6615f195",
                "sha256:68d36986ded5dac7c2dcd42f2682af1db80d4bce3faa126a6145c1637e1b559f",
                "sha256:90990af1c3c67195c44c9a889184f84f5b2320dce3ee3acbd054e3ba0b4a7beb",
                "sha256:a5b120bb3c0c71dfe27551f9da2f3209a8257a178ed6c628a819037a8df487f1",
                "sha256:d8a82162f23c53b8525cf5f14a355f5d1eea86fa8edde27287dd3a98399e4fdf",
                "sha256:f2018461733b23f308c298653c8903d32aaad7873d25e1d228765e91ae42c3f2",
                "sha256:ff1977ba1a5f71f89166d5145c3da1cea89a0fdb044075a12c720ee9123ec818"
            ],
            "markers": "python_version >= '2.6' and python_version not in '3.0, 3.1, 3.2, 3.3'",
            "version": "==5.7.2"
        },
        "pyasn1": {
            "hashes": [
                "sha256:014c0e9976956a08139dc0712ae195324a75e142284d5f87f1a87ee1b068a359",
                "sha256:03840c999ba71680a131cfaee6fab142e1ed9bbd9c693e285cc6aca0d555e576",
                "sha256:0458773cfe65b153891ac249bcf1b5f8f320b7c2ce462151f8fa74de8934becf",
                "sha256:08c3c53b75eaa48d71cf8c710312316392ed40899cb34710d092e96745a358b7",
                "sha256:39c7e2ec30515947ff4e87fb6f456dfc6e84857d34be479c9d4a4ba4bf46aa5d",
                "sha256:5c9414dcfede6e441f7e8f81b43b34e834731003427e5b09e4e00e3172a10f00",
                "sha256:6e7545f1a61025a4e58bb336952c5061697da694db1cae97b116e9c46abcf7c8",
                "sha256:78fa6da68ed2727915c4767bb386ab32cdba863caa7dbe473eaae45f9959da86",
                "sha256:7ab8a544af125fb704feadb008c99a88805126fb525280b2270bb25cc1d78a12",
                "sha256:99fcc3c8d804d1bc6d9a099921e39d827026409a58f2a720dcdb89374ea0c776",
                "sha256:aef77c9fb94a3ac588e87841208bdec464471d9871bd5050a287cc9a475cd0ba",
                "sha256:e89bf84b5437b532b0803ba5c9a5e054d21fec423a89952a74f87fa2c9b7bce2",
                "sha256:fec3e9d8e36808a28efb59b489e4528c10ad0f480e57dcc32b4de5c9d8c9fdf3"
            ],
            "version": "==0.4.8"
        },
        "pycparser": {
            "hashes": [
                "sha256:2d475327684562c3a96cc71adf7dc8c4f0565175cf86b6d7a404ff4c771f15f0",
                "sha256:7582ad22678f0fcd81102833f60ef8d0e57288b6b5fb00323d101be910e35705"
            ],
            "markers": "python_version >= '2.7' and python_version not in '3.0, 3.1, 3.2, 3.3'",
            "version": "==2.20"
        },
        "pydot": {
            "hashes": [
                "sha256:67be714300c78fda5fd52f79ec994039e3f76f074948c67b5ff539b433ad354f",
                "sha256:d49c9d4dd1913beec2a997f831543c8cbd53e535b1a739e921642fe416235f01"
            ],
            "markers": "python_version >= '2.7' and python_version not in '3.0, 3.1, 3.2, 3.3'",
            "version": "==1.4.1"
        },
        "pyld": {
            "hashes": [
                "sha256:287445f888c3a332ccbd20a14844c66c2fcbaeab3c99acd506a0788e2ebb2f82"
            ],
            "version": "==2.0.3"
        },
        "pyopenssl": {
            "hashes": [
                "sha256:621880965a720b8ece2f1b2f54ea2071966ab00e2970ad2ce11d596102063504",
                "sha256:9a24494b2602aaf402be5c9e30a0b82d4a5c67528fe8fb475e3f3bc00dd69507"
            ],
            "version": "==19.1.0"
        },
        "pyparsing": {
            "hashes": [
                "sha256:c203ec8783bf771a155b207279b9bccb8dea02d8f0c9e5f8ead507bc3246ecc1",
                "sha256:ef9d7589ef3c200abe66653d3f1ab1033c3c419ae9b9bdb1240a85b024efc88b"
            ],
            "markers": "python_version >= '2.6' and python_version not in '3.0, 3.1, 3.2, 3.3'",
            "version": "==2.4.7"
        },
        "pyshacl": {
            "hashes": [
                "sha256:74739aa88dcdb161849f769d28e3a14ed0b01eb8256a21cc2941a27dc80e70af",
                "sha256:d551c0e5842f30151b3e398407f5ffc8250e602add925f0bb31bce5771419169"
            ],
            "version": "==0.11.3.post1"
        },
        "python-dateutil": {
            "hashes": [
                "sha256:73ebfe9dbf22e832286dafa60473e4cd239f8592f699aa5adaf10050e6e1823c",
                "sha256:75bb3f31ea686f1197762692a9ee6a7550b59fc6ca3a1f4b5d7e32fb98e2da2a"
            ],
            "markers": "python_version >= '2.7' and python_version not in '3.0, 3.1, 3.2, 3.3'",
            "version": "==2.8.1"
        },
        "python-editor": {
            "hashes": [
                "sha256:1bf6e860a8ad52a14c3ee1252d5dc25b2030618ed80c022598f00176adc8367d",
                "sha256:51fda6bcc5ddbbb7063b2af7509e43bd84bfc32a4ff71349ec7847713882327b",
                "sha256:5f98b069316ea1c2ed3f67e7f5df6c0d8f10b689964a4a811ff64f0106819ec8",
                "sha256:c3da2053dbab6b29c94e43c486ff67206eafbe7eb52dbec7390b5e2fb05aac77",
                "sha256:ea87e17f6ec459e780e4221f295411462e0d0810858e055fc514684350a2f522"
            ],
            "version": "==1.0.4"
        },
        "pyyaml": {
            "hashes": [
                "sha256:06a0d7ba600ce0b2d2fe2e78453a470b5a6e000a985dd4a4e54e436cc36b0e97",
                "sha256:240097ff019d7c70a4922b6869d8a86407758333f02203e0fc6ff79c5dcede76",
                "sha256:4f4b913ca1a7319b33cfb1369e91e50354d6f07a135f3b901aca02aa95940bd2",
                "sha256:69f00dca373f240f842b2931fb2c7e14ddbacd1397d57157a9b005a6a9942648",
                "sha256:73f099454b799e05e5ab51423c7bcf361c58d3206fa7b0d555426b1f4d9a3eaf",
                "sha256:74809a57b329d6cc0fdccee6318f44b9b8649961fa73144a98735b0aaf029f1f",
                "sha256:7739fc0fa8205b3ee8808aea45e968bc90082c10aef6ea95e855e10abf4a37b2",
                "sha256:95f71d2af0ff4227885f7a6605c37fd53d3a106fcab511b8860ecca9fcf400ee",
                "sha256:b8eac752c5e14d3eca0e6dd9199cd627518cb5ec06add0de9d32baeee6fe645d",
                "sha256:cc8955cfbfc7a115fa81d85284ee61147059a753344bc51098f3ccd69b0d7e0c",
                "sha256:d13155f591e6fcc1ec3b30685d50bf0711574e2c0dfffd7644babf8b5102ca1a"
            ],
            "version": "==5.3.1"
        },
        "rdflib": {
            "hashes": [
                "sha256:58d5994610105a457cff7fdfe3d683d87786c5028a45ae032982498a7e913d6f",
                "sha256:da1df14552555c5c7715d8ce71c08f404c988c58a1ecd38552d0da4fc261280d"
            ],
            "version": "==4.2.2"
        },
        "rdflib-jsonld": {
            "hashes": [
                "sha256:144774786a2fc7de09b24a9309cbcccc78bc48b152536d2ea1c1df2ad715bc2d"
            ],
            "version": "==0.4.0"
        },
        "redis": {
            "hashes": [
                "sha256:0e7e0cfca8660dea8b7d5cd8c4f6c5e29e11f31158c0b0ae91a397f00e5a05a2",
                "sha256:432b788c4530cfe16d8d943a09d40ca6c16149727e4afe8c2c9d5580c59d9f24"
            ],
            "markers": "python_version >= '2.7' and python_version not in '3.0, 3.1, 3.2, 3.3, 3.4'",
            "version": "==3.5.3"
        },
        "renku": {
            "editable": true,
            "extras": [
                "all"
            ],
            "path": "."
        },
        "requests": {
            "hashes": [
                "sha256:b3559a131db72c33ee969480840fff4bb6dd111de7dd27c8ee1f820f4f00231b",
                "sha256:fe75cc94a9443b9246fc7049224f75604b113c36acb93f87b80ed42c44cbb898"
            ],
            "markers": "python_version >= '2.7' and python_version not in '3.0, 3.1, 3.2, 3.3, 3.4'",
            "version": "==2.24.0"
        },
        "rq": {
            "hashes": [
                "sha256:4d8268e0d541d8016cbb915befd30fc68f1c3a9e77a8cfc02de3e6f22a5314d9",
                "sha256:601fc7f1600f0b069b1e145678545d1f532316b72716e44fd0295daef917679c"
            ],
            "markers": "python_version >= '3.5'",
            "version": "==1.5.1"
        },
        "rq-scheduler": {
            "hashes": [
                "sha256:de2e2754a05549dadbe7422d2d1fa5ad0c1d556280515af9c3b9c1eba0db5ddb",
                "sha256:f19486671473eba42095163f2ae829d5dcb046dde01628233871ee830c1c3c2e"
            ],
            "version": "==0.10.0"
        },
        "ruamel.yaml": {
            "hashes": [
                "sha256:0db639b1b2742dae666c6fc009b8d1931ef15c9276ef31c0673cc6dcf766cf40",
                "sha256:412a6f5cfdc0525dee6a27c08f5415c7fd832a7afcb7a0ed7319628aed23d408"
            ],
            "version": "==0.16.5"
        },
        "ruamel.yaml.clib": {
            "hashes": [
<<<<<<< HEAD
                "sha256:214fe032ab26fcccb51d5982664ba2bab2df6dde93bf49988537cc27f33cb2a8",
                "sha256:356f607ab54c8fa09220432d64f5e4fc56202606f79b13caf12412405f189205",
                "sha256:374fa418d35098d46b29839f8a7684916ed2ea4136da5898c9cff15d3dd15b00",
                "sha256:4e800124b0ffdb38f48d656d0bb042bad6e327773079dd659b0a4fb5dc49773e",
                "sha256:56cdbf29c95b1a14a340b9a67aba4f99f3b8343e5bf977020bf585c05de8c4c7",
                "sha256:56d360b31d20642e34b4a674574a5ca18ca0697560109771dba874c6d8d05051",
                "sha256:57981b92d365b48e76b12a8876ba615129ddb08e6db455e4876e7c07fd6eb42c",
                "sha256:5e79641f8b1e7baa30f451a884fbf435dfe5af65940ab3ce838805c67f301424",
                "sha256:72016119d344cca19ae9be5ef5ea367183601f084537be2838617fe5ee8377a1",
                "sha256:7fea41ba38572e08f32f4b9a785eee474ad152f205e4564e11c9692feb0e22d2",
                "sha256:930208902bd3c1017e7924368250440b5aec627f9bd3a13b11160d4af239b392",
                "sha256:a05bb6110141663a7dd1c7b7342a131befac227e36dbe67241d767ae32e2d60e",
                "sha256:ae4e7c97d38fb132b5c84518088b4ec1fa4c5b599aca74bc22123da73c1b90eb",
                "sha256:af6d2a1acfd0147a2068a2830edb8a836550f59ffc296dfb6d41b784155eb7c8",
                "sha256:bfabd74e168921c922558d627ac304766507360b7714181a30007f61a015a390",
                "sha256:cca72427e99ad7aa5d5653da3da4fd5d48abd9616a87510795e5fbb00ab43115",
                "sha256:d5c07b0ddf3a0fc1e9199ccc0b9e024cfd9d4bb6a10758fb1f1d051d7473ccd6",
                "sha256:e36d5b2c4b448838a579ae89c7b71970a9520c2818d8e98dc7dd4f73393985bb",
                "sha256:ea27f382e4d3e6563278c1293728848052f84f748b63444b3b3c602be8653d80",
                "sha256:f41328994e6d8c24781a93d2f87c0f3b04344ac221264167db4fccd3cb182d73",
                "sha256:f98ea39bbb0f678bc4e0fd85233882e2bbe1e7ddd5fd79551e19d646a8a6e5e8",
                "sha256:f9d9c7a3edf2b4b46b25ba64466de018584e4319070c495dad8a1c87fcc1c601"
            ],
            "markers": "python_version < '3.8' and platform_python_implementation == 'CPython'",
            "version": "==0.2.1"
=======
                "sha256:058a1cc3df2a8aecc12f983a48bda99315cebf55a3b3a5463e37bb599b05727b",
                "sha256:2602e91bd5c1b874d6f93d3086f9830f3e907c543c7672cf293a97c3fabdcd91",
                "sha256:28116f204103cb3a108dfd37668f20abe6e3cafd0d3fd40dba126c732457b3cc",
                "sha256:2d24bd98af676f4990c4d715bcdc2a60b19c56a3fb3a763164d2d8ca0e806ba7",
                "sha256:30dca9bbcbb1cc858717438218d11eafb78666759e5094dd767468c0d577a7e7",
                "sha256:44c7b0498c39f27795224438f1a6be6c5352f82cb887bc33d962c3a3acc00df6",
                "sha256:464e66a04e740d754170be5e740657a3b3b6d2bcc567f0c3437879a6e6087ff6",
                "sha256:4df5019e7783d14b79217ad9c56edf1ba7485d614ad5a385d1b3c768635c81c0",
                "sha256:4e52c96ca66de04be42ea2278012a2342d89f5e82b4512fb6fb7134e377e2e62",
                "sha256:5254af7d8bdf4d5484c089f929cb7f5bafa59b4f01d4f48adda4be41e6d29f99",
                "sha256:52ae5739e4b5d6317b52f5b040b1b6639e8af68a5b8fd606a8b08658fbd0cab5",
                "sha256:53b9dd1abd70e257a6e32f934ebc482dac5edb8c93e23deb663eac724c30b026",
                "sha256:73b3d43e04cc4b228fa6fa5d796409ece6fcb53a6c270eb2048109cbcbc3b9c2",
                "sha256:74161d827407f4db9072011adcfb825b5258a5ccb3d2cd518dd6c9edea9e30f1",
                "sha256:839dd72545ef7ba78fd2aa1a5dd07b33696adf3e68fae7f31327161c1093001b",
                "sha256:8e8fd0a22c9d92af3a34f91e8a2594eeb35cba90ab643c5e0e643567dc8be43e",
                "sha256:a873e4d4954f865dcb60bdc4914af7eaae48fb56b60ed6daa1d6251c72f5337c",
                "sha256:ab845f1f51f7eb750a78937be9f79baea4a42c7960f5a94dde34e69f3cce1988",
                "sha256:b1e981fe1aff1fd11627f531524826a4dcc1f26c726235a52fcb62ded27d150f",
                "sha256:daf21aa33ee9b351f66deed30a3d450ab55c14242cfdfcd377798e2c0d25c9f1",
                "sha256:e9f7d1d8c26a6a12c23421061f9022bb62704e38211fe375c645485f38df34a2",
                "sha256:f6061a31880c1ed6b6ce341215336e2f3d0c1deccd84957b6fa8ca474b41e89f"
            ],
            "markers": "python_version < '3.8' and platform_python_implementation == 'CPython'",
            "version": "==0.2.2"
>>>>>>> 6372a32c
        },
        "schema-salad": {
            "hashes": [
                "sha256:6f0124bd2112e9deff8ecfda8917cf286bb7e38596a90d6ae80985852b5f5671",
                "sha256:9d4e99e6024eda2e84355f0641e3f08ba060e5cdfb2dc519cf8f775462e11f0f"
            ],
            "markers": "python_version >= '3.5'",
            "version": "==7.0.20200811075006"
        },
        "setuptools-scm": {
            "hashes": [
                "sha256:09c659d1d6680811c43f476a33c6d3d9872416580786e96bd29ea03e6a818e41",
                "sha256:69258e2eeba5f7ce1ed7a5f109519580fa3578250f8e4d6684859f86d1b15826",
                "sha256:731550a27e3901ee501c3bf99140b5436b8eeba341a9d19911cf364b8d573293",
                "sha256:892e63b4983f9e30f9e8bf89ad03d2a02a47e6e5ced09b03ae6fe952ade8a579",
                "sha256:a8994582e716ec690f33fec70cca0f85bd23ec974e3f783233e4879090a7faa8",
                "sha256:b42c150c34d6120babf3646abd7513e032be2e230b3d2034f27404c65aa0c977",
                "sha256:eaaec16b7af25c5f532b5af2332213bb6223d15cca4518f6dbc4c055641c86fd",
                "sha256:efc928d6a64162c88cdc85fa4b84adfbd6dbf9f9b04319bc495eb16dcfaae00a"
            ],
            "markers": "python_version >= '2.7' and python_version not in '3.0, 3.1, 3.2, 3.3, 3.4'",
            "version": "==4.1.2"
        },
        "shellescape": {
            "hashes": [
                "sha256:3ff2aeb6ce2c5a4e6059fe4a2a745a824f5a3834fe8365a39c5ea691073cfdb6",
                "sha256:e618b2bc13f2553315ca1669995dc10fcc2cae5f1e0fda49035ef02d56f0b358"
            ],
            "version": "==3.4.1"
        },
        "shellingham": {
            "hashes": [
                "sha256:576c1982bea0ba82fb46c36feb951319d7f42214a82634233f58b40d858a751e",
                "sha256:7f6206ae169dc1a03af8a138681b3f962ae61cc93ade84d0585cca3aaf770044"
            ],
            "markers": "python_version >= '2.6' and python_version not in '3.0, 3.1, 3.2, 3.3'",
            "version": "==1.3.2"
        },
        "six": {
            "hashes": [
                "sha256:30639c035cdb23534cd4aa2dd52c3bf48f06e5f4a941509c8bafd8ce11080259",
                "sha256:8b74bedcbbbaca38ff6d7491d76f2b06b3592611af620f8426e82dddb04a5ced"
            ],
            "markers": "python_version >= '2.7' and python_version not in '3.0, 3.1, 3.2, 3.3'",
            "version": "==1.15.0"
        },
        "smmap": {
            "hashes": [
                "sha256:54c44c197c819d5ef1991799a7e30b662d1e520f2ac75c9efbeb54a742214cf4",
                "sha256:9c98bbd1f9786d22f14b3d4126894d56befb835ec90cef151af566c7e19b5d24"
            ],
            "markers": "python_version >= '2.7' and python_version not in '3.0, 3.1, 3.2, 3.3'",
            "version": "==3.0.4"
        },
        "smmap2": {
            "hashes": [
                "sha256:0cb6ea470b1ad9a65a02ca7f4c7ae601861f7dd24a43812ca51cfca2892bb524",
                "sha256:44cc8bdaf96442dbb9a8e2e14377d074b3d0eea292eee3c95c8c449b6c92c557"
            ],
            "version": "==3.0.1"
        },
        "tabulate": {
            "hashes": [
                "sha256:ac64cb76d53b1231d364babcd72abbb16855adac7de6665122f97b593f1eb2ba",
                "sha256:db2723a20d04bcda8522165c73eea7c300eda74e0ce852d9022e0159d7895007"
            ],
            "version": "==0.8.7"
        },
        "tqdm": {
            "hashes": [
                "sha256:1a336d2b829be50e46b84668691e0a2719f26c97c62846298dd5ae2937e4d5cf",
                "sha256:564d632ea2b9cb52979f7956e093e831c28d441c11751682f84c86fc46e4fd21"
            ],
            "markers": "python_version >= '2.6' and python_version not in '3.0, 3.1, 3.2, 3.3'",
            "version": "==4.48.2"
        },
        "typing-extensions": {
            "hashes": [
                "sha256:7cb407020f00f7bfc3cb3e7881628838e69d8f3fcab2f64742a5e76b2f841918",
                "sha256:99d4073b617d30288f569d3f13d2bd7548c3a7e4c8de87db09a9d29bb3a4a60c",
                "sha256:dafc7639cde7f1b6e1acc0f457842a83e722ccca8eef5270af2d74792619a89f"
            ],
            "version": "==3.7.4.3"
        },
        "urllib3": {
            "hashes": [
                "sha256:91056c15fa70756691db97756772bb1eb9678fa585d9184f24534b100dc60f4a",
                "sha256:e7983572181f5e1522d9c98453462384ee92a0be7fac5f1413a1e35c56cc0461"
            ],
            "markers": "python_version >= '2.7' and python_version not in '3.0, 3.1, 3.2, 3.3, 3.4' and python_version < '4'",
            "version": "==1.25.10"
        },
        "walrus": {
            "hashes": [
                "sha256:6752420331b0110af6b3c6d32e61252dbafbd05ae2fc1a5fbfa6d42d2382062a"
            ],
            "version": "==0.8.1"
        },
        "wcmatch": {
            "hashes": [
                "sha256:b9840a643ce7af0b845a1a6933b34d18ef6649e4406024f13889a7620002cdd1",
                "sha256:e30fa06e13f6c151d77b51d8105394db2d1fe24f323cbd61f3439c256388a45a"
            ],
            "markers": "python_version >= '3.5'",
            "version": "==6.1"
        },
        "webargs": {
            "hashes": [
                "sha256:2ead6ce38559152043ab4ada4d389aef6c804b0c169482e7c92b3f498f690b2c",
                "sha256:412ecadd977afdea0ed6fa5f5b65ddd13a099269e622ec537f9c74c443ce4d0b"
            ],
            "markers": "python_version >= '3.5'",
            "version": "==6.1.1"
        },
        "werkzeug": {
            "hashes": [
                "sha256:2de2a5db0baeae7b2d2664949077c2ac63fbd16d98da0ff71837f7d1dea3fd43",
                "sha256:6c80b1e5ad3665290ea39320b91e1be1e0d5f60652b964a3070216de83d2e47c"
            ],
            "markers": "python_version >= '2.7' and python_version not in '3.0, 3.1, 3.2, 3.3, 3.4'",
            "version": "==1.0.1"
        },
        "zipp": {
            "hashes": [
                "sha256:aa36550ff0c0b7ef7fa639055d797116ee891440eac1a56f378e2d3179e0320b",
                "sha256:c599e4d75c98f6798c509911d08a22e6c021d074469042177c8c86fb92eefd96"
            ],
            "markers": "python_version >= '3.6'",
            "version": "==3.1.0"
        }
    },
    "develop": {
        "certifi": {
            "hashes": [
                "sha256:5930595817496dd21bb8dc35dad090f1c2cd0adfaf21204bf6732ca5d8ee34d3",
                "sha256:8fc0819f1f30ba15bdb34cceffb9ef04d99f420f68eb75d901e9560b8749fc41"
            ],
            "version": "==2020.6.20"
        },
        "chardet": {
            "hashes": [
                "sha256:84ab92ed1c4d4f16916e05906b6b75a6c0fb5db821cc65e70cbd64a3e2a5eaae",
                "sha256:fc323ffcaeaed0e0a02bf4d117757b98aed530d9ed4531e3e15460124c106691"
            ],
            "version": "==3.0.4"
        },
        "chartpress": {
            "hashes": [
                "sha256:e4455515dfc4dda0cd9b586b67e6a9d6a6ce7d9a4ad086c6780f9758e9b5c5f4"
            ],
            "index": "pypi",
            "version": "==0.3.2"
        },
        "docker": {
            "hashes": [
                "sha256:13966471e8bc23b36bfb3a6fb4ab75043a5ef1dac86516274777576bed3b9828",
                "sha256:bad94b8dd001a8a4af19ce4becc17f41b09f228173ffe6a4e0355389eef142f2"
            ],
            "markers": "python_version >= '2.7' and python_version not in '3.0, 3.1, 3.2, 3.3, 3.4'",
            "version": "==4.3.1"
        },
        "idna": {
            "hashes": [
                "sha256:b307872f855b18632ce0c21c5e45be78c0ea7ae4c15c828c20788b26921eb3f6",
                "sha256:b97d804b1e9b523befed77c48dacec60e6dcb0b5391d57af6a65a312a90648c0"
            ],
            "markers": "python_version >= '2.7' and python_version not in '3.0, 3.1, 3.2, 3.3'",
            "version": "==2.10"
        },
        "requests": {
            "hashes": [
                "sha256:b3559a131db72c33ee969480840fff4bb6dd111de7dd27c8ee1f820f4f00231b",
                "sha256:fe75cc94a9443b9246fc7049224f75604b113c36acb93f87b80ed42c44cbb898"
            ],
            "markers": "python_version >= '2.7' and python_version not in '3.0, 3.1, 3.2, 3.3, 3.4'",
            "version": "==2.24.0"
        },
        "ruamel.yaml": {
            "hashes": [
                "sha256:0db639b1b2742dae666c6fc009b8d1931ef15c9276ef31c0673cc6dcf766cf40",
                "sha256:412a6f5cfdc0525dee6a27c08f5415c7fd832a7afcb7a0ed7319628aed23d408"
            ],
            "version": "==0.16.5"
        },
        "ruamel.yaml.clib": {
            "hashes": [
<<<<<<< HEAD
                "sha256:214fe032ab26fcccb51d5982664ba2bab2df6dde93bf49988537cc27f33cb2a8",
                "sha256:356f607ab54c8fa09220432d64f5e4fc56202606f79b13caf12412405f189205",
                "sha256:374fa418d35098d46b29839f8a7684916ed2ea4136da5898c9cff15d3dd15b00",
                "sha256:4e800124b0ffdb38f48d656d0bb042bad6e327773079dd659b0a4fb5dc49773e",
                "sha256:56cdbf29c95b1a14a340b9a67aba4f99f3b8343e5bf977020bf585c05de8c4c7",
                "sha256:56d360b31d20642e34b4a674574a5ca18ca0697560109771dba874c6d8d05051",
                "sha256:57981b92d365b48e76b12a8876ba615129ddb08e6db455e4876e7c07fd6eb42c",
                "sha256:5e79641f8b1e7baa30f451a884fbf435dfe5af65940ab3ce838805c67f301424",
                "sha256:72016119d344cca19ae9be5ef5ea367183601f084537be2838617fe5ee8377a1",
                "sha256:7fea41ba38572e08f32f4b9a785eee474ad152f205e4564e11c9692feb0e22d2",
                "sha256:930208902bd3c1017e7924368250440b5aec627f9bd3a13b11160d4af239b392",
                "sha256:a05bb6110141663a7dd1c7b7342a131befac227e36dbe67241d767ae32e2d60e",
                "sha256:ae4e7c97d38fb132b5c84518088b4ec1fa4c5b599aca74bc22123da73c1b90eb",
                "sha256:af6d2a1acfd0147a2068a2830edb8a836550f59ffc296dfb6d41b784155eb7c8",
                "sha256:bfabd74e168921c922558d627ac304766507360b7714181a30007f61a015a390",
                "sha256:cca72427e99ad7aa5d5653da3da4fd5d48abd9616a87510795e5fbb00ab43115",
                "sha256:d5c07b0ddf3a0fc1e9199ccc0b9e024cfd9d4bb6a10758fb1f1d051d7473ccd6",
                "sha256:e36d5b2c4b448838a579ae89c7b71970a9520c2818d8e98dc7dd4f73393985bb",
                "sha256:ea27f382e4d3e6563278c1293728848052f84f748b63444b3b3c602be8653d80",
                "sha256:f41328994e6d8c24781a93d2f87c0f3b04344ac221264167db4fccd3cb182d73",
                "sha256:f98ea39bbb0f678bc4e0fd85233882e2bbe1e7ddd5fd79551e19d646a8a6e5e8",
                "sha256:f9d9c7a3edf2b4b46b25ba64466de018584e4319070c495dad8a1c87fcc1c601"
            ],
            "markers": "python_version < '3.8' and platform_python_implementation == 'CPython'",
            "version": "==0.2.1"
=======
                "sha256:058a1cc3df2a8aecc12f983a48bda99315cebf55a3b3a5463e37bb599b05727b",
                "sha256:2602e91bd5c1b874d6f93d3086f9830f3e907c543c7672cf293a97c3fabdcd91",
                "sha256:28116f204103cb3a108dfd37668f20abe6e3cafd0d3fd40dba126c732457b3cc",
                "sha256:2d24bd98af676f4990c4d715bcdc2a60b19c56a3fb3a763164d2d8ca0e806ba7",
                "sha256:30dca9bbcbb1cc858717438218d11eafb78666759e5094dd767468c0d577a7e7",
                "sha256:44c7b0498c39f27795224438f1a6be6c5352f82cb887bc33d962c3a3acc00df6",
                "sha256:464e66a04e740d754170be5e740657a3b3b6d2bcc567f0c3437879a6e6087ff6",
                "sha256:4df5019e7783d14b79217ad9c56edf1ba7485d614ad5a385d1b3c768635c81c0",
                "sha256:4e52c96ca66de04be42ea2278012a2342d89f5e82b4512fb6fb7134e377e2e62",
                "sha256:5254af7d8bdf4d5484c089f929cb7f5bafa59b4f01d4f48adda4be41e6d29f99",
                "sha256:52ae5739e4b5d6317b52f5b040b1b6639e8af68a5b8fd606a8b08658fbd0cab5",
                "sha256:53b9dd1abd70e257a6e32f934ebc482dac5edb8c93e23deb663eac724c30b026",
                "sha256:73b3d43e04cc4b228fa6fa5d796409ece6fcb53a6c270eb2048109cbcbc3b9c2",
                "sha256:74161d827407f4db9072011adcfb825b5258a5ccb3d2cd518dd6c9edea9e30f1",
                "sha256:839dd72545ef7ba78fd2aa1a5dd07b33696adf3e68fae7f31327161c1093001b",
                "sha256:8e8fd0a22c9d92af3a34f91e8a2594eeb35cba90ab643c5e0e643567dc8be43e",
                "sha256:a873e4d4954f865dcb60bdc4914af7eaae48fb56b60ed6daa1d6251c72f5337c",
                "sha256:ab845f1f51f7eb750a78937be9f79baea4a42c7960f5a94dde34e69f3cce1988",
                "sha256:b1e981fe1aff1fd11627f531524826a4dcc1f26c726235a52fcb62ded27d150f",
                "sha256:daf21aa33ee9b351f66deed30a3d450ab55c14242cfdfcd377798e2c0d25c9f1",
                "sha256:e9f7d1d8c26a6a12c23421061f9022bb62704e38211fe375c645485f38df34a2",
                "sha256:f6061a31880c1ed6b6ce341215336e2f3d0c1deccd84957b6fa8ca474b41e89f"
            ],
            "markers": "python_version < '3.8' and platform_python_implementation == 'CPython'",
            "version": "==0.2.2"
>>>>>>> 6372a32c
        },
        "six": {
            "hashes": [
                "sha256:30639c035cdb23534cd4aa2dd52c3bf48f06e5f4a941509c8bafd8ce11080259",
                "sha256:8b74bedcbbbaca38ff6d7491d76f2b06b3592611af620f8426e82dddb04a5ced"
            ],
            "markers": "python_version >= '2.7' and python_version not in '3.0, 3.1, 3.2, 3.3'",
            "version": "==1.15.0"
        },
        "urllib3": {
            "hashes": [
                "sha256:91056c15fa70756691db97756772bb1eb9678fa585d9184f24534b100dc60f4a",
                "sha256:e7983572181f5e1522d9c98453462384ee92a0be7fac5f1413a1e35c56cc0461"
            ],
            "markers": "python_version >= '2.7' and python_version not in '3.0, 3.1, 3.2, 3.3, 3.4' and python_version < '4'",
            "version": "==1.25.10"
        },
        "websocket-client": {
            "hashes": [
                "sha256:0fc45c961324d79c781bab301359d5a1b00b13ad1b10415a4780229ef71a5549",
                "sha256:d735b91d6d1692a6a181f2a8c9e0238e5f6373356f561bb9dc4c7af36f452010"
            ],
            "version": "==0.57.0"
        }
    }
}<|MERGE_RESOLUTION|>--- conflicted
+++ resolved
@@ -692,33 +692,6 @@
         },
         "ruamel.yaml.clib": {
             "hashes": [
-<<<<<<< HEAD
-                "sha256:214fe032ab26fcccb51d5982664ba2bab2df6dde93bf49988537cc27f33cb2a8",
-                "sha256:356f607ab54c8fa09220432d64f5e4fc56202606f79b13caf12412405f189205",
-                "sha256:374fa418d35098d46b29839f8a7684916ed2ea4136da5898c9cff15d3dd15b00",
-                "sha256:4e800124b0ffdb38f48d656d0bb042bad6e327773079dd659b0a4fb5dc49773e",
-                "sha256:56cdbf29c95b1a14a340b9a67aba4f99f3b8343e5bf977020bf585c05de8c4c7",
-                "sha256:56d360b31d20642e34b4a674574a5ca18ca0697560109771dba874c6d8d05051",
-                "sha256:57981b92d365b48e76b12a8876ba615129ddb08e6db455e4876e7c07fd6eb42c",
-                "sha256:5e79641f8b1e7baa30f451a884fbf435dfe5af65940ab3ce838805c67f301424",
-                "sha256:72016119d344cca19ae9be5ef5ea367183601f084537be2838617fe5ee8377a1",
-                "sha256:7fea41ba38572e08f32f4b9a785eee474ad152f205e4564e11c9692feb0e22d2",
-                "sha256:930208902bd3c1017e7924368250440b5aec627f9bd3a13b11160d4af239b392",
-                "sha256:a05bb6110141663a7dd1c7b7342a131befac227e36dbe67241d767ae32e2d60e",
-                "sha256:ae4e7c97d38fb132b5c84518088b4ec1fa4c5b599aca74bc22123da73c1b90eb",
-                "sha256:af6d2a1acfd0147a2068a2830edb8a836550f59ffc296dfb6d41b784155eb7c8",
-                "sha256:bfabd74e168921c922558d627ac304766507360b7714181a30007f61a015a390",
-                "sha256:cca72427e99ad7aa5d5653da3da4fd5d48abd9616a87510795e5fbb00ab43115",
-                "sha256:d5c07b0ddf3a0fc1e9199ccc0b9e024cfd9d4bb6a10758fb1f1d051d7473ccd6",
-                "sha256:e36d5b2c4b448838a579ae89c7b71970a9520c2818d8e98dc7dd4f73393985bb",
-                "sha256:ea27f382e4d3e6563278c1293728848052f84f748b63444b3b3c602be8653d80",
-                "sha256:f41328994e6d8c24781a93d2f87c0f3b04344ac221264167db4fccd3cb182d73",
-                "sha256:f98ea39bbb0f678bc4e0fd85233882e2bbe1e7ddd5fd79551e19d646a8a6e5e8",
-                "sha256:f9d9c7a3edf2b4b46b25ba64466de018584e4319070c495dad8a1c87fcc1c601"
-            ],
-            "markers": "python_version < '3.8' and platform_python_implementation == 'CPython'",
-            "version": "==0.2.1"
-=======
                 "sha256:058a1cc3df2a8aecc12f983a48bda99315cebf55a3b3a5463e37bb599b05727b",
                 "sha256:2602e91bd5c1b874d6f93d3086f9830f3e907c543c7672cf293a97c3fabdcd91",
                 "sha256:28116f204103cb3a108dfd37668f20abe6e3cafd0d3fd40dba126c732457b3cc",
@@ -744,7 +717,6 @@
             ],
             "markers": "python_version < '3.8' and platform_python_implementation == 'CPython'",
             "version": "==0.2.2"
->>>>>>> 6372a32c
         },
         "schema-salad": {
             "hashes": [
@@ -931,33 +903,6 @@
         },
         "ruamel.yaml.clib": {
             "hashes": [
-<<<<<<< HEAD
-                "sha256:214fe032ab26fcccb51d5982664ba2bab2df6dde93bf49988537cc27f33cb2a8",
-                "sha256:356f607ab54c8fa09220432d64f5e4fc56202606f79b13caf12412405f189205",
-                "sha256:374fa418d35098d46b29839f8a7684916ed2ea4136da5898c9cff15d3dd15b00",
-                "sha256:4e800124b0ffdb38f48d656d0bb042bad6e327773079dd659b0a4fb5dc49773e",
-                "sha256:56cdbf29c95b1a14a340b9a67aba4f99f3b8343e5bf977020bf585c05de8c4c7",
-                "sha256:56d360b31d20642e34b4a674574a5ca18ca0697560109771dba874c6d8d05051",
-                "sha256:57981b92d365b48e76b12a8876ba615129ddb08e6db455e4876e7c07fd6eb42c",
-                "sha256:5e79641f8b1e7baa30f451a884fbf435dfe5af65940ab3ce838805c67f301424",
-                "sha256:72016119d344cca19ae9be5ef5ea367183601f084537be2838617fe5ee8377a1",
-                "sha256:7fea41ba38572e08f32f4b9a785eee474ad152f205e4564e11c9692feb0e22d2",
-                "sha256:930208902bd3c1017e7924368250440b5aec627f9bd3a13b11160d4af239b392",
-                "sha256:a05bb6110141663a7dd1c7b7342a131befac227e36dbe67241d767ae32e2d60e",
-                "sha256:ae4e7c97d38fb132b5c84518088b4ec1fa4c5b599aca74bc22123da73c1b90eb",
-                "sha256:af6d2a1acfd0147a2068a2830edb8a836550f59ffc296dfb6d41b784155eb7c8",
-                "sha256:bfabd74e168921c922558d627ac304766507360b7714181a30007f61a015a390",
-                "sha256:cca72427e99ad7aa5d5653da3da4fd5d48abd9616a87510795e5fbb00ab43115",
-                "sha256:d5c07b0ddf3a0fc1e9199ccc0b9e024cfd9d4bb6a10758fb1f1d051d7473ccd6",
-                "sha256:e36d5b2c4b448838a579ae89c7b71970a9520c2818d8e98dc7dd4f73393985bb",
-                "sha256:ea27f382e4d3e6563278c1293728848052f84f748b63444b3b3c602be8653d80",
-                "sha256:f41328994e6d8c24781a93d2f87c0f3b04344ac221264167db4fccd3cb182d73",
-                "sha256:f98ea39bbb0f678bc4e0fd85233882e2bbe1e7ddd5fd79551e19d646a8a6e5e8",
-                "sha256:f9d9c7a3edf2b4b46b25ba64466de018584e4319070c495dad8a1c87fcc1c601"
-            ],
-            "markers": "python_version < '3.8' and platform_python_implementation == 'CPython'",
-            "version": "==0.2.1"
-=======
                 "sha256:058a1cc3df2a8aecc12f983a48bda99315cebf55a3b3a5463e37bb599b05727b",
                 "sha256:2602e91bd5c1b874d6f93d3086f9830f3e907c543c7672cf293a97c3fabdcd91",
                 "sha256:28116f204103cb3a108dfd37668f20abe6e3cafd0d3fd40dba126c732457b3cc",
@@ -983,7 +928,6 @@
             ],
             "markers": "python_version < '3.8' and platform_python_implementation == 'CPython'",
             "version": "==0.2.2"
->>>>>>> 6372a32c
         },
         "six": {
             "hashes": [
