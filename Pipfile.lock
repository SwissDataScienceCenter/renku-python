{
    "_meta": {
        "hash": {
            "sha256": "a3e161caf52b39ed8aa1de4a3306a163ca1043dfa219203a4cc1b11463c9007b"
        },
        "pipfile-spec": 6,
        "requires": {
            "python_version": "3.7"
        },
        "sources": [
            {
                "name": "pypi",
                "url": "https://pypi.org/simple",
                "verify_ssl": true
            }
        ]
    },
    "default": {
        "apispec": {
            "hashes": [
                "sha256:b65063e11968a8c26dbbe9b4100ee24026a41cc358dd204df279bdedd7d8dea2",
                "sha256:f5244ccca33f7a81309f6b3c9d458e33e869050c2d861b9f8cee24b3ad739d2b"
            ],
            "markers": "python_version >= '3.5'",
            "version": "==3.3.1"
        },
        "appdirs": {
            "hashes": [
                "sha256:7d5d0167b2b1ba821647616af46a749d1c653740dd0d2415100fe26e27afdf41",
                "sha256:a841dacd6b99318a741b166adb07e19ee71a274450e68237b4650ca1055ab128"
            ],
            "version": "==1.4.4"
        },
        "attrs": {
            "hashes": [
                "sha256:08a96c641c3a74e44eb59afb61a24f2cb9f4d7188748e76ba4bb5edfa3cb7d1c",
                "sha256:f7b7ce16570fe9965acd6d30101a28f62fb4a7f9e926b3bbc9b61f8b04247e72"
            ],
            "markers": "python_version >= '2.7' and python_version not in '3.0, 3.1, 3.2, 3.3'",
            "version": "==19.3.0"
        },
        "backrefs": {
            "hashes": [
                "sha256:35aa207d2fa30c1b509eb109e10f2e823b9ac44a4f777e90a3cdb6be889708a3"
            ],
            "markers": "python_version >= '3.5'",
            "version": "==4.3"
        },
        "bagit": {
            "hashes": [
                "sha256:f248a3dad06fd3e5d329217baace6ade79d106579696b13e2c0bbc583101ded4"
            ],
            "version": "==1.7.0"
        },
        "bracex": {
            "hashes": [
                "sha256:1f22412845a7547fbc5d23761dc9c1c8e3ae2e9c6ecf928891e675b78ad69f4e",
                "sha256:bcbedf0d658e28859ba49e64caf45c74eeea95df05f3ec8f87aa8d6d68252078"
            ],
            "markers": "python_version >= '3.5'",
            "version": "==2.0"
        },
        "cachecontrol": {
            "hashes": [
                "sha256:8f7829d92584f1f2360ebfff4517ee359787d5b7dfa2ef9579f871b628745a1e"
            ],
            "version": "==0.11.7"
        },
        "cachetools": {
            "hashes": [
                "sha256:1d057645db16ca7fe1f3bd953558897603d6f0b9c51ed9d11eb4d071ec4e2aab",
                "sha256:de5d88f87781602201cde465d3afe837546663b168e8b39df67411b0bf10cefc"
            ],
            "markers": "python_version ~= '3.5'",
            "version": "==4.1.0"
        },
        "certifi": {
            "hashes": [
                "sha256:5930595817496dd21bb8dc35dad090f1c2cd0adfaf21204bf6732ca5d8ee34d3",
                "sha256:8fc0819f1f30ba15bdb34cceffb9ef04d99f420f68eb75d901e9560b8749fc41"
            ],
            "version": "==2020.6.20"
        },
        "cffi": {
            "hashes": [
                "sha256:001bf3242a1bb04d985d63e138230802c6c8d4db3668fb545fb5005ddf5bb5ff",
                "sha256:00789914be39dffba161cfc5be31b55775de5ba2235fe49aa28c148236c4e06b",
                "sha256:028a579fc9aed3af38f4892bdcc7390508adabc30c6af4a6e4f611b0c680e6ac",
                "sha256:14491a910663bf9f13ddf2bc8f60562d6bc5315c1f09c704937ef17293fb85b0",
                "sha256:1cae98a7054b5c9391eb3249b86e0e99ab1e02bb0cc0575da191aedadbdf4384",
                "sha256:2089ed025da3919d2e75a4d963d008330c96751127dd6f73c8dc0c65041b4c26",
                "sha256:2d384f4a127a15ba701207f7639d94106693b6cd64173d6c8988e2c25f3ac2b6",
                "sha256:337d448e5a725bba2d8293c48d9353fc68d0e9e4088d62a9571def317797522b",
                "sha256:399aed636c7d3749bbed55bc907c3288cb43c65c4389964ad5ff849b6370603e",
                "sha256:3b911c2dbd4f423b4c4fcca138cadde747abdb20d196c4a48708b8a2d32b16dd",
                "sha256:3d311bcc4a41408cf5854f06ef2c5cab88f9fded37a3b95936c9879c1640d4c2",
                "sha256:62ae9af2d069ea2698bf536dcfe1e4eed9090211dbaafeeedf5cb6c41b352f66",
                "sha256:66e41db66b47d0d8672d8ed2708ba91b2f2524ece3dee48b5dfb36be8c2f21dc",
                "sha256:675686925a9fb403edba0114db74e741d8181683dcf216be697d208857e04ca8",
                "sha256:7e63cbcf2429a8dbfe48dcc2322d5f2220b77b2e17b7ba023d6166d84655da55",
                "sha256:8a6c688fefb4e1cd56feb6c511984a6c4f7ec7d2a1ff31a10254f3c817054ae4",
                "sha256:8c0ffc886aea5df6a1762d0019e9cb05f825d0eec1f520c51be9d198701daee5",
                "sha256:95cd16d3dee553f882540c1ffe331d085c9e629499ceadfbda4d4fde635f4b7d",
                "sha256:99f748a7e71ff382613b4e1acc0ac83bf7ad167fb3802e35e90d9763daba4d78",
                "sha256:b8c78301cefcf5fd914aad35d3c04c2b21ce8629b5e4f4e45ae6812e461910fa",
                "sha256:c420917b188a5582a56d8b93bdd8e0f6eca08c84ff623a4c16e809152cd35793",
                "sha256:c43866529f2f06fe0edc6246eb4faa34f03fe88b64a0a9a942561c8e22f4b71f",
                "sha256:cab50b8c2250b46fe738c77dbd25ce017d5e6fb35d3407606e7a4180656a5a6a",
                "sha256:cef128cb4d5e0b3493f058f10ce32365972c554572ff821e175dbc6f8ff6924f",
                "sha256:cf16e3cf6c0a5fdd9bc10c21687e19d29ad1fe863372b5543deaec1039581a30",
                "sha256:e56c744aa6ff427a607763346e4170629caf7e48ead6921745986db3692f987f",
                "sha256:e577934fc5f8779c554639376beeaa5657d54349096ef24abe8c74c5d9c117c3",
                "sha256:f2b0fa0c01d8a0c7483afd9f31d7ecf2d71760ca24499c8697aeb5ca37dc090c"
            ],
            "version": "==1.14.0"
        },
        "chardet": {
            "hashes": [
                "sha256:84ab92ed1c4d4f16916e05906b6b75a6c0fb5db821cc65e70cbd64a3e2a5eaae",
                "sha256:fc323ffcaeaed0e0a02bf4d117757b98aed530d9ed4531e3e15460124c106691"
            ],
            "version": "==3.0.4"
        },
        "click": {
            "hashes": [
                "sha256:d2b5255c7c6349bc1bd1e59e08cd12acbbd63ce649f2588755783aa94dfb6b1a",
                "sha256:dacca89f4bfadd5de3d7489b7c8a566eee0d3676333fbb50030263894c38c0dc"
            ],
            "markers": "python_version >= '2.7' and python_version not in '3.0, 3.1, 3.2, 3.3, 3.4'",
            "version": "==7.1.2"
        },
        "click-completion": {
            "hashes": [
                "sha256:5bf816b81367e638a190b6e91b50779007d14301b3f9f3145d68e3cade7bce86"
            ],
            "version": "==0.5.2"
        },
        "coloredlogs": {
            "hashes": [
                "sha256:346f58aad6afd48444c2468618623638dadab76e4e70d5e10822676f2d32226a",
                "sha256:a1fab193d2053aa6c0a97608c4342d031f1f93a3d1218432c59322441d31a505"
            ],
            "markers": "python_version >= '2.7' and python_version not in '3.0, 3.1, 3.2, 3.3, 3.4'",
            "version": "==14.0"
        },
        "croniter": {
            "hashes": [
                "sha256:15597ef0639f8fbab09cbf8c277fa8c65c8b9dbe818c4b2212f95dbc09c6f287",
                "sha256:7186b9b464f45cf3d3c83a18bc2344cc101d7b9fd35a05f2878437b14967e964"
            ],
            "markers": "python_version >= '2.6' and python_version not in '3.0, 3.1, 3.2, 3.3'",
            "version": "==0.3.34"
        },
        "cryptography": {
            "hashes": [
                "sha256:091d31c42f444c6f519485ed528d8b451d1a0c7bf30e8ca583a0cac44b8a0df6",
                "sha256:18452582a3c85b96014b45686af264563e3e5d99d226589f057ace56196ec78b",
                "sha256:1dfa985f62b137909496e7fc182dac687206d8d089dd03eaeb28ae16eec8e7d5",
                "sha256:1e4014639d3d73fbc5ceff206049c5a9a849cefd106a49fa7aaaa25cc0ce35cf",
                "sha256:22e91636a51170df0ae4dcbd250d318fd28c9f491c4e50b625a49964b24fe46e",
                "sha256:3b3eba865ea2754738616f87292b7f29448aec342a7c720956f8083d252bf28b",
                "sha256:651448cd2e3a6bc2bb76c3663785133c40d5e1a8c1a9c5429e4354201c6024ae",
                "sha256:726086c17f94747cedbee6efa77e99ae170caebeb1116353c6cf0ab67ea6829b",
                "sha256:844a76bc04472e5135b909da6aed84360f522ff5dfa47f93e3dd2a0b84a89fa0",
                "sha256:88c881dd5a147e08d1bdcf2315c04972381d026cdb803325c03fe2b4a8ed858b",
                "sha256:96c080ae7118c10fcbe6229ab43eb8b090fccd31a09ef55f83f690d1ef619a1d",
                "sha256:a0c30272fb4ddda5f5ffc1089d7405b7a71b0b0f51993cb4e5dbb4590b2fc229",
                "sha256:bb1f0281887d89617b4c68e8db9a2c42b9efebf2702a3c5bf70599421a8623e3",
                "sha256:c447cf087cf2dbddc1add6987bbe2f767ed5317adb2d08af940db517dd704365",
                "sha256:c4fd17d92e9d55b84707f4fd09992081ba872d1a0c610c109c18e062e06a2e55",
                "sha256:d0d5aeaedd29be304848f1c5059074a740fa9f6f26b84c5b63e8b29e73dfc270",
                "sha256:daf54a4b07d67ad437ff239c8a4080cfd1cc7213df57d33c97de7b4738048d5e",
                "sha256:e993468c859d084d5579e2ebee101de8f5a27ce8e2159959b6673b418fd8c785",
                "sha256:f118a95c7480f5be0df8afeb9a11bd199aa20afab7a96bcf20409b411a3a85f0"
            ],
            "markers": "python_version >= '2.7' and python_version not in '3.0, 3.1, 3.2, 3.3, 3.4'",
            "version": "==2.9.2"
        },
        "cwlgen": {
            "hashes": [
                "sha256:8ee26cddc0f352dd485fc11696711b810b7b8bf4f4a39b33f481294fc0b0c2a0"
            ],
            "version": "==0.4.2"
        },
        "cwltool": {
            "hashes": [
                "sha256:6a40556d2ac7bea17d78a95ad902794c34a9d23568ae0595545a51e232cd9241",
                "sha256:b43ecce26c3c7312643e63bcd162e3148764ce5b9ff13f74c1bfcc25db967acd"
            ],
            "markers": "python_version >= '3.5' and python_version < '4'",
            "version": "==3.0.20200530110633"
        },
        "decorator": {
            "hashes": [
                "sha256:41fa54c2a0cc4ba648be4fd43cff00aedf5b9465c9bf18d64325bc225f08f760",
                "sha256:e3a62f0520172440ca0dcc823749319382e377f37f140a0b99ef45fecb84bfe7"
            ],
            "version": "==4.4.2"
        },
        "environ-config": {
            "hashes": [
                "sha256:0e300307520c1e6a5424018b7f70246a2c7f4cb5cc5cbbebccc6a982eb1767cb",
                "sha256:3167feda073bd3cd3457a3e5fa7c2836b6574c046cd0dcd79385ce3284e837bd"
            ],
            "version": "==20.1.0"
        },
        "filelock": {
            "hashes": [
                "sha256:18d82244ee114f543149c66a6e0c14e9c4f8a1044b5cdaadd0f82159d6a6ff59",
                "sha256:929b7d63ec5b7d6b71b0fa5ac14e030b3f70b75747cef1b10da9b879fef15836"
            ],
            "version": "==3.0.12"
        },
        "flask": {
            "hashes": [
                "sha256:4efa1ae2d7c9865af48986de8aeb8504bf32c7f3d6fdc9353d34b21f4b127060",
                "sha256:8a4fdd8936eba2512e9c85df320a37e694c93945b33ef33c89946a340a238557"
            ],
            "markers": "python_version >= '2.7' and python_version not in '3.0, 3.1, 3.2, 3.3, 3.4'",
            "version": "==1.1.2"
        },
        "flask-apispec": {
            "hashes": [
                "sha256:64c3f528dbf3e78ca7f3d6c695a1e8b788a87f0f4f4ce5c19070649a8f807856",
                "sha256:c694f067b076828816b8c778e6928263fdc12b9ed1d2de4e781d21b2dd13aa5a"
            ],
            "version": "==0.9.0"
        },
        "flask-swagger-ui": {
            "hashes": [
                "sha256:42d098997e06b04f992609c4945cc990738b269c153d8388fc59a91a5dfcee9e"
            ],
            "version": "==3.25.0"
        },
<<<<<<< HEAD
        "freezegun": {
            "hashes": [
                "sha256:82c757a05b7c7ca3e176bfebd7d6779fd9139c7cb4ef969c38a28d74deef89b2",
                "sha256:e2062f2c7f95cc276a834c22f1a17179467176b624cc6f936e8bc3be5535ad1b"
            ],
            "version": "==0.3.15"
=======
        "frozendict": {
            "hashes": [
                "sha256:774179f22db2ef8a106e9c38d4d1f8503864603db08de2e33be5b778230f6e45"
            ],
            "version": "==1.2"
>>>>>>> d403289c
        },
        "gitdb": {
            "hashes": [
                "sha256:91f36bfb1ab7949b3b40e23736db18231bf7593edada2ba5c3a174a7b23657ac",
                "sha256:c9e1f2d0db7ddb9a704c2a0217be31214e91a4fe1dea1efad19ae42ba0c285c9"
            ],
            "markers": "python_version >= '3.4'",
            "version": "==4.0.5"
        },
        "gitdb2": {
            "hashes": [
                "sha256:2207d5de990b1abe81960c20337c5e080e0490b4942bb252a40934b1838a78c7",
                "sha256:6e46b9a55fc23d444b1dd984247df81a98c7b55b84a45ce14f3aa3c77b152118"
            ],
            "markers": "python_version >= '3.4'",
            "version": "==3.0.1"
        },
        "gitpython": {
            "hashes": [
                "sha256:43da89427bdf18bf07f1164c6d415750693b4d50e28fc9b68de706245147b9dd",
                "sha256:e426c3b587bd58c482f0b7fe6145ff4ac7ae6c82673fc656f489719abca6f4cb"
            ],
            "markers": "python_version >= '3.4'",
            "version": "==3.1.0"
        },
        "humanfriendly": {
            "hashes": [
                "sha256:bf52ec91244819c780341a3438d5d7b09f431d3f113a475147ac9b7b167a3d12",
                "sha256:e78960b31198511f45fd455534ae7645a6207d33e512d2e842c766d15d9c8080"
            ],
            "markers": "python_version >= '2.7' and python_version not in '3.0, 3.1, 3.2, 3.3, 3.4'",
            "version": "==8.2"
        },
        "humanize": {
            "hashes": [
                "sha256:07dd1293bac6c77daa5ccdc22c0b41b2315bee0e339a9f035ba86a9f1a272002",
                "sha256:42ae7d54b398c01bd100847f6cb0fc9e381c21be8ad3f8e2929135e48dbff026"
            ],
            "markers": "python_version >= '3.5'",
            "version": "==2.4.0"
        },
        "idna": {
            "hashes": [
                "sha256:c357b3f628cf53ae2c4c05627ecc484553142ca23264e593d327bcde5e9c3407",
                "sha256:ea8b7f6188e6fa117537c3df7da9fc686d485087abf6ac197f9c46432f7e4a3c"
            ],
            "version": "==2.8"
        },
        "importlib-metadata": {
            "hashes": [
                "sha256:0505dd08068cfec00f53a74a0ad927676d7757da81b7436a6eefe4c7cf75c545",
                "sha256:15ec6c0fd909e893e3a08b3a7c76ecb149122fb14b7efe1199ddd4c7c57ea958"
            ],
            "markers": "python_version < '3.8'",
            "version": "==1.6.1"
        },
        "isodate": {
            "hashes": [
                "sha256:2e364a3d5759479cdb2d37cce6b9376ea504db2ff90252a2e5b7cc89cc9ff2d8",
                "sha256:aa4d33c06640f5352aca96e4b81afd8ab3b47337cc12089822d6f322ac772c81"
            ],
            "version": "==0.6.0"
        },
        "itsdangerous": {
            "hashes": [
                "sha256:321b033d07f2a4136d3ec762eac9f16a10ccd60f53c0c91af90217ace7ba1f19",
                "sha256:b12271b2047cb23eeb98c8b5622e2e5c5e9abd9784a153e9d8ef9cb4dd09d749"
            ],
            "markers": "python_version >= '2.7' and python_version not in '3.0, 3.1, 3.2, 3.3'",
            "version": "==1.1.0"
        },
        "jinja2": {
            "hashes": [
                "sha256:89aab215427ef59c34ad58735269eb58b1a5808103067f7bb9d5836c651b3bb0",
                "sha256:f0a4641d3cf955324a89c04f3d94663aa4d638abe8f733ecd3582848e1c37035"
            ],
            "markers": "python_version >= '2.7' and python_version not in '3.0, 3.1, 3.2, 3.3, 3.4'",
            "version": "==2.11.2"
        },
        "lockfile": {
            "hashes": [
                "sha256:6aed02de03cba24efabcd600b30540140634fc06cfa603822d508d5361e9f799",
                "sha256:6c3cb24f344923d30b2785d5ad75182c8ea7ac1b6171b08657258ec7429d50fa"
            ],
            "version": "==0.12.2"
        },
        "lxml": {
            "hashes": [
                "sha256:06748c7192eab0f48e3d35a7adae609a329c6257495d5e53878003660dc0fec6",
                "sha256:0790ddca3f825dd914978c94c2545dbea5f56f008b050e835403714babe62a5f",
                "sha256:1aa7a6197c1cdd65d974f3e4953764eee3d9c7b67e3966616b41fab7f8f516b7",
                "sha256:22c6d34fdb0e65d5f782a4d1a1edb52e0a8365858dafb1c08cb1d16546cf0786",
                "sha256:2754d4406438c83144f9ffd3628bbe2dcc6d62b20dbc5c1ec4bc4385e5d44b42",
                "sha256:27ee0faf8077c7c1a589573b1450743011117f1aa1a91d5ae776bbc5ca6070f2",
                "sha256:2b02c106709466a93ed424454ce4c970791c486d5fcdf52b0d822a7e29789626",
                "sha256:2d1ddce96cf15f1254a68dba6935e6e0f1fe39247de631c115e84dd404a6f031",
                "sha256:4f282737d187ae723b2633856085c31ae5d4d432968b7f3f478a48a54835f5c4",
                "sha256:51bb4edeb36d24ec97eb3e6a6007be128b720114f9a875d6b370317d62ac80b9",
                "sha256:7eee37c1b9815e6505847aa5e68f192e8a1b730c5c7ead39ff317fde9ce29448",
                "sha256:7fd88cb91a470b383aafad554c3fe1ccf6dfb2456ff0e84b95335d582a799804",
                "sha256:9144ce36ca0824b29ebc2e02ca186e54040ebb224292072250467190fb613b96",
                "sha256:925baf6ff1ef2c45169f548cc85204433e061360bfa7d01e1be7ae38bef73194",
                "sha256:a636346c6c0e1092ffc202d97ec1843a75937d8c98aaf6771348ad6422e44bb0",
                "sha256:a87dbee7ad9dce3aaefada2081843caf08a44a8f52e03e0a4cc5819f8398f2f4",
                "sha256:a9e3b8011388e7e373565daa5e92f6c9cb844790dc18e43073212bb3e76f7007",
                "sha256:afb53edf1046599991fb4a7d03e601ab5f5422a5435c47ee6ba91ec3b61416a6",
                "sha256:b26719890c79a1dae7d53acac5f089d66fd8cc68a81f4e4bd355e45470dc25e1",
                "sha256:b7462cdab6fffcda853338e1741ce99706cdf880d921b5a769202ea7b94e8528",
                "sha256:b77975465234ff49fdad871c08aa747aae06f5e5be62866595057c43f8d2f62c",
                "sha256:c47a8a5d00060122ca5908909478abce7bbf62d812e3fc35c6c802df8fb01fe7",
                "sha256:c79e5debbe092e3c93ca4aee44c9a7631bdd407b2871cb541b979fd350bbbc29",
                "sha256:d8d40e0121ca1606aa9e78c28a3a7d88a05c06b3ca61630242cded87d8ce55fa",
                "sha256:ee2be8b8f72a2772e72ab926a3bccebf47bb727bda41ae070dc91d1fb759b726",
                "sha256:f95d28193c3863132b1f55c1056036bf580b5a488d908f7d22a04ace8935a3a9",
                "sha256:fadd2a63a2bfd7fb604508e553d1cf68eca250b2fbdbd81213b5f6f2fbf23529"
            ],
            "markers": "python_version >= '2.7' and python_version not in '3.0, 3.1, 3.2, 3.3, 3.4'",
            "version": "==4.5.1"
        },
        "markupsafe": {
            "hashes": [
                "sha256:00bc623926325b26bb9605ae9eae8a215691f33cae5df11ca5424f06f2d1f473",
                "sha256:09027a7803a62ca78792ad89403b1b7a73a01c8cb65909cd876f7fcebd79b161",
                "sha256:09c4b7f37d6c648cb13f9230d847adf22f8171b1ccc4d5682398e77f40309235",
                "sha256:1027c282dad077d0bae18be6794e6b6b8c91d58ed8a8d89a89d59693b9131db5",
                "sha256:13d3144e1e340870b25e7b10b98d779608c02016d5184cfb9927a9f10c689f42",
                "sha256:24982cc2533820871eba85ba648cd53d8623687ff11cbb805be4ff7b4c971aff",
                "sha256:29872e92839765e546828bb7754a68c418d927cd064fd4708fab9fe9c8bb116b",
                "sha256:43a55c2930bbc139570ac2452adf3d70cdbb3cfe5912c71cdce1c2c6bbd9c5d1",
                "sha256:46c99d2de99945ec5cb54f23c8cd5689f6d7177305ebff350a58ce5f8de1669e",
                "sha256:500d4957e52ddc3351cabf489e79c91c17f6e0899158447047588650b5e69183",
                "sha256:535f6fc4d397c1563d08b88e485c3496cf5784e927af890fb3c3aac7f933ec66",
                "sha256:596510de112c685489095da617b5bcbbac7dd6384aeebeda4df6025d0256a81b",
                "sha256:62fe6c95e3ec8a7fad637b7f3d372c15ec1caa01ab47926cfdf7a75b40e0eac1",
                "sha256:6788b695d50a51edb699cb55e35487e430fa21f1ed838122d722e0ff0ac5ba15",
                "sha256:6dd73240d2af64df90aa7c4e7481e23825ea70af4b4922f8ede5b9e35f78a3b1",
                "sha256:717ba8fe3ae9cc0006d7c451f0bb265ee07739daf76355d06366154ee68d221e",
                "sha256:79855e1c5b8da654cf486b830bd42c06e8780cea587384cf6545b7d9ac013a0b",
                "sha256:7c1699dfe0cf8ff607dbdcc1e9b9af1755371f92a68f706051cc8c37d447c905",
                "sha256:88e5fcfb52ee7b911e8bb6d6aa2fd21fbecc674eadd44118a9cc3863f938e735",
                "sha256:8defac2f2ccd6805ebf65f5eeb132adcf2ab57aa11fdf4c0dd5169a004710e7d",
                "sha256:98c7086708b163d425c67c7a91bad6e466bb99d797aa64f965e9d25c12111a5e",
                "sha256:9add70b36c5666a2ed02b43b335fe19002ee5235efd4b8a89bfcf9005bebac0d",
                "sha256:9bf40443012702a1d2070043cb6291650a0841ece432556f784f004937f0f32c",
                "sha256:ade5e387d2ad0d7ebf59146cc00c8044acbd863725f887353a10df825fc8ae21",
                "sha256:b00c1de48212e4cc9603895652c5c410df699856a2853135b3967591e4beebc2",
                "sha256:b1282f8c00509d99fef04d8ba936b156d419be841854fe901d8ae224c59f0be5",
                "sha256:b2051432115498d3562c084a49bba65d97cf251f5a331c64a12ee7e04dacc51b",
                "sha256:ba59edeaa2fc6114428f1637ffff42da1e311e29382d81b339c1817d37ec93c6",
                "sha256:c8716a48d94b06bb3b2524c2b77e055fb313aeb4ea620c8dd03a105574ba704f",
                "sha256:cd5df75523866410809ca100dc9681e301e3c27567cf498077e8551b6d20e42f",
                "sha256:cdb132fc825c38e1aeec2c8aa9338310d29d337bebbd7baa06889d09a60a1fa2",
                "sha256:e249096428b3ae81b08327a63a485ad0878de3fb939049038579ac0ef61e17e7",
                "sha256:e8313f01ba26fbbe36c7be1966a7b7424942f670f38e666995b88d012765b9be"
            ],
            "markers": "python_version >= '2.7' and python_version not in '3.0, 3.1, 3.2, 3.3'",
            "version": "==1.1.1"
        },
        "marshmallow": {
            "hashes": [
                "sha256:35ee2fb188f0bd9fc1cf9ac35e45fd394bd1c153cee430745a465ea435514bd5",
                "sha256:9aa20f9b71c992b4782dad07c51d92884fd0f7c5cb9d3c737bea17ec1bad765f"
            ],
            "markers": "python_version >= '3'",
            "version": "==3.6.1"
        },
        "mistune": {
            "hashes": [
                "sha256:59a3429db53c50b5c6bcc8a07f8848cb00d7dc8bdb431a4ab41920d201d4756e",
                "sha256:88a1051873018da288eee8538d476dffe1262495144b33ecb586c4ab266bb8d4"
            ],
            "version": "==0.8.4"
        },
        "mypy-extensions": {
            "hashes": [
                "sha256:090fedd75945a69ae91ce1303b5824f428daf5a028d2f6ab8a299250a846f15d",
                "sha256:2d82818f5bb3e369420cb3c4060a7970edba416647068eb4c5343488a6c604a8"
            ],
            "version": "==0.4.3"
        },
        "natsort": {
            "hashes": [
                "sha256:a633464dc3a22b305df0f27abcb3e83515898aa1fd0ed2f9726c3571a27258cf",
                "sha256:d3fd728a3ceb7c78a59aa8539692a75e37cbfd9b261d4d702e8016639820f90a"
            ],
            "markers": "python_version >= '3.4'",
            "version": "==7.0.1"
        },
        "ndg-httpsclient": {
            "hashes": [
                "sha256:d2c7225f6a1c6cf698af4ebc962da70178a99bcde24ee6d1961c4f3338130d57",
                "sha256:d72faed0376ab039736c2ba12e30695e2788c4aa569c9c3e3d72131de2592210",
                "sha256:dd174c11d971b6244a891f7be2b32ca9853d3797a72edb34fa5d7b07d8fff7d4"
            ],
            "version": "==0.5.1"
        },
        "networkx": {
            "hashes": [
                "sha256:cdfbf698749a5014bf2ed9db4a07a5295df1d3a53bf80bf3cbd61edf9df05fa1",
                "sha256:f8f4ff0b6f96e4f9b16af6b84622597b5334bf9cae8cf9b2e42e7985d5c95c64"
            ],
            "markers": "python_version >= '3.5'",
            "version": "==2.4"
        },
        "owlrl": {
            "hashes": [
                "sha256:2ad753f5ba6d1fe2d88bf36f427df31553f2eaa0283692e3cd06cab20ac8aec3",
                "sha256:efdebe76cf9ad148f316a9ae92e898e12b3b3690bd90218c898a2b676955b266"
            ],
            "version": "==5.2.1"
        },
        "pathspec": {
            "hashes": [
                "sha256:7d91249d21749788d07a2d0f94147accd8f845507400749ea19c1ec9054a12b0",
                "sha256:da45173eb3a6f2a5a487efba21f050af2b41948be6ab52b6a1e3ff22bb8b7061"
            ],
            "version": "==0.8.0"
        },
        "patool": {
            "hashes": [
                "sha256:3f642549c9a78f5b8bef1af92df385b521d360520d1f34e4dba3fd1dee2a21bc",
                "sha256:e3180cf8bfe13bedbcf6f5628452fca0c2c84a3b5ae8c2d3f55720ea04cb1097"
            ],
            "version": "==1.12"
        },
        "pluggy": {
            "hashes": [
                "sha256:15b2acde666561e1298d71b523007ed7364de07029219b604cf808bfa1c765b0",
                "sha256:966c145cd83c96502c3c3868f50408687b38434af77734af1e9ca461a4081d2d"
            ],
            "markers": "python_version >= '2.7' and python_version not in '3.0, 3.1, 3.2, 3.3'",
            "version": "==0.13.1"
        },
        "prov": {
            "hashes": [
                "sha256:5c930cbbd05424aa3066d336dc31d314dd9fa0280caeab064288e592ed716bea",
                "sha256:7a2d72b0df43cd9c6e374d815c8ce3cd5ca371d54f98f837853ac9fcc98aee4c"
            ],
            "version": "==1.5.1"
        },
        "psutil": {
            "hashes": [
                "sha256:1413f4158eb50e110777c4f15d7c759521703bd6beb58926f1d562da40180058",
                "sha256:298af2f14b635c3c7118fd9183843f4e73e681bb6f01e12284d4d70d48a60953",
                "sha256:60b86f327c198561f101a92be1995f9ae0399736b6eced8f24af41ec64fb88d4",
                "sha256:685ec16ca14d079455892f25bd124df26ff9137664af445563c1bd36629b5e0e",
                "sha256:73f35ab66c6c7a9ce82ba44b1e9b1050be2a80cd4dcc3352cc108656b115c74f",
                "sha256:75e22717d4dbc7ca529ec5063000b2b294fc9a367f9c9ede1f65846c7955fd38",
                "sha256:a02f4ac50d4a23253b68233b07e7cdb567bd025b982d5cf0ee78296990c22d9e",
                "sha256:d008ddc00c6906ec80040d26dc2d3e3962109e40ad07fd8a12d0284ce5e0e4f8",
                "sha256:d84029b190c8a66a946e28b4d3934d2ca1528ec94764b180f7d6ea57b0e75e26",
                "sha256:e2d0c5b07c6fe5a87fa27b7855017edb0d52ee73b71e6ee368fae268605cc3f5",
                "sha256:f344ca230dd8e8d5eee16827596f1c22ec0876127c28e800d7ae20ed44c4b310"
            ],
            "markers": "python_version >= '2.6' and python_version not in '3.0, 3.1, 3.2, 3.3'",
            "version": "==5.7.0"
        },
        "pyasn1": {
            "hashes": [
                "sha256:014c0e9976956a08139dc0712ae195324a75e142284d5f87f1a87ee1b068a359",
                "sha256:03840c999ba71680a131cfaee6fab142e1ed9bbd9c693e285cc6aca0d555e576",
                "sha256:0458773cfe65b153891ac249bcf1b5f8f320b7c2ce462151f8fa74de8934becf",
                "sha256:08c3c53b75eaa48d71cf8c710312316392ed40899cb34710d092e96745a358b7",
                "sha256:39c7e2ec30515947ff4e87fb6f456dfc6e84857d34be479c9d4a4ba4bf46aa5d",
                "sha256:5c9414dcfede6e441f7e8f81b43b34e834731003427e5b09e4e00e3172a10f00",
                "sha256:6e7545f1a61025a4e58bb336952c5061697da694db1cae97b116e9c46abcf7c8",
                "sha256:78fa6da68ed2727915c4767bb386ab32cdba863caa7dbe473eaae45f9959da86",
                "sha256:7ab8a544af125fb704feadb008c99a88805126fb525280b2270bb25cc1d78a12",
                "sha256:99fcc3c8d804d1bc6d9a099921e39d827026409a58f2a720dcdb89374ea0c776",
                "sha256:aef77c9fb94a3ac588e87841208bdec464471d9871bd5050a287cc9a475cd0ba",
                "sha256:e89bf84b5437b532b0803ba5c9a5e054d21fec423a89952a74f87fa2c9b7bce2",
                "sha256:fec3e9d8e36808a28efb59b489e4528c10ad0f480e57dcc32b4de5c9d8c9fdf3"
            ],
            "version": "==0.4.8"
        },
        "pycparser": {
            "hashes": [
                "sha256:2d475327684562c3a96cc71adf7dc8c4f0565175cf86b6d7a404ff4c771f15f0",
                "sha256:7582ad22678f0fcd81102833f60ef8d0e57288b6b5fb00323d101be910e35705"
            ],
            "markers": "python_version >= '2.7' and python_version not in '3.0, 3.1, 3.2, 3.3'",
            "version": "==2.20"
        },
        "pyld": {
            "hashes": [
                "sha256:d3ac99b9cadeebefbf032ba9951b66bb96438a237273a6c6aead8c15c7564ea9"
            ],
            "version": "==2.0.2"
        },
        "pyopenssl": {
            "hashes": [
                "sha256:621880965a720b8ece2f1b2f54ea2071966ab00e2970ad2ce11d596102063504",
                "sha256:9a24494b2602aaf402be5c9e30a0b82d4a5c67528fe8fb475e3f3bc00dd69507"
            ],
            "version": "==19.1.0"
        },
        "pyparsing": {
            "hashes": [
                "sha256:c203ec8783bf771a155b207279b9bccb8dea02d8f0c9e5f8ead507bc3246ecc1",
                "sha256:ef9d7589ef3c200abe66653d3f1ab1033c3c419ae9b9bdb1240a85b024efc88b"
            ],
            "markers": "python_version >= '2.6' and python_version not in '3.0, 3.1, 3.2, 3.3'",
            "version": "==2.4.7"
        },
        "pyshacl": {
            "hashes": [
                "sha256:bd6ac9faa93c72f74f05c3bfff51cbdb11930e7d832819e240775e0b4aa1c28d",
                "sha256:c87cc8e6040f215704671eaa98492b9b924c4b25c93569ab74ac0a4fc24b8139"
            ],
            "version": "==0.11.5"
        },
        "pytest": {
            "hashes": [
                "sha256:95c710d0a72d91c13fae35dce195633c929c3792f54125919847fdcdf7caa0d3",
                "sha256:eb2b5e935f6a019317e455b6da83dd8650ac9ffd2ee73a7b657a30873d67a698"
            ],
            "version": "==5.4.2"
        },
        "pytest-cache": {
            "hashes": [
                "sha256:be7468edd4d3d83f1e844959fd6e3fd28e77a481440a7118d430130ea31b07a9"
            ],
            "version": "==1.0"
        },
        "pytest-cov": {
            "hashes": [
                "sha256:cc6742d8bac45070217169f5f72ceee1e0e55b0221f54bcf24845972d3a47f2b",
                "sha256:cdbdef4f870408ebdbfeb44e63e07eb18bb4619fae852f6e760645fa36172626"
            ],
            "version": "==2.8.1"
        },
        "pytest-flake8": {
            "hashes": [
                "sha256:1b82bb58c88eb1db40524018d3fcfd0424575029703b4e2d8e3ee873f2b17027",
                "sha256:2e91578ecd9b200066f99c1e1de0f510fbb85bcf43712d46ea29fe47607cc234"
            ],
            "version": "==1.0.6"
        },
        "pytest-pep8": {
            "hashes": [
                "sha256:032ef7e5fa3ac30f4458c73e05bb67b0f036a8a5cb418a534b3170f89f120318"
            ],
            "version": "==1.0.6"
        },
        "pytest-runner": {
            "hashes": [
                "sha256:5534b08b133ef9a5e2c22c7886a8f8508c95bb0b0bdc6cc13214f269c3c70d51",
                "sha256:96c7e73ead7b93e388c5d614770d2bae6526efd997757d3543fe17b557a0942b"
            ],
            "version": "==5.2"
        },
        "pytest-yapf": {
            "hashes": [
                "sha256:16f7861fe933409ec79d6300cc70eb442d8d69f085fcdce04a99492aa3b34443",
                "sha256:4c4d95d3a397b9b9defbf71644b7f906347f36ffd2c453785a5e4f81c5f9b7be",
                "sha256:63ee30a38493830bf430cdca82384f7d1929c9b7780bbedd6f89fdf5fdca4308"
            ],
            "version": "==0.1.1"
        },
        "python-dateutil": {
            "hashes": [
                "sha256:73ebfe9dbf22e832286dafa60473e4cd239f8592f699aa5adaf10050e6e1823c",
                "sha256:75bb3f31ea686f1197762692a9ee6a7550b59fc6ca3a1f4b5d7e32fb98e2da2a"
            ],
            "markers": "python_version >= '2.7' and python_version not in '3.0, 3.1, 3.2, 3.3'",
            "version": "==2.8.1"
        },
        "python-editor": {
            "hashes": [
                "sha256:1bf6e860a8ad52a14c3ee1252d5dc25b2030618ed80c022598f00176adc8367d",
                "sha256:51fda6bcc5ddbbb7063b2af7509e43bd84bfc32a4ff71349ec7847713882327b",
                "sha256:5f98b069316ea1c2ed3f67e7f5df6c0d8f10b689964a4a811ff64f0106819ec8",
                "sha256:c3da2053dbab6b29c94e43c486ff67206eafbe7eb52dbec7390b5e2fb05aac77",
                "sha256:ea87e17f6ec459e780e4221f295411462e0d0810858e055fc514684350a2f522"
            ],
            "version": "==1.0.4"
        },
        "pyyaml": {
            "hashes": [
                "sha256:06a0d7ba600ce0b2d2fe2e78453a470b5a6e000a985dd4a4e54e436cc36b0e97",
                "sha256:240097ff019d7c70a4922b6869d8a86407758333f02203e0fc6ff79c5dcede76",
                "sha256:4f4b913ca1a7319b33cfb1369e91e50354d6f07a135f3b901aca02aa95940bd2",
                "sha256:69f00dca373f240f842b2931fb2c7e14ddbacd1397d57157a9b005a6a9942648",
                "sha256:73f099454b799e05e5ab51423c7bcf361c58d3206fa7b0d555426b1f4d9a3eaf",
                "sha256:74809a57b329d6cc0fdccee6318f44b9b8649961fa73144a98735b0aaf029f1f",
                "sha256:7739fc0fa8205b3ee8808aea45e968bc90082c10aef6ea95e855e10abf4a37b2",
                "sha256:95f71d2af0ff4227885f7a6605c37fd53d3a106fcab511b8860ecca9fcf400ee",
                "sha256:b8eac752c5e14d3eca0e6dd9199cd627518cb5ec06add0de9d32baeee6fe645d",
                "sha256:cc8955cfbfc7a115fa81d85284ee61147059a753344bc51098f3ccd69b0d7e0c",
                "sha256:d13155f591e6fcc1ec3b30685d50bf0711574e2c0dfffd7644babf8b5102ca1a"
            ],
            "version": "==5.3.1"
        },
        "rdflib": {
            "hashes": [
                "sha256:58d5994610105a457cff7fdfe3d683d87786c5028a45ae032982498a7e913d6f",
                "sha256:da1df14552555c5c7715d8ce71c08f404c988c58a1ecd38552d0da4fc261280d"
            ],
            "version": "==4.2.2"
        },
        "rdflib-jsonld": {
            "hashes": [
                "sha256:144774786a2fc7de09b24a9309cbcccc78bc48b152536d2ea1c1df2ad715bc2d"
            ],
            "version": "==0.4.0"
        },
        "redis": {
            "hashes": [
                "sha256:0e7e0cfca8660dea8b7d5cd8c4f6c5e29e11f31158c0b0ae91a397f00e5a05a2",
                "sha256:432b788c4530cfe16d8d943a09d40ca6c16149727e4afe8c2c9d5580c59d9f24"
            ],
            "markers": "python_version >= '2.7' and python_version not in '3.0, 3.1, 3.2, 3.3, 3.4'",
            "version": "==3.5.3"
        },
        "renku": {
            "editable": true,
            "extras": [
                "all"
            ],
            "path": "."
        },
        "requests": {
            "hashes": [
                "sha256:b3559a131db72c33ee969480840fff4bb6dd111de7dd27c8ee1f820f4f00231b",
                "sha256:fe75cc94a9443b9246fc7049224f75604b113c36acb93f87b80ed42c44cbb898"
            ],
            "markers": "python_version >= '2.7' and python_version not in '3.0, 3.1, 3.2, 3.3, 3.4'",
            "version": "==2.24.0"
        },
        "rq": {
            "hashes": [
                "sha256:ef61f4517a1dc499b57bc0fa9e8a8f1c561e1f72abab936dbe9081a4508f8874",
                "sha256:f680c52c7079266465d5e5c49679fab0d14db11d70fec6f1470423408b6bbcf6"
            ],
            "markers": "python_version >= '3.4'",
            "version": "==1.4.2"
        },
        "rq-scheduler": {
            "hashes": [
                "sha256:de2e2754a05549dadbe7422d2d1fa5ad0c1d556280515af9c3b9c1eba0db5ddb",
                "sha256:f19486671473eba42095163f2ae829d5dcb046dde01628233871ee830c1c3c2e"
            ],
            "version": "==0.10.0"
        },
        "ruamel.yaml": {
            "hashes": [
                "sha256:0db639b1b2742dae666c6fc009b8d1931ef15c9276ef31c0673cc6dcf766cf40",
                "sha256:412a6f5cfdc0525dee6a27c08f5415c7fd832a7afcb7a0ed7319628aed23d408"
            ],
            "version": "==0.16.5"
        },
        "ruamel.yaml.clib": {
            "hashes": [
                "sha256:1e77424825caba5553bbade750cec2277ef130647d685c2b38f68bc03453bac6",
                "sha256:392b7c371312abf27fb549ec2d5e0092f7ef6e6c9f767bfb13e83cb903aca0fd",
                "sha256:4d55386129291b96483edcb93b381470f7cd69f97585829b048a3d758d31210a",
                "sha256:550168c02d8de52ee58c3d8a8193d5a8a9491a5e7b2462d27ac5bf63717574c9",
                "sha256:57933a6986a3036257ad7bf283529e7c19c2810ff24c86f4a0cfeb49d2099919",
                "sha256:615b0396a7fad02d1f9a0dcf9f01202bf9caefee6265198f252c865f4227fcc6",
                "sha256:77556a7aa190be9a2bd83b7ee075d3df5f3c5016d395613671487e79b082d784",
                "sha256:7aee724e1ff424757b5bd8f6c5bbdb033a570b2b4683b17ace4dbe61a99a657b",
                "sha256:8073c8b92b06b572e4057b583c3d01674ceaf32167801fe545a087d7a1e8bf52",
                "sha256:9c6d040d0396c28d3eaaa6cb20152cb3b2f15adf35a0304f4f40a3cf9f1d2448",
                "sha256:a0ff786d2a7dbe55f9544b3f6ebbcc495d7e730df92a08434604f6f470b899c5",
                "sha256:b1b7fcee6aedcdc7e62c3a73f238b3d080c7ba6650cd808bce8d7761ec484070",
                "sha256:b66832ea8077d9b3f6e311c4a53d06273db5dc2db6e8a908550f3c14d67e718c",
                "sha256:be018933c2f4ee7de55e7bd7d0d801b3dfb09d21dad0cce8a97995fd3e44be30",
                "sha256:d0d3ac228c9bbab08134b4004d748cf9f8743504875b3603b3afbb97e3472947",
                "sha256:d10e9dd744cf85c219bf747c75194b624cc7a94f0c80ead624b06bfa9f61d3bc",
                "sha256:ea4362548ee0cbc266949d8a441238d9ad3600ca9910c3fe4e82ee3a50706973",
                "sha256:ed5b3698a2bb241b7f5cbbe277eaa7fe48b07a58784fba4f75224fd066d253ad",
                "sha256:f9dcc1ae73f36e8059589b601e8e4776b9976effd76c21ad6a855a74318efd6e"
            ],
            "markers": "python_version < '3.8' and platform_python_implementation == 'CPython'",
            "version": "==0.2.0"
        },
        "schema-salad": {
            "hashes": [
                "sha256:11928805f04d24902463912ad03ffb54f18219910b55e0c064886dcc3313596b",
                "sha256:3d59ab3e08a83ff97ea0cf40ceed19e4e48f7cfece6c66d9376b8b59e2337602"
            ],
            "markers": "python_version >= '3.5'",
            "version": "==6.0.20200601095207"
        },
        "setuptools-scm": {
            "hashes": [
                "sha256:09c659d1d6680811c43f476a33c6d3d9872416580786e96bd29ea03e6a818e41",
                "sha256:69258e2eeba5f7ce1ed7a5f109519580fa3578250f8e4d6684859f86d1b15826",
                "sha256:731550a27e3901ee501c3bf99140b5436b8eeba341a9d19911cf364b8d573293",
                "sha256:892e63b4983f9e30f9e8bf89ad03d2a02a47e6e5ced09b03ae6fe952ade8a579",
                "sha256:a8994582e716ec690f33fec70cca0f85bd23ec974e3f783233e4879090a7faa8",
                "sha256:b42c150c34d6120babf3646abd7513e032be2e230b3d2034f27404c65aa0c977",
                "sha256:eaaec16b7af25c5f532b5af2332213bb6223d15cca4518f6dbc4c055641c86fd",
                "sha256:efc928d6a64162c88cdc85fa4b84adfbd6dbf9f9b04319bc495eb16dcfaae00a"
            ],
            "markers": "python_version >= '2.7' and python_version not in '3.0, 3.1, 3.2, 3.3, 3.4'",
            "version": "==4.1.2"
        },
        "shellescape": {
            "hashes": [
                "sha256:3ff2aeb6ce2c5a4e6059fe4a2a745a824f5a3834fe8365a39c5ea691073cfdb6",
                "sha256:e618b2bc13f2553315ca1669995dc10fcc2cae5f1e0fda49035ef02d56f0b358"
            ],
            "version": "==3.4.1"
        },
        "shellingham": {
            "hashes": [
                "sha256:576c1982bea0ba82fb46c36feb951319d7f42214a82634233f58b40d858a751e",
                "sha256:7f6206ae169dc1a03af8a138681b3f962ae61cc93ade84d0585cca3aaf770044"
            ],
            "markers": "python_version >= '2.6' and python_version not in '3.0, 3.1, 3.2, 3.3'",
            "version": "==1.3.2"
        },
        "six": {
            "hashes": [
                "sha256:30639c035cdb23534cd4aa2dd52c3bf48f06e5f4a941509c8bafd8ce11080259",
                "sha256:8b74bedcbbbaca38ff6d7491d76f2b06b3592611af620f8426e82dddb04a5ced"
            ],
            "markers": "python_version >= '2.7' and python_version not in '3.0, 3.1, 3.2, 3.3'",
            "version": "==1.15.0"
        },
        "smmap": {
            "hashes": [
                "sha256:54c44c197c819d5ef1991799a7e30b662d1e520f2ac75c9efbeb54a742214cf4",
                "sha256:9c98bbd1f9786d22f14b3d4126894d56befb835ec90cef151af566c7e19b5d24"
            ],
            "markers": "python_version >= '2.7' and python_version not in '3.0, 3.1, 3.2, 3.3'",
            "version": "==3.0.4"
        },
        "smmap2": {
            "hashes": [
                "sha256:0cb6ea470b1ad9a65a02ca7f4c7ae601861f7dd24a43812ca51cfca2892bb524",
                "sha256:44cc8bdaf96442dbb9a8e2e14377d074b3d0eea292eee3c95c8c449b6c92c557"
            ],
            "version": "==3.0.1"
        },
        "tabulate": {
            "hashes": [
                "sha256:ac64cb76d53b1231d364babcd72abbb16855adac7de6665122f97b593f1eb2ba",
                "sha256:db2723a20d04bcda8522165c73eea7c300eda74e0ce852d9022e0159d7895007"
            ],
            "version": "==0.8.7"
        },
        "tqdm": {
            "hashes": [
                "sha256:07c06493f1403c1380b630ae3dcbe5ae62abcf369a93bbc052502279f189ab8c",
                "sha256:cd140979c2bebd2311dfb14781d8f19bd5a9debb92dcab9f6ef899c987fcf71f"
            ],
            "markers": "python_version >= '2.6' and python_version not in '3.0, 3.1, 3.2, 3.3'",
            "version": "==4.46.1"
        },
        "typing-extensions": {
            "hashes": [
                "sha256:6e95524d8a547a91e08f404ae485bbb71962de46967e1b71a0cb89af24e761c5",
                "sha256:79ee589a3caca649a9bfd2a8de4709837400dfa00b6cc81962a1e6a1815969ae",
                "sha256:f8d2bd89d25bc39dabe7d23df520442fa1d8969b82544370e03d88b5a591c392"
            ],
            "version": "==3.7.4.2"
        },
        "urllib3": {
            "hashes": [
                "sha256:3018294ebefce6572a474f0604c2021e33b3fd8006ecd11d62107a5d2a963527",
                "sha256:88206b0eb87e6d677d424843ac5209e3fb9d0190d0ee169599165ec25e9d9115"
            ],
            "markers": "python_version >= '2.7' and python_version not in '3.0, 3.1, 3.2, 3.3, 3.4' and python_version < '4'",
            "version": "==1.25.9"
        },
        "walrus": {
            "hashes": [
                "sha256:6752420331b0110af6b3c6d32e61252dbafbd05ae2fc1a5fbfa6d42d2382062a"
            ],
            "version": "==0.8.1"
        },
        "wcmatch": {
            "hashes": [
                "sha256:b9e22cd90ce0505c3b31cc0a89a4042147114c1b90497cac177bac62a007bbf1",
                "sha256:bf187bae0966eb8085e39c1802308960ff7d9b36a7bbb362e26edb925650de6a"
            ],
            "markers": "python_version >= '3.5'",
            "version": "==6.0.2"
        },
        "webargs": {
            "hashes": [
                "sha256:4f04918864c7602886335d8099f9b8960ee698b6b914f022736ed50be6b71235",
                "sha256:871642a2e0c62f21d5b78f357750ac7a87e6bc734c972f633aa5fb6204fbf29a",
                "sha256:fc81c9f9d391acfbce406a319217319fd8b2fd862f7fdb5319ad06944f36ed25"
            ],
            "version": "==5.5.3"
        },
        "werkzeug": {
            "hashes": [
                "sha256:2de2a5db0baeae7b2d2664949077c2ac63fbd16d98da0ff71837f7d1dea3fd43",
                "sha256:6c80b1e5ad3665290ea39320b91e1be1e0d5f60652b964a3070216de83d2e47c"
            ],
            "markers": "python_version >= '2.7' and python_version not in '3.0, 3.1, 3.2, 3.3, 3.4'",
            "version": "==1.0.1"
        },
        "zipp": {
            "hashes": [
                "sha256:aa36550ff0c0b7ef7fa639055d797116ee891440eac1a56f378e2d3179e0320b",
                "sha256:c599e4d75c98f6798c509911d08a22e6c021d074469042177c8c86fb92eefd96"
            ],
            "markers": "python_version >= '3.6'",
            "version": "==3.1.0"
        }
    },
    "develop": {}
}<|MERGE_RESOLUTION|>--- conflicted
+++ resolved
@@ -232,20 +232,11 @@
             ],
             "version": "==3.25.0"
         },
-<<<<<<< HEAD
-        "freezegun": {
-            "hashes": [
-                "sha256:82c757a05b7c7ca3e176bfebd7d6779fd9139c7cb4ef969c38a28d74deef89b2",
-                "sha256:e2062f2c7f95cc276a834c22f1a17179467176b624cc6f936e8bc3be5535ad1b"
-            ],
-            "version": "==0.3.15"
-=======
         "frozendict": {
             "hashes": [
                 "sha256:774179f22db2ef8a106e9c38d4d1f8503864603db08de2e33be5b778230f6e45"
             ],
             "version": "==1.2"
->>>>>>> d403289c
         },
         "gitdb": {
             "hashes": [
@@ -557,54 +548,6 @@
             ],
             "version": "==0.11.5"
         },
-        "pytest": {
-            "hashes": [
-                "sha256:95c710d0a72d91c13fae35dce195633c929c3792f54125919847fdcdf7caa0d3",
-                "sha256:eb2b5e935f6a019317e455b6da83dd8650ac9ffd2ee73a7b657a30873d67a698"
-            ],
-            "version": "==5.4.2"
-        },
-        "pytest-cache": {
-            "hashes": [
-                "sha256:be7468edd4d3d83f1e844959fd6e3fd28e77a481440a7118d430130ea31b07a9"
-            ],
-            "version": "==1.0"
-        },
-        "pytest-cov": {
-            "hashes": [
-                "sha256:cc6742d8bac45070217169f5f72ceee1e0e55b0221f54bcf24845972d3a47f2b",
-                "sha256:cdbdef4f870408ebdbfeb44e63e07eb18bb4619fae852f6e760645fa36172626"
-            ],
-            "version": "==2.8.1"
-        },
-        "pytest-flake8": {
-            "hashes": [
-                "sha256:1b82bb58c88eb1db40524018d3fcfd0424575029703b4e2d8e3ee873f2b17027",
-                "sha256:2e91578ecd9b200066f99c1e1de0f510fbb85bcf43712d46ea29fe47607cc234"
-            ],
-            "version": "==1.0.6"
-        },
-        "pytest-pep8": {
-            "hashes": [
-                "sha256:032ef7e5fa3ac30f4458c73e05bb67b0f036a8a5cb418a534b3170f89f120318"
-            ],
-            "version": "==1.0.6"
-        },
-        "pytest-runner": {
-            "hashes": [
-                "sha256:5534b08b133ef9a5e2c22c7886a8f8508c95bb0b0bdc6cc13214f269c3c70d51",
-                "sha256:96c7e73ead7b93e388c5d614770d2bae6526efd997757d3543fe17b557a0942b"
-            ],
-            "version": "==5.2"
-        },
-        "pytest-yapf": {
-            "hashes": [
-                "sha256:16f7861fe933409ec79d6300cc70eb442d8d69f085fcdce04a99492aa3b34443",
-                "sha256:4c4d95d3a397b9b9defbf71644b7f906347f36ffd2c453785a5e4f81c5f9b7be",
-                "sha256:63ee30a38493830bf430cdca82384f7d1929c9b7780bbedd6f89fdf5fdca4308"
-            ],
-            "version": "==0.1.1"
-        },
         "python-dateutil": {
             "hashes": [
                 "sha256:73ebfe9dbf22e832286dafa60473e4cd239f8592f699aa5adaf10050e6e1823c",
