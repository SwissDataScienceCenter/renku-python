--- conflicted
+++ resolved
@@ -91,50 +91,6 @@
         },
         "cffi": {
             "hashes": [
-<<<<<<< HEAD
-                "sha256:bf39a9e19ce7298f1bd6a9758fa99707e9e5b1ebe5e90f2c3913a47bc548747c",
-                "sha256:c150eaa3dadbb2b5339675b88d4573c1be3cb6f2c33a6c83387e10cc0bf05bd3",
-                "sha256:c687778dda01832555e0af205375d649fa47afeaeeb50a201711f9a9573323b8",
-                "sha256:c2a33558fdbee3df370399fe1712d72464ce39c66436270f3664c03f94971aff",
-                "sha256:c11579638288e53fc94ad60022ff1b67865363e730ee41ad5e6f0a17188b327a",
-                "sha256:b0358e6fefc74a16f745afa366acc89f979040e0cbc4eec55ab26ad1f6a9bfbc",
-                "sha256:a624fae282e81ad2e4871bdb767e2c914d0539708c0f078b5b355258293c98b0",
-                "sha256:0b1ad452cc824665ddc682400b62c9e4f5b64736a2ba99110712fdee5f2505c4",
-                "sha256:cc75f58cdaf043fe6a7a6c04b3b5a0e694c6a9e24050967747251fb80d7bce0d",
-                "sha256:005f2bfe11b6745d726dbb07ace4d53f057de66e336ff92d61b8c7e9c8f4777d",
-                "sha256:d80998ed59176e8cba74028762fbd9b9153b9afc71ea118e63bbf5d4d0f9552b",
-                "sha256:3b8eaf915ddc0709779889c472e553f0d3e8b7bdf62dab764c8921b09bf94522",
-                "sha256:f0620511387790860b249b9241c2f13c3a80e21a73e0b861a2df24e9d6f56730",
-                "sha256:33c6cdc071ba5cd6d96769c8969a0531be2d08c2628a0143a10a7dcffa9719ca",
-                "sha256:15f351bed09897fbda218e4db5a3d5c06328862f6198d4fb385f3e14e19decb3",
-                "sha256:f4eae045e6ab2bb54ca279733fe4eb85f1effda392666308250714e01907f394",
-                "sha256:2f9674623ca39c9ebe38afa3da402e9326c245f0f5ceff0623dccdac15023e05",
-                "sha256:0ef488305fdce2580c8b2708f22d7785ae222d9825d3094ab073e22e93dfe51f",
-                "sha256:2791f68edc5749024b4722500e86303a10d342527e1e3bcac47f35fbd25b764e",
-                "sha256:de31b5164d44ef4943db155b3e8e17929707cac1e5bd2f363e67a56e3af4af6e",
-                "sha256:3363e77a6176afb8823b6e06db78c46dbc4c7813b00a41300a4873b6ba63b171",
-                "sha256:3cb3e1b9ec43256c4e0f8d2837267a70b0e1ca8c4f456685508ae6106b1f504c",
-                "sha256:44f60519595eaca110f248e5017363d751b12782a6f2bd6a7041cba275215f5d",
-                "sha256:c53af463f4a40de78c58b8b2710ade243c81cbca641e34debf3396a9640d6ec1",
-                "sha256:e66399cf0fc07de4dce4f588fc25bfe84a6d1285cc544e67987d22663393926d",
-                "sha256:bbd2f4dfee1079f76943767fce837ade3087b578aeb9f69aec7857d5bf25db15",
-                "sha256:03d3d238cc6c636a01cf55b9b2e1b6531a7f2f4103fabb5a744231582e68ecc7",
-                "sha256:23e5d2040367322824605bc29ae8ee9175200b92cb5483ac7d466927a9b3d537",
-                "sha256:85ba797e1de5b48aa5a8427b6ba62cf69607c18c5d4eb747604b7302f1ec382d",
-                "sha256:485d029815771b9fe4fa7e1c304352fe57df6939afe835dfd0182c7c13d5e92e",
-                "sha256:4d7c26bfc1ea9f92084a1d75e11999e97b62d63128bcc90c3624d07813c52808",
-                "sha256:f92cdecb618e5fa4658aeb97d5eb3d2f47aa94ac6477c6daf0f306c5a3b9e6b1",
-                "sha256:5d9a7dc7cf8b1101af2602fe238911bcc1ac36d239e0a577831f5dac993856e9",
-                "sha256:22399ff4870fb4c7ef19fff6eeb20a8bbf15571913c181c78cb361024d574579",
-                "sha256:6642f15ad963b5092d65aed022d033c77763515fdc07095208f15d3563003869",
-                "sha256:3eeeb0405fd145e714f7633a5173318bd88d8bbfc3dd0a5751f8c4f70ae629bc",
-                "sha256:09e96138280241bd355cd585148dec04dbbedb4f46128f340d696eaafc82dd7b",
-                "sha256:529c4ed2e10437c205f38f3691a68be66c39197d01062618c55f74294a4a4828",
-                "sha256:52bf29af05344c95136df71716bb60508bbd217691697b4307dcae681612db9f",
-                "sha256:f92f789e4f9241cd262ad7a555ca2c648a98178a953af117ef7fad46aa1d5591",
-                "sha256:8f0f1e499e4000c4c347a124fa6a27d37608ced4fe9f7d45070563b7c4c370c9",
-                "sha256:cb763ceceae04803adcc4e2d80d611ef201c73da32d8f2722e9d0ab0c7f10768"
-=======
                 "sha256:e66399cf0fc07de4dce4f588fc25bfe84a6d1285cc544e67987d22663393926d",
                 "sha256:3cb3e1b9ec43256c4e0f8d2837267a70b0e1ca8c4f456685508ae6106b1f504c",
                 "sha256:f92f789e4f9241cd262ad7a555ca2c648a98178a953af117ef7fad46aa1d5591",
@@ -177,7 +133,6 @@
                 "sha256:f4eae045e6ab2bb54ca279733fe4eb85f1effda392666308250714e01907f394",
                 "sha256:85ba797e1de5b48aa5a8427b6ba62cf69607c18c5d4eb747604b7302f1ec382d",
                 "sha256:8f0f1e499e4000c4c347a124fa6a27d37608ced4fe9f7d45070563b7c4c370c9"
->>>>>>> b4d597e0
             ],
             "version": "==1.14.3"
         },
@@ -885,19 +840,11 @@
         },
         "zipp": {
             "hashes": [
-<<<<<<< HEAD
-                "sha256:43f4fa8d8bb313e65d8323a3952ef8756bf40f9a5c3ea7334be23ee4ec8278b6",
-                "sha256:b52f22895f4cfce194bc8172f3819ee8de7540aa6d873535a8668b730b8b411f"
-            ],
-            "markers": "python_version >= '3.6'",
-            "version": "==3.2.0"
-=======
                 "sha256:64ad89efee774d1897a58607895d80789c59778ea02185dd846ac38394a8642b",
                 "sha256:eed8ec0b8d1416b2ca33516a37a08892442f3954dee131e92cfd92d8fe3e7066"
             ],
             "markers": "python_version >= '3.6'",
             "version": "==3.3.0"
->>>>>>> b4d597e0
         }
     },
     "develop": {
