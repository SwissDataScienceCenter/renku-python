{
    "_meta": {
        "hash": {
            "sha256": "3fd1ae58738199468d6030cc88a478132830192c96331db1514aa4d38fc83e82"
        },
        "pipfile-spec": 6,
        "requires": {
            "python_version": "3.7"
        },
        "sources": [
            {
                "name": "pypi",
                "url": "https://pypi.org/simple",
                "verify_ssl": true
            }
        ]
    },
    "default": {
        "appdirs": {
            "hashes": [
                "sha256:7d5d0167b2b1ba821647616af46a749d1c653740dd0d2415100fe26e27afdf41",
                "sha256:a841dacd6b99318a741b166adb07e19ee71a274450e68237b4650ca1055ab128"
            ],
            "version": "==1.4.4"
        },
        "attrs": {
            "hashes": [
                "sha256:26b54ddbbb9ee1d34d5d3668dd37d6cf74990ab23c828c2888dccdceee395594",
                "sha256:fce7fc47dfc976152e82d53ff92fa0407700c21acd20886a13777a0d20e655dc"
            ],
            "markers": "python_version >= '2.7' and python_version not in '3.0, 3.1, 3.2, 3.3'",
            "version": "==20.2.0"
        },
        "backrefs": {
            "hashes": [
<<<<<<< HEAD
                "sha256:6a5f6f8b141abb64a74e95bbc36487b013c5cc3aca29139f462701ef7440a923",
                "sha256:867a6d066d9a13a889a7901e5913c7cb4bc87b08f0ec51a1d5079e562863f4a8",
                "sha256:89cb63ad84919b8a259c693a1e169ebfb847316f4e5457d1d76d039d8e172139",
                "sha256:a24d74ee9e7ba178c893211377774c37093be58466ed3f9b031a6f27eb2d7aa8",
                "sha256:c6ede024bcbbf5a3fc42c27a8ca2e1e962ad1f7073f611fffdf3a3932a812ab0"
            ],
            "markers": "python_version >= '3.6'",
            "version": "==4.6"
=======
                "sha256:1eacee5d32d20e4d29c69eed6422cc40e5cb21a77ae100d5cda6d0882c3d8b06",
                "sha256:4fba84bb1d3cf77fc1f70b020ba0bfdb545df89aeb17cfc5bfd98b202fdd66c1",
                "sha256:50480e6c12382d0431e6f564a9fd7fd21d16239d582a56422d9d5f465b35986a",
                "sha256:58ef3fc37eb6626ef525d05f9af75986b7eb77a37678fb224993c16c812e9bb4",
                "sha256:b66bd67bc715379915c76e70212a9fb71ff17b51a561ce49e717db5e80db2db2"
            ],
            "markers": "python_version >= '3.6'",
            "version": "==5.0.1"
>>>>>>> 8046edbf
        },
        "bagit": {
            "hashes": [
                "sha256:37df1330d2e8640c8dee8ab6d0073ac701f0614d25f5252f9e05263409cee60c",
                "sha256:d14dd7e373dd24d41f6748c42f123f7db77098dfa4a0125dbacb4c8bdf767c09"
            ],
            "version": "==1.8.1"
        },
        "bracex": {
            "hashes": [
                "sha256:01f715cd0ed7a622ec8b32322e715813f7574de531f09b70f6f3b2c10f682425",
                "sha256:64e2a6d14de9c8e022cf40539ac8468ba7c4b99550a2b05fc87fd20e392e568f"
            ],
            "markers": "python_version >= '3.6'",
            "version": "==2.1.1"
        },
        "cachecontrol": {
            "hashes": [
                "sha256:8f7829d92584f1f2360ebfff4517ee359787d5b7dfa2ef9579f871b628745a1e"
            ],
            "version": "==0.11.7"
        },
        "cachetools": {
            "hashes": [
                "sha256:1d9d5f567be80f7c07d765e21b814326d78c61eb0c3a637dffc0e5d1796cb2e2",
                "sha256:f469e29e7aa4cff64d8de4aad95ce76de8ea1125a16c68e0d93f65c3c3dc92e9"
            ],
            "markers": "python_version ~= '3.5'",
            "version": "==4.2.1"
        },
        "calamus": {
            "hashes": [
                "sha256:485c8b1fe4be99b5759a1803d5ce68e920852a03e25f4b59361b776af81f6f6b",
                "sha256:7ecd0b6160aef854793c1e890732a95d311f21a540ac9b63a655ef7c562330d9"
            ],
            "markers": "python_version < '4.0' and python_full_version >= '3.6.1'",
            "version": "==0.3.6"
        },
        "certifi": {
            "hashes": [
                "sha256:1a4995114262bffbc2413b159f2a1a480c969de6e6eb13ee966d470af86af59c",
                "sha256:719a74fb9e33b9bd44cc7f3a8d94bc35e4049deebe19ba7d8e108280cfd59830"
            ],
            "version": "==2020.12.5"
        },
        "cffi": {
            "hashes": [
                "sha256:005a36f41773e148deac64b08f233873a4d0c18b053d37da83f6af4d9087b813",
                "sha256:0857f0ae312d855239a55c81ef453ee8fd24136eaba8e87a2eceba644c0d4c06",
                "sha256:1071534bbbf8cbb31b498d5d9db0f274f2f7a865adca4ae429e147ba40f73dea",
                "sha256:158d0d15119b4b7ff6b926536763dc0714313aa59e320ddf787502c70c4d4bee",
                "sha256:1f436816fc868b098b0d63b8920de7d208c90a67212546d02f84fe78a9c26396",
                "sha256:2894f2df484ff56d717bead0a5c2abb6b9d2bf26d6960c4604d5c48bbc30ee73",
                "sha256:29314480e958fd8aab22e4a58b355b629c59bf5f2ac2492b61e3dc06d8c7a315",
                "sha256:34eff4b97f3d982fb93e2831e6750127d1355a923ebaeeb565407b3d2f8d41a1",
                "sha256:35f27e6eb43380fa080dccf676dece30bef72e4a67617ffda586641cd4508d49",
                "sha256:3d3dd4c9e559eb172ecf00a2a7517e97d1e96de2a5e610bd9b68cea3925b4892",
                "sha256:43e0b9d9e2c9e5d152946b9c5fe062c151614b262fda2e7b201204de0b99e482",
                "sha256:48e1c69bbacfc3d932221851b39d49e81567a4d4aac3b21258d9c24578280058",
                "sha256:51182f8927c5af975fece87b1b369f722c570fe169f9880764b1ee3bca8347b5",
                "sha256:58e3f59d583d413809d60779492342801d6e82fefb89c86a38e040c16883be53",
                "sha256:5de7970188bb46b7bf9858eb6890aad302577a5f6f75091fd7cdd3ef13ef3045",
                "sha256:65fa59693c62cf06e45ddbb822165394a288edce9e276647f0046e1ec26920f3",
                "sha256:69e395c24fc60aad6bb4fa7e583698ea6cc684648e1ffb7fe85e3c1ca131a7d5",
                "sha256:6c97d7350133666fbb5cf4abdc1178c812cb205dc6f41d174a7b0f18fb93337e",
                "sha256:6e4714cc64f474e4d6e37cfff31a814b509a35cb17de4fb1999907575684479c",
                "sha256:72d8d3ef52c208ee1c7b2e341f7d71c6fd3157138abf1a95166e6165dd5d4369",
                "sha256:8ae6299f6c68de06f136f1f9e69458eae58f1dacf10af5c17353eae03aa0d827",
                "sha256:8b198cec6c72df5289c05b05b8b0969819783f9418e0409865dac47288d2a053",
                "sha256:99cd03ae7988a93dd00bcd9d0b75e1f6c426063d6f03d2f90b89e29b25b82dfa",
                "sha256:9cf8022fb8d07a97c178b02327b284521c7708d7c71a9c9c355c178ac4bbd3d4",
                "sha256:9de2e279153a443c656f2defd67769e6d1e4163952b3c622dcea5b08a6405322",
                "sha256:9e93e79c2551ff263400e1e4be085a1210e12073a31c2011dbbda14bda0c6132",
                "sha256:9ff227395193126d82e60319a673a037d5de84633f11279e336f9c0f189ecc62",
                "sha256:a465da611f6fa124963b91bf432d960a555563efe4ed1cc403ba5077b15370aa",
                "sha256:ad17025d226ee5beec591b52800c11680fca3df50b8b29fe51d882576e039ee0",
                "sha256:afb29c1ba2e5a3736f1c301d9d0abe3ec8b86957d04ddfa9d7a6a42b9367e396",
                "sha256:b85eb46a81787c50650f2392b9b4ef23e1f126313b9e0e9013b35c15e4288e2e",
                "sha256:bb89f306e5da99f4d922728ddcd6f7fcebb3241fc40edebcb7284d7514741991",
                "sha256:cbde590d4faaa07c72bf979734738f328d239913ba3e043b1e98fe9a39f8b2b6",
                "sha256:cd2868886d547469123fadc46eac7ea5253ea7fcb139f12e1dfc2bbd406427d1",
                "sha256:d42b11d692e11b6634f7613ad8df5d6d5f8875f5d48939520d351007b3c13406",
                "sha256:f2d45f97ab6bb54753eab54fffe75aaf3de4ff2341c9daee1987ee1837636f1d",
                "sha256:fd78e5fee591709f32ef6edb9a015b4aa1a5022598e36227500c8f4e02328d9c"
            ],
            "version": "==1.14.5"
        },
        "chardet": {
            "hashes": [
                "sha256:84ab92ed1c4d4f16916e05906b6b75a6c0fb5db821cc65e70cbd64a3e2a5eaae",
                "sha256:fc323ffcaeaed0e0a02bf4d117757b98aed530d9ed4531e3e15460124c106691"
            ],
            "version": "==3.0.4"
        },
        "click": {
            "hashes": [
                "sha256:d2b5255c7c6349bc1bd1e59e08cd12acbbd63ce649f2588755783aa94dfb6b1a",
                "sha256:dacca89f4bfadd5de3d7489b7c8a566eee0d3676333fbb50030263894c38c0dc"
            ],
            "markers": "python_version >= '2.7' and python_version not in '3.0, 3.1, 3.2, 3.3, 3.4'",
            "version": "==7.1.2"
        },
        "click-completion": {
            "hashes": [
                "sha256:5bf816b81367e638a190b6e91b50779007d14301b3f9f3145d68e3cade7bce86"
            ],
            "version": "==0.5.2"
        },
        "click-plugins": {
            "hashes": [
                "sha256:46ab999744a9d831159c3411bb0c79346d94a444df9a3a3742e9ed63645f264b",
                "sha256:5d262006d3222f5057fd81e1623d4443e41dcda5dc815c06b442aa3c02889fc8"
            ],
            "version": "==1.1.1"
        },
        "colorama": {
            "hashes": [
                "sha256:5941b2b48a20143d2267e95b1c2a7603ce057ee39fd88e7329b0c292aa16869b",
                "sha256:9f47eda37229f68eee03b24b9748937c7dc3868f906e8ba69fbcbdd3bc5dc3e2"
            ],
            "markers": "python_version >= '2.7' and python_version not in '3.0, 3.1, 3.2, 3.3, 3.4'",
            "version": "==0.4.4"
        },
        "coloredlogs": {
            "hashes": [
                "sha256:5e78691e2673a8e294499e1832bb13efcfb44a86b92e18109fa18951093218ab",
                "sha256:b7f630a8297a66984b6bae0f6a1b0e0afb9f2f6838ea3bfa58f50d3d13e133d6"
            ],
            "markers": "python_version >= '2.7' and python_version not in '3.0, 3.1, 3.2, 3.3, 3.4'",
            "version": "==15.0"
        },
        "commonmark": {
            "hashes": [
                "sha256:452f9dc859be7f06631ddcb328b6919c67984aca654e5fefb3914d54691aed60",
                "sha256:da2f38c92590f83de410ba1a3cbceafbc74fee9def35f9251ba9a971d6d66fd9"
            ],
            "version": "==0.9.1"
        },
        "cryptography": {
            "hashes": [
                "sha256:066bc53f052dfeda2f2d7c195cf16fb3e5ff13e1b6b7415b468514b40b381a5b",
                "sha256:0923ba600d00718d63a3976f23cab19aef10c1765038945628cd9be047ad0336",
                "sha256:2d32223e5b0ee02943f32b19245b61a62db83a882f0e76cc564e1cec60d48f87",
                "sha256:4169a27b818de4a1860720108b55a2801f32b6ae79e7f99c00d79f2a2822eeb7",
                "sha256:57ad77d32917bc55299b16d3b996ffa42a1c73c6cfa829b14043c561288d2799",
                "sha256:5ecf2bcb34d17415e89b546dbb44e73080f747e504273e4d4987630493cded1b",
                "sha256:600cf9bfe75e96d965509a4c0b2b183f74a4fa6f5331dcb40fb7b77b7c2484df",
                "sha256:66b57a9ca4b3221d51b237094b0303843b914b7d5afd4349970bb26518e350b0",
                "sha256:93cfe5b7ff006de13e1e89830810ecbd014791b042cbe5eec253be11ac2b28f3",
                "sha256:9e98b452132963678e3ac6c73f7010fe53adf72209a32854d55690acac3f6724",
                "sha256:df186fcbf86dc1ce56305becb8434e4b6b7504bc724b71ad7a3239e0c9d14ef2",
                "sha256:fec7fb46b10da10d9e1d078d1ff8ed9e05ae14f431fdbd11145edd0550b9a964"
            ],
            "markers": "python_version >= '3.6'",
            "version": "==3.4.6"
        },
        "cwlgen": {
            "hashes": [
                "sha256:8ee26cddc0f352dd485fc11696711b810b7b8bf4f4a39b33f481294fc0b0c2a0"
            ],
            "version": "==0.4.2"
        },
        "cwltool": {
            "hashes": [
                "sha256:1382dda7bc7cca6e7569555773361a444aa5bd5a01d9e8c106fdd8697bbafcfc",
                "sha256:1e40cf62f708c670ed2e1594c5a85282cac68d2c6af1e91dfc5b94b40c7d9ece"
            ],
            "markers": "python_version >= '3.5' and python_version < '4.0'",
            "version": "==3.0.20200807132242"
        },
        "decorator": {
            "hashes": [
                "sha256:41fa54c2a0cc4ba648be4fd43cff00aedf5b9465c9bf18d64325bc225f08f760",
                "sha256:e3a62f0520172440ca0dcc823749319382e377f37f140a0b99ef45fecb84bfe7"
            ],
            "version": "==4.4.2"
        },
        "environ-config": {
            "hashes": [
                "sha256:0e300307520c1e6a5424018b7f70246a2c7f4cb5cc5cbbebccc6a982eb1767cb",
                "sha256:3167feda073bd3cd3457a3e5fa7c2836b6574c046cd0dcd79385ce3284e837bd"
            ],
            "version": "==20.1.0"
        },
        "filelock": {
            "hashes": [
                "sha256:18d82244ee114f543149c66a6e0c14e9c4f8a1044b5cdaadd0f82159d6a6ff59",
                "sha256:929b7d63ec5b7d6b71b0fa5ac14e030b3f70b75747cef1b10da9b879fef15836"
            ],
            "version": "==3.0.12"
        },
        "frozendict": {
            "hashes": [
                "sha256:774179f22db2ef8a106e9c38d4d1f8503864603db08de2e33be5b778230f6e45"
            ],
            "version": "==1.2"
        },
        "gitdb": {
            "hashes": [
                "sha256:91f36bfb1ab7949b3b40e23736db18231bf7593edada2ba5c3a174a7b23657ac",
                "sha256:c9e1f2d0db7ddb9a704c2a0217be31214e91a4fe1dea1efad19ae42ba0c285c9"
            ],
            "markers": "python_version >= '3.4'",
            "version": "==4.0.5"
        },
        "gitpython": {
            "hashes": [
                "sha256:42dbefd8d9e2576c496ed0059f3103dcef7125b9ce16f9d5f9c834aed44a1dac",
                "sha256:867ec3dfb126aac0f8296b19fb63b8c4a399f32b4b6fafe84c4b10af5fa9f7b5"
            ],
            "markers": "python_version >= '3.4'",
            "version": "==3.1.12"
        },
        "humanfriendly": {
            "hashes": [
                "sha256:066562956639ab21ff2676d1fda0b5987e985c534fc76700a19bd54bcb81121d",
                "sha256:d5c731705114b9ad673754f3317d9fa4c23212f36b29bdc4272a892eafc9bc72"
            ],
            "markers": "python_version >= '2.7' and python_version not in '3.0, 3.1, 3.2, 3.3, 3.4'",
            "version": "==9.1"
        },
        "humanize": {
            "hashes": [
                "sha256:8ee358ea6c23de896b9d1925ebe6a8504bb2ba7e98d5ccf4d07ab7f3b28f3819",
                "sha256:fd5b32945687443d5b8bc1e02fad027da1d293a9e963b3450122ad98ef534f21"
            ],
            "markers": "python_version >= '3.5'",
            "version": "==2.6.0"
        },
        "idna": {
            "hashes": [
                "sha256:b307872f855b18632ce0c21c5e45be78c0ea7ae4c15c828c20788b26921eb3f6",
                "sha256:b97d804b1e9b523befed77c48dacec60e6dcb0b5391d57af6a65a312a90648c0"
            ],
            "markers": "python_version >= '2.7' and python_version not in '3.0, 3.1, 3.2, 3.3'",
            "version": "==2.10"
        },
        "importlib-metadata": {
            "hashes": [
                "sha256:ace61d5fc652dc280e7b6b4ff732a9c2d40db2c0f92bc6cb74e07b73d53a1771",
                "sha256:fa5daa4477a7414ae34e95942e4dd07f62adf589143c875c133c1e53c4eff38d"
            ],
            "markers": "python_version < '3.8'",
            "version": "==3.4.0"
        },
        "isodate": {
            "hashes": [
                "sha256:2e364a3d5759479cdb2d37cce6b9376ea504db2ff90252a2e5b7cc89cc9ff2d8",
                "sha256:aa4d33c06640f5352aca96e4b81afd8ab3b47337cc12089822d6f322ac772c81"
            ],
            "version": "==0.6.0"
        },
        "jinja2": {
            "hashes": [
                "sha256:89aab215427ef59c34ad58735269eb58b1a5808103067f7bb9d5836c651b3bb0",
                "sha256:f0a4641d3cf955324a89c04f3d94663aa4d638abe8f733ecd3582848e1c37035"
            ],
            "markers": "python_version >= '2.7' and python_version not in '3.0, 3.1, 3.2, 3.3, 3.4'",
            "version": "==2.11.2"
        },
        "lazy-object-proxy": {
            "hashes": [
                "sha256:1d33d6f789697f401b75ce08e73b1de567b947740f768376631079290118ad39",
                "sha256:2f2de8f8ac0be3e40d17730e0600619d35c78c13a099ea91ef7fb4ad944ce694",
                "sha256:3782931963dc89e0e9a0ae4348b44762e868ea280e4f8c233b537852a8996ab9",
                "sha256:37d9c34b96cca6787fe014aeb651217944a967a5b165e2cacb6b858d2997ab84",
                "sha256:38c3865bd220bd983fcaa9aa11462619e84a71233bafd9c880f7b1cb753ca7fa",
                "sha256:429c4d1862f3fc37cd56304d880f2eae5bd0da83bdef889f3bd66458aac49128",
                "sha256:522b7c94b524389f4a4094c4bf04c2b02228454ddd17c1a9b2801fac1d754871",
                "sha256:57fb5c5504ddd45ed420b5b6461a78f58cbb0c1b0cbd9cd5a43ad30a4a3ee4d0",
                "sha256:5944a9b95e97de1980c65f03b79b356f30a43de48682b8bdd90aa5089f0ec1f4",
                "sha256:6f4e5e68b7af950ed7fdb594b3f19a0014a3ace0fedb86acb896e140ffb24302",
                "sha256:71a1ef23f22fa8437974b2d60fedb947c99a957ad625f83f43fd3de70f77f458",
                "sha256:8a44e9901c0555f95ac401377032f6e6af66d8fc1fbfad77a7a8b1a826e0b93c",
                "sha256:b6577f15d5516d7d209c1a8cde23062c0f10625f19e8dc9fb59268859778d7d7",
                "sha256:c8fe2d6ff0ff583784039d0255ea7da076efd08507f2be6f68583b0da32e3afb",
                "sha256:cadfa2c2cf54d35d13dc8d231253b7985b97d629ab9ca6e7d672c35539d38163",
                "sha256:cd1bdace1a8762534e9a36c073cd54e97d517a17d69a17985961265be6d22847",
                "sha256:ddbdcd10eb999d7ab292677f588b658372aadb9a52790f82484a37127a390108",
                "sha256:e7273c64bccfd9310e9601b8f4511d84730239516bada26a0c9846c9697617ef",
                "sha256:e7428977763150b4cf83255625a80a23dfdc94d43be7791ce90799d446b4e26f",
                "sha256:e960e8be509e8d6d618300a6c189555c24efde63e85acaf0b14b2cd1ac743315",
                "sha256:ecb5dd5990cec6e7f5c9c1124a37cb2c710c6d69b0c1a5c4aa4b35eba0ada068",
                "sha256:ef3f5e288aa57b73b034ce9c1f1ac753d968f9069cd0742d1d69c698a0167166",
                "sha256:fa5b2dee0e231fa4ad117be114251bdfe6afe39213bd629d43deb117b6a6c40a",
                "sha256:fa7fb7973c622b9e725bee1db569d2c2ee64d2f9a089201c5e8185d482c7352d"
            ],
            "markers": "python_version >= '2.7' and python_version not in '3.0, 3.1, 3.2, 3.3, 3.4'",
            "version": "==1.5.2"
        },
        "lockfile": {
            "hashes": [
                "sha256:6aed02de03cba24efabcd600b30540140634fc06cfa603822d508d5361e9f799",
                "sha256:6c3cb24f344923d30b2785d5ad75182c8ea7ac1b6171b08657258ec7429d50fa"
            ],
            "version": "==0.12.2"
        },
        "lxml": {
            "hashes": [
                "sha256:0448576c148c129594d890265b1a83b9cd76fd1f0a6a04620753d9a6bcfd0a4d",
                "sha256:127f76864468d6630e1b453d3ffbbd04b024c674f55cf0a30dc2595137892d37",
                "sha256:1471cee35eba321827d7d53d104e7b8c593ea3ad376aa2df89533ce8e1b24a01",
                "sha256:2363c35637d2d9d6f26f60a208819e7eafc4305ce39dc1d5005eccc4593331c2",
                "sha256:2e5cc908fe43fe1aa299e58046ad66981131a66aea3129aac7770c37f590a644",
                "sha256:2e6fd1b8acd005bd71e6c94f30c055594bbd0aa02ef51a22bbfa961ab63b2d75",
                "sha256:366cb750140f221523fa062d641393092813b81e15d0e25d9f7c6025f910ee80",
                "sha256:42ebca24ba2a21065fb546f3e6bd0c58c3fe9ac298f3a320147029a4850f51a2",
                "sha256:4e751e77006da34643ab782e4a5cc21ea7b755551db202bc4d3a423b307db780",
                "sha256:4fb85c447e288df535b17ebdebf0ec1cf3a3f1a8eba7e79169f4f37af43c6b98",
                "sha256:50c348995b47b5a4e330362cf39fc503b4a43b14a91c34c83b955e1805c8e308",
                "sha256:535332fe9d00c3cd455bd3dd7d4bacab86e2d564bdf7606079160fa6251caacf",
                "sha256:535f067002b0fd1a4e5296a8f1bf88193080ff992a195e66964ef2a6cfec5388",
                "sha256:5be4a2e212bb6aa045e37f7d48e3e1e4b6fd259882ed5a00786f82e8c37ce77d",
                "sha256:60a20bfc3bd234d54d49c388950195d23a5583d4108e1a1d47c9eef8d8c042b3",
                "sha256:648914abafe67f11be7d93c1a546068f8eff3c5fa938e1f94509e4a5d682b2d8",
                "sha256:681d75e1a38a69f1e64ab82fe4b1ed3fd758717bed735fb9aeaa124143f051af",
                "sha256:68a5d77e440df94011214b7db907ec8f19e439507a70c958f750c18d88f995d2",
                "sha256:69a63f83e88138ab7642d8f61418cf3180a4d8cd13995df87725cb8b893e950e",
                "sha256:6e4183800f16f3679076dfa8abf2db3083919d7e30764a069fb66b2b9eff9939",
                "sha256:6fd8d5903c2e53f49e99359b063df27fdf7acb89a52b6a12494208bf61345a03",
                "sha256:791394449e98243839fa822a637177dd42a95f4883ad3dec2a0ce6ac99fb0a9d",
                "sha256:7a7669ff50f41225ca5d6ee0a1ec8413f3a0d8aa2b109f86d540887b7ec0d72a",
                "sha256:7e9eac1e526386df7c70ef253b792a0a12dd86d833b1d329e038c7a235dfceb5",
                "sha256:7ee8af0b9f7de635c61cdd5b8534b76c52cd03536f29f51151b377f76e214a1a",
                "sha256:8246f30ca34dc712ab07e51dc34fea883c00b7ccb0e614651e49da2c49a30711",
                "sha256:8c88b599e226994ad4db29d93bc149aa1aff3dc3a4355dd5757569ba78632bdf",
                "sha256:923963e989ffbceaa210ac37afc9b906acebe945d2723e9679b643513837b089",
                "sha256:94d55bd03d8671686e3f012577d9caa5421a07286dd351dfef64791cf7c6c505",
                "sha256:97db258793d193c7b62d4e2586c6ed98d51086e93f9a3af2b2034af01450a74b",
                "sha256:a9d6bc8642e2c67db33f1247a77c53476f3a166e09067c0474facb045756087f",
                "sha256:cd11c7e8d21af997ee8079037fff88f16fda188a9776eb4b81c7e4c9c0a7d7fc",
                "sha256:d8d3d4713f0c28bdc6c806a278d998546e8efc3498949e3ace6e117462ac0a5e",
                "sha256:e0bfe9bb028974a481410432dbe1b182e8191d5d40382e5b8ff39cdd2e5c5931",
                "sha256:f4822c0660c3754f1a41a655e37cb4dbbc9be3d35b125a37fab6f82d47674ebc",
                "sha256:f83d281bb2a6217cd806f4cf0ddded436790e66f393e124dfe9731f6b3fb9afe",
                "sha256:fc37870d6716b137e80d19241d0e2cff7a7643b925dfa49b4c8ebd1295eb506e"
            ],
            "markers": "python_version >= '2.7' and python_version not in '3.0, 3.1, 3.2, 3.3, 3.4'",
            "version": "==4.6.2"
        },
        "markupsafe": {
            "hashes": [
                "sha256:00bc623926325b26bb9605ae9eae8a215691f33cae5df11ca5424f06f2d1f473",
                "sha256:09027a7803a62ca78792ad89403b1b7a73a01c8cb65909cd876f7fcebd79b161",
                "sha256:09c4b7f37d6c648cb13f9230d847adf22f8171b1ccc4d5682398e77f40309235",
                "sha256:1027c282dad077d0bae18be6794e6b6b8c91d58ed8a8d89a89d59693b9131db5",
                "sha256:13d3144e1e340870b25e7b10b98d779608c02016d5184cfb9927a9f10c689f42",
                "sha256:195d7d2c4fbb0ee8139a6cf67194f3973a6b3042d742ebe0a9ed36d8b6f0c07f",
                "sha256:22c178a091fc6630d0d045bdb5992d2dfe14e3259760e713c490da5323866c39",
                "sha256:24982cc2533820871eba85ba648cd53d8623687ff11cbb805be4ff7b4c971aff",
                "sha256:29872e92839765e546828bb7754a68c418d927cd064fd4708fab9fe9c8bb116b",
                "sha256:2beec1e0de6924ea551859edb9e7679da6e4870d32cb766240ce17e0a0ba2014",
                "sha256:3b8a6499709d29c2e2399569d96719a1b21dcd94410a586a18526b143ec8470f",
                "sha256:43a55c2930bbc139570ac2452adf3d70cdbb3cfe5912c71cdce1c2c6bbd9c5d1",
                "sha256:46c99d2de99945ec5cb54f23c8cd5689f6d7177305ebff350a58ce5f8de1669e",
                "sha256:500d4957e52ddc3351cabf489e79c91c17f6e0899158447047588650b5e69183",
                "sha256:535f6fc4d397c1563d08b88e485c3496cf5784e927af890fb3c3aac7f933ec66",
                "sha256:596510de112c685489095da617b5bcbbac7dd6384aeebeda4df6025d0256a81b",
                "sha256:62fe6c95e3ec8a7fad637b7f3d372c15ec1caa01ab47926cfdf7a75b40e0eac1",
                "sha256:6788b695d50a51edb699cb55e35487e430fa21f1ed838122d722e0ff0ac5ba15",
                "sha256:6dd73240d2af64df90aa7c4e7481e23825ea70af4b4922f8ede5b9e35f78a3b1",
                "sha256:6f1e273a344928347c1290119b493a1f0303c52f5a5eae5f16d74f48c15d4a85",
                "sha256:6fffc775d90dcc9aed1b89219549b329a9250d918fd0b8fa8d93d154918422e1",
                "sha256:717ba8fe3ae9cc0006d7c451f0bb265ee07739daf76355d06366154ee68d221e",
                "sha256:79855e1c5b8da654cf486b830bd42c06e8780cea587384cf6545b7d9ac013a0b",
                "sha256:7c1699dfe0cf8ff607dbdcc1e9b9af1755371f92a68f706051cc8c37d447c905",
                "sha256:7fed13866cf14bba33e7176717346713881f56d9d2bcebab207f7a036f41b850",
                "sha256:84dee80c15f1b560d55bcfe6d47b27d070b4681c699c572af2e3c7cc90a3b8e0",
                "sha256:88e5fcfb52ee7b911e8bb6d6aa2fd21fbecc674eadd44118a9cc3863f938e735",
                "sha256:8defac2f2ccd6805ebf65f5eeb132adcf2ab57aa11fdf4c0dd5169a004710e7d",
                "sha256:98bae9582248d6cf62321dcb52aaf5d9adf0bad3b40582925ef7c7f0ed85fceb",
                "sha256:98c7086708b163d425c67c7a91bad6e466bb99d797aa64f965e9d25c12111a5e",
                "sha256:9add70b36c5666a2ed02b43b335fe19002ee5235efd4b8a89bfcf9005bebac0d",
                "sha256:9bf40443012702a1d2070043cb6291650a0841ece432556f784f004937f0f32c",
                "sha256:a6a744282b7718a2a62d2ed9d993cad6f5f585605ad352c11de459f4108df0a1",
                "sha256:acf08ac40292838b3cbbb06cfe9b2cb9ec78fce8baca31ddb87aaac2e2dc3bc2",
                "sha256:ade5e387d2ad0d7ebf59146cc00c8044acbd863725f887353a10df825fc8ae21",
                "sha256:b00c1de48212e4cc9603895652c5c410df699856a2853135b3967591e4beebc2",
                "sha256:b1282f8c00509d99fef04d8ba936b156d419be841854fe901d8ae224c59f0be5",
                "sha256:b1dba4527182c95a0db8b6060cc98ac49b9e2f5e64320e2b56e47cb2831978c7",
                "sha256:b2051432115498d3562c084a49bba65d97cf251f5a331c64a12ee7e04dacc51b",
                "sha256:b7d644ddb4dbd407d31ffb699f1d140bc35478da613b441c582aeb7c43838dd8",
                "sha256:ba59edeaa2fc6114428f1637ffff42da1e311e29382d81b339c1817d37ec93c6",
                "sha256:bf5aa3cbcfdf57fa2ee9cd1822c862ef23037f5c832ad09cfea57fa846dec193",
                "sha256:c8716a48d94b06bb3b2524c2b77e055fb313aeb4ea620c8dd03a105574ba704f",
                "sha256:caabedc8323f1e93231b52fc32bdcde6db817623d33e100708d9a68e1f53b26b",
                "sha256:cd5df75523866410809ca100dc9681e301e3c27567cf498077e8551b6d20e42f",
                "sha256:cdb132fc825c38e1aeec2c8aa9338310d29d337bebbd7baa06889d09a60a1fa2",
                "sha256:d53bc011414228441014aa71dbec320c66468c1030aae3a6e29778a3382d96e5",
                "sha256:d73a845f227b0bfe8a7455ee623525ee656a9e2e749e4742706d80a6065d5e2c",
                "sha256:d9be0ba6c527163cbed5e0857c451fcd092ce83947944d6c14bc95441203f032",
                "sha256:e249096428b3ae81b08327a63a485ad0878de3fb939049038579ac0ef61e17e7",
                "sha256:e8313f01ba26fbbe36c7be1966a7b7424942f670f38e666995b88d012765b9be",
                "sha256:feb7b34d6325451ef96bc0e36e1a6c0c1c64bc1fbec4b854f4529e51887b1621"
            ],
            "markers": "python_version >= '2.7' and python_version not in '3.0, 3.1, 3.2, 3.3'",
            "version": "==1.1.1"
        },
        "marshmallow": {
            "hashes": [
                "sha256:4ab2fdb7f36eb61c3665da67a7ce281c8900db08d72ba6bf0e695828253581f7",
                "sha256:eca81d53aa4aafbc0e20566973d0d2e50ce8bf0ee15165bb799bec0df1e50177"
            ],
            "markers": "python_version >= '3.5'",
            "version": "==3.10.0"
        },
        "mistune": {
            "hashes": [
                "sha256:59a3429db53c50b5c6bcc8a07f8848cb00d7dc8bdb431a4ab41920d201d4756e",
                "sha256:88a1051873018da288eee8538d476dffe1262495144b33ecb586c4ab266bb8d4"
            ],
            "version": "==0.8.4"
        },
        "mypy-extensions": {
            "hashes": [
                "sha256:090fedd75945a69ae91ce1303b5824f428daf5a028d2f6ab8a299250a846f15d",
                "sha256:2d82818f5bb3e369420cb3c4060a7970edba416647068eb4c5343488a6c604a8"
            ],
            "version": "==0.4.3"
        },
        "ndg-httpsclient": {
            "hashes": [
                "sha256:d2c7225f6a1c6cf698af4ebc962da70178a99bcde24ee6d1961c4f3338130d57",
                "sha256:d72faed0376ab039736c2ba12e30695e2788c4aa569c9c3e3d72131de2592210",
                "sha256:dd174c11d971b6244a891f7be2b32ca9853d3797a72edb34fa5d7b07d8fff7d4"
            ],
            "version": "==0.5.1"
        },
        "networkx": {
            "hashes": [
                "sha256:7978955423fbc9639c10498878be59caf99b44dc304c2286162fd24b458c1602",
                "sha256:8c5812e9f798d37c50570d15c4a69d5710a18d77bafc903ee9c5fba7454c616c"
            ],
            "markers": "python_version >= '3.6'",
            "version": "==2.5"
        },
        "owlrl": {
            "hashes": [
                "sha256:2ad753f5ba6d1fe2d88bf36f427df31553f2eaa0283692e3cd06cab20ac8aec3",
                "sha256:efdebe76cf9ad148f316a9ae92e898e12b3b3690bd90218c898a2b676955b266"
            ],
            "version": "==5.2.1"
        },
        "pathspec": {
            "hashes": [
                "sha256:7d91249d21749788d07a2d0f94147accd8f845507400749ea19c1ec9054a12b0",
                "sha256:da45173eb3a6f2a5a487efba21f050af2b41948be6ab52b6a1e3ff22bb8b7061"
            ],
            "version": "==0.8.0"
        },
        "patool": {
            "hashes": [
                "sha256:3f642549c9a78f5b8bef1af92df385b521d360520d1f34e4dba3fd1dee2a21bc",
                "sha256:e3180cf8bfe13bedbcf6f5628452fca0c2c84a3b5ae8c2d3f55720ea04cb1097"
            ],
            "version": "==1.12"
        },
        "pluggy": {
            "hashes": [
                "sha256:15b2acde666561e1298d71b523007ed7364de07029219b604cf808bfa1c765b0",
                "sha256:966c145cd83c96502c3c3868f50408687b38434af77734af1e9ca461a4081d2d"
            ],
            "markers": "python_version >= '2.7' and python_version not in '3.0, 3.1, 3.2, 3.3'",
            "version": "==0.13.1"
        },
        "prov": {
            "hashes": [
                "sha256:5c930cbbd05424aa3066d336dc31d314dd9fa0280caeab064288e592ed716bea",
                "sha256:7a2d72b0df43cd9c6e374d815c8ce3cd5ca371d54f98f837853ac9fcc98aee4c"
            ],
            "version": "==1.5.1"
        },
        "psutil": {
            "hashes": [
                "sha256:0ee3c36428f160d2d8fce3c583a0353e848abb7de9732c50cf3356dd49ad63f8",
                "sha256:10512b46c95b02842c225f58fa00385c08fa00c68bac7da2d9a58ebe2c517498",
                "sha256:4080869ed93cce662905b029a1770fe89c98787e543fa7347f075ade761b19d6",
                "sha256:5e9d0f26d4194479a13d5f4b3798260c20cecf9ac9a461e718eb59ea520a360c",
                "sha256:66c18ca7680a31bf16ee22b1d21b6397869dda8059dbdb57d9f27efa6615f195",
                "sha256:68d36986ded5dac7c2dcd42f2682af1db80d4bce3faa126a6145c1637e1b559f",
                "sha256:90990af1c3c67195c44c9a889184f84f5b2320dce3ee3acbd054e3ba0b4a7beb",
                "sha256:a5b120bb3c0c71dfe27551f9da2f3209a8257a178ed6c628a819037a8df487f1",
                "sha256:d8a82162f23c53b8525cf5f14a355f5d1eea86fa8edde27287dd3a98399e4fdf",
                "sha256:f2018461733b23f308c298653c8903d32aaad7873d25e1d228765e91ae42c3f2",
                "sha256:ff1977ba1a5f71f89166d5145c3da1cea89a0fdb044075a12c720ee9123ec818"
            ],
            "markers": "python_version >= '2.6' and python_version not in '3.0, 3.1, 3.2, 3.3'",
            "version": "==5.7.2"
        },
        "pyasn1": {
            "hashes": [
                "sha256:014c0e9976956a08139dc0712ae195324a75e142284d5f87f1a87ee1b068a359",
                "sha256:03840c999ba71680a131cfaee6fab142e1ed9bbd9c693e285cc6aca0d555e576",
                "sha256:0458773cfe65b153891ac249bcf1b5f8f320b7c2ce462151f8fa74de8934becf",
                "sha256:08c3c53b75eaa48d71cf8c710312316392ed40899cb34710d092e96745a358b7",
                "sha256:39c7e2ec30515947ff4e87fb6f456dfc6e84857d34be479c9d4a4ba4bf46aa5d",
                "sha256:5c9414dcfede6e441f7e8f81b43b34e834731003427e5b09e4e00e3172a10f00",
                "sha256:6e7545f1a61025a4e58bb336952c5061697da694db1cae97b116e9c46abcf7c8",
                "sha256:78fa6da68ed2727915c4767bb386ab32cdba863caa7dbe473eaae45f9959da86",
                "sha256:7ab8a544af125fb704feadb008c99a88805126fb525280b2270bb25cc1d78a12",
                "sha256:99fcc3c8d804d1bc6d9a099921e39d827026409a58f2a720dcdb89374ea0c776",
                "sha256:aef77c9fb94a3ac588e87841208bdec464471d9871bd5050a287cc9a475cd0ba",
                "sha256:e89bf84b5437b532b0803ba5c9a5e054d21fec423a89952a74f87fa2c9b7bce2",
                "sha256:fec3e9d8e36808a28efb59b489e4528c10ad0f480e57dcc32b4de5c9d8c9fdf3"
            ],
            "version": "==0.4.8"
        },
        "pycparser": {
            "hashes": [
                "sha256:2d475327684562c3a96cc71adf7dc8c4f0565175cf86b6d7a404ff4c771f15f0",
                "sha256:7582ad22678f0fcd81102833f60ef8d0e57288b6b5fb00323d101be910e35705"
            ],
            "markers": "python_version >= '2.7' and python_version not in '3.0, 3.1, 3.2, 3.3'",
            "version": "==2.20"
        },
        "pydot": {
            "hashes": [
                "sha256:248081a39bcb56784deb018977e428605c1c758f10897a339fce1dd728ff007d",
                "sha256:66c98190c65b8d2e2382a441b4c0edfdb4f4c025ef9cb9874de478fb0793a451"
            ],
            "markers": "python_version >= '2.7' and python_version not in '3.0, 3.1, 3.2, 3.3'",
            "version": "==1.4.2"
        },
        "pygments": {
            "hashes": [
                "sha256:37a13ba168a02ac54cc5891a42b1caec333e59b66addb7fa633ea8a6d73445c0",
                "sha256:b21b072d0ccdf29297a82a2363359d99623597b8a265b8081760e4d0f7153c88"
            ],
            "markers": "python_version >= '3.5'",
            "version": "==2.8.0"
        },
        "pyjwt": {
            "hashes": [
                "sha256:5c2ff2eb27d7e342dfc3cafcc16412781f06db2690fbef81922b0172598f085b",
                "sha256:7a2b271c6dac2fda9e0c33d176c4253faba2c6c6b3a99c7f28a32c3c97522779"
            ],
            "markers": "python_version >= '3.6'",
            "version": "==2.0.0"
        },
        "pyld": {
            "hashes": [
                "sha256:287445f888c3a332ccbd20a14844c66c2fcbaeab3c99acd506a0788e2ebb2f82"
            ],
            "version": "==2.0.3"
        },
        "pyopenssl": {
            "hashes": [
                "sha256:621880965a720b8ece2f1b2f54ea2071966ab00e2970ad2ce11d596102063504",
                "sha256:9a24494b2602aaf402be5c9e30a0b82d4a5c67528fe8fb475e3f3bc00dd69507"
            ],
            "version": "==19.1.0"
        },
        "pyparsing": {
            "hashes": [
                "sha256:c203ec8783bf771a155b207279b9bccb8dea02d8f0c9e5f8ead507bc3246ecc1",
                "sha256:ef9d7589ef3c200abe66653d3f1ab1033c3c419ae9b9bdb1240a85b024efc88b"
            ],
            "markers": "python_version >= '2.6' and python_version not in '3.0, 3.1, 3.2, 3.3'",
            "version": "==2.4.7"
        },
        "pyshacl": {
            "hashes": [
                "sha256:74739aa88dcdb161849f769d28e3a14ed0b01eb8256a21cc2941a27dc80e70af",
                "sha256:d551c0e5842f30151b3e398407f5ffc8250e602add925f0bb31bce5771419169"
            ],
            "version": "==0.11.3.post1"
        },
        "python-dateutil": {
            "hashes": [
                "sha256:73ebfe9dbf22e832286dafa60473e4cd239f8592f699aa5adaf10050e6e1823c",
                "sha256:75bb3f31ea686f1197762692a9ee6a7550b59fc6ca3a1f4b5d7e32fb98e2da2a"
            ],
            "markers": "python_version >= '2.7' and python_version not in '3.0, 3.1, 3.2, 3.3'",
            "version": "==2.8.1"
        },
        "python-editor": {
            "hashes": [
                "sha256:1bf6e860a8ad52a14c3ee1252d5dc25b2030618ed80c022598f00176adc8367d",
                "sha256:51fda6bcc5ddbbb7063b2af7509e43bd84bfc32a4ff71349ec7847713882327b",
                "sha256:5f98b069316ea1c2ed3f67e7f5df6c0d8f10b689964a4a811ff64f0106819ec8",
                "sha256:c3da2053dbab6b29c94e43c486ff67206eafbe7eb52dbec7390b5e2fb05aac77",
                "sha256:ea87e17f6ec459e780e4221f295411462e0d0810858e055fc514684350a2f522"
            ],
            "version": "==1.0.4"
        },
        "pyyaml": {
            "hashes": [
                "sha256:06a0d7ba600ce0b2d2fe2e78453a470b5a6e000a985dd4a4e54e436cc36b0e97",
                "sha256:240097ff019d7c70a4922b6869d8a86407758333f02203e0fc6ff79c5dcede76",
                "sha256:4f4b913ca1a7319b33cfb1369e91e50354d6f07a135f3b901aca02aa95940bd2",
                "sha256:6034f55dab5fea9e53f436aa68fa3ace2634918e8b5994d82f3621c04ff5ed2e",
                "sha256:69f00dca373f240f842b2931fb2c7e14ddbacd1397d57157a9b005a6a9942648",
                "sha256:73f099454b799e05e5ab51423c7bcf361c58d3206fa7b0d555426b1f4d9a3eaf",
                "sha256:74809a57b329d6cc0fdccee6318f44b9b8649961fa73144a98735b0aaf029f1f",
                "sha256:7739fc0fa8205b3ee8808aea45e968bc90082c10aef6ea95e855e10abf4a37b2",
                "sha256:95f71d2af0ff4227885f7a6605c37fd53d3a106fcab511b8860ecca9fcf400ee",
                "sha256:ad9c67312c84def58f3c04504727ca879cb0013b2517c85a9a253f0cb6380c0a",
                "sha256:b8eac752c5e14d3eca0e6dd9199cd627518cb5ec06add0de9d32baeee6fe645d",
                "sha256:cc8955cfbfc7a115fa81d85284ee61147059a753344bc51098f3ccd69b0d7e0c",
                "sha256:d13155f591e6fcc1ec3b30685d50bf0711574e2c0dfffd7644babf8b5102ca1a"
            ],
            "version": "==5.3.1"
        },
        "rdflib": {
            "hashes": [
                "sha256:58d5994610105a457cff7fdfe3d683d87786c5028a45ae032982498a7e913d6f",
                "sha256:da1df14552555c5c7715d8ce71c08f404c988c58a1ecd38552d0da4fc261280d"
            ],
            "version": "==4.2.2"
        },
        "rdflib-jsonld": {
            "hashes": [
                "sha256:4f7d55326405071c7bce9acf5484643bcb984eadb84a6503053367da207105ed"
<<<<<<< HEAD
            ],
            "version": "==0.5.0"
        },
        "redis": {
            "hashes": [
                "sha256:0e7e0cfca8660dea8b7d5cd8c4f6c5e29e11f31158c0b0ae91a397f00e5a05a2",
                "sha256:432b788c4530cfe16d8d943a09d40ca6c16149727e4afe8c2c9d5580c59d9f24"
=======
>>>>>>> 8046edbf
            ],
            "version": "==0.5.0"
        },
        "renku": {
            "editable": true,
            "extras": [
                "all"
            ],
            "path": "."
        },
        "requests": {
            "hashes": [
                "sha256:b3559a131db72c33ee969480840fff4bb6dd111de7dd27c8ee1f820f4f00231b",
                "sha256:fe75cc94a9443b9246fc7049224f75604b113c36acb93f87b80ed42c44cbb898"
            ],
            "markers": "python_version >= '2.7' and python_version not in '3.0, 3.1, 3.2, 3.3, 3.4'",
            "version": "==2.24.0"
        },
        "rich": {
            "hashes": [
                "sha256:13cdbb6b72798be9ef30caf460d3949bf057d9f073f73cc853908d50cc31229f",
                "sha256:ca1008c18e91c2d0345764ddb871cc284feadc467241fbb468f14280b791388a"
            ],
            "markers": "python_version >= '3.6' and python_version < '4.0'",
            "version": "==9.3.0"
        },
        "ruamel.yaml": {
            "hashes": [
                "sha256:0db639b1b2742dae666c6fc009b8d1931ef15c9276ef31c0673cc6dcf766cf40",
                "sha256:412a6f5cfdc0525dee6a27c08f5415c7fd832a7afcb7a0ed7319628aed23d408"
            ],
            "version": "==0.16.5"
        },
        "ruamel.yaml.clib": {
            "hashes": [
                "sha256:058a1cc3df2a8aecc12f983a48bda99315cebf55a3b3a5463e37bb599b05727b",
                "sha256:1236df55e0f73cd138c0eca074ee086136c3f16a97c2ac719032c050f7e0622f",
                "sha256:1f8c0a4577c0e6c99d208de5c4d3fd8aceed9574bb154d7a2b21c16bb924154c",
                "sha256:2602e91bd5c1b874d6f93d3086f9830f3e907c543c7672cf293a97c3fabdcd91",
                "sha256:28116f204103cb3a108dfd37668f20abe6e3cafd0d3fd40dba126c732457b3cc",
                "sha256:2d24bd98af676f4990c4d715bcdc2a60b19c56a3fb3a763164d2d8ca0e806ba7",
                "sha256:2fd336a5c6415c82e2deb40d08c222087febe0aebe520f4d21910629018ab0f3",
                "sha256:30dca9bbcbb1cc858717438218d11eafb78666759e5094dd767468c0d577a7e7",
                "sha256:44c7b0498c39f27795224438f1a6be6c5352f82cb887bc33d962c3a3acc00df6",
                "sha256:464e66a04e740d754170be5e740657a3b3b6d2bcc567f0c3437879a6e6087ff6",
                "sha256:46d6d20815064e8bb023ea8628cfb7402c0f0e83de2c2227a88097e239a7dffd",
                "sha256:4df5019e7783d14b79217ad9c56edf1ba7485d614ad5a385d1b3c768635c81c0",
                "sha256:4e52c96ca66de04be42ea2278012a2342d89f5e82b4512fb6fb7134e377e2e62",
                "sha256:5254af7d8bdf4d5484c089f929cb7f5bafa59b4f01d4f48adda4be41e6d29f99",
                "sha256:52ae5739e4b5d6317b52f5b040b1b6639e8af68a5b8fd606a8b08658fbd0cab5",
                "sha256:53b9dd1abd70e257a6e32f934ebc482dac5edb8c93e23deb663eac724c30b026",
                "sha256:6c0a5dc52fc74eb87c67374a4e554d4761fd42a4d01390b7e868b30d21f4b8bb",
                "sha256:73b3d43e04cc4b228fa6fa5d796409ece6fcb53a6c270eb2048109cbcbc3b9c2",
                "sha256:74161d827407f4db9072011adcfb825b5258a5ccb3d2cd518dd6c9edea9e30f1",
                "sha256:75f0ee6839532e52a3a53f80ce64925ed4aed697dd3fa890c4c918f3304bd4f4",
                "sha256:839dd72545ef7ba78fd2aa1a5dd07b33696adf3e68fae7f31327161c1093001b",
                "sha256:8be05be57dc5c7b4a0b24edcaa2f7275866d9c907725226cdde46da09367d923",
                "sha256:8e8fd0a22c9d92af3a34f91e8a2594eeb35cba90ab643c5e0e643567dc8be43e",
                "sha256:a873e4d4954f865dcb60bdc4914af7eaae48fb56b60ed6daa1d6251c72f5337c",
                "sha256:ab845f1f51f7eb750a78937be9f79baea4a42c7960f5a94dde34e69f3cce1988",
                "sha256:b1e981fe1aff1fd11627f531524826a4dcc1f26c726235a52fcb62ded27d150f",
                "sha256:b4b0d31f2052b3f9f9b5327024dc629a253a83d8649d4734ca7f35b60ec3e9e5",
                "sha256:c6ac7e45367b1317e56f1461719c853fd6825226f45b835df7436bb04031fd8a",
                "sha256:daf21aa33ee9b351f66deed30a3d450ab55c14242cfdfcd377798e2c0d25c9f1",
                "sha256:e9f7d1d8c26a6a12c23421061f9022bb62704e38211fe375c645485f38df34a2",
                "sha256:f6061a31880c1ed6b6ce341215336e2f3d0c1deccd84957b6fa8ca474b41e89f"
            ],
            "markers": "python_version < '3.8' and platform_python_implementation == 'CPython'",
            "version": "==0.2.2"
        },
        "schema-salad": {
            "hashes": [
                "sha256:a73f936210aac0a8ab8cb5050b38bf1c8323fe296f7b7c8c01fb3fe5b0090600",
                "sha256:fed287837e28fbdb61b78899f0c422bf44a9177d44dc70487e031f0a76a16c09"
            ],
            "markers": "python_version >= '3.6'",
            "version": "==7.0.20210124093443"
        },
        "setuptools-scm": {
            "hashes": [
                "sha256:09c659d1d6680811c43f476a33c6d3d9872416580786e96bd29ea03e6a818e41",
                "sha256:69258e2eeba5f7ce1ed7a5f109519580fa3578250f8e4d6684859f86d1b15826",
                "sha256:731550a27e3901ee501c3bf99140b5436b8eeba341a9d19911cf364b8d573293",
                "sha256:892e63b4983f9e30f9e8bf89ad03d2a02a47e6e5ced09b03ae6fe952ade8a579",
                "sha256:a8994582e716ec690f33fec70cca0f85bd23ec974e3f783233e4879090a7faa8",
                "sha256:b42c150c34d6120babf3646abd7513e032be2e230b3d2034f27404c65aa0c977",
                "sha256:eaaec16b7af25c5f532b5af2332213bb6223d15cca4518f6dbc4c055641c86fd",
                "sha256:efc928d6a64162c88cdc85fa4b84adfbd6dbf9f9b04319bc495eb16dcfaae00a"
            ],
            "markers": "python_version >= '2.7' and python_version not in '3.0, 3.1, 3.2, 3.3, 3.4'",
            "version": "==4.1.2"
        },
        "shellescape": {
            "hashes": [
                "sha256:3ff2aeb6ce2c5a4e6059fe4a2a745a824f5a3834fe8365a39c5ea691073cfdb6",
                "sha256:e618b2bc13f2553315ca1669995dc10fcc2cae5f1e0fda49035ef02d56f0b358"
            ],
            "version": "==3.4.1"
        },
        "shellingham": {
            "hashes": [
                "sha256:4855c2458d6904829bd34c299f11fdeed7cfefbf8a2c522e4caea6cd76b3171e",
                "sha256:536b67a0697f2e4af32ab176c00a50ac2899c5a05e0d8e2dadac8e58888283f9"
            ],
            "markers": "python_version >= '2.6' and python_version not in '3.0, 3.1, 3.2, 3.3'",
            "version": "==1.4.0"
        },
        "six": {
            "hashes": [
                "sha256:30639c035cdb23534cd4aa2dd52c3bf48f06e5f4a941509c8bafd8ce11080259",
                "sha256:8b74bedcbbbaca38ff6d7491d76f2b06b3592611af620f8426e82dddb04a5ced"
            ],
            "markers": "python_version >= '2.7' and python_version not in '3.0, 3.1, 3.2, 3.3'",
            "version": "==1.15.0"
        },
        "smmap": {
            "hashes": [
                "sha256:7bfcf367828031dc893530a29cb35eb8c8f2d7c8f2d0989354d75d24c8573714",
                "sha256:84c2751ef3072d4f6b2785ec7ee40244c6f45eb934d9e543e2c51f1bd3d54c50"
            ],
            "markers": "python_version >= '2.7' and python_version not in '3.0, 3.1, 3.2, 3.3'",
            "version": "==3.0.5"
        },
        "tabulate": {
            "hashes": [
                "sha256:ac64cb76d53b1231d364babcd72abbb16855adac7de6665122f97b593f1eb2ba",
                "sha256:db2723a20d04bcda8522165c73eea7c300eda74e0ce852d9022e0159d7895007"
            ],
            "version": "==0.8.7"
        },
        "tqdm": {
            "hashes": [
                "sha256:1a336d2b829be50e46b84668691e0a2719f26c97c62846298dd5ae2937e4d5cf",
                "sha256:564d632ea2b9cb52979f7956e093e831c28d441c11751682f84c86fc46e4fd21"
            ],
            "markers": "python_version >= '2.6' and python_version not in '3.0, 3.1, 3.2, 3.3'",
            "version": "==4.48.2"
        },
        "typing-extensions": {
            "hashes": [
                "sha256:7cb407020f00f7bfc3cb3e7881628838e69d8f3fcab2f64742a5e76b2f841918",
                "sha256:99d4073b617d30288f569d3f13d2bd7548c3a7e4c8de87db09a9d29bb3a4a60c",
                "sha256:dafc7639cde7f1b6e1acc0f457842a83e722ccca8eef5270af2d74792619a89f"
            ],
            "markers": "python_version < '3.8'",
            "version": "==3.7.4.3"
        },
        "urllib3": {
            "hashes": [
                "sha256:8d7eaa5a82a1cac232164990f04874c594c9453ec55eef02eab885aa02fc17a2",
                "sha256:f5321fbe4bf3fefa0efd0bfe7fb14e90909eb62a48ccda331726b4319897dd5e"
            ],
            "markers": "python_version >= '2.7' and python_version not in '3.0, 3.1, 3.2, 3.3, 3.4' and python_version < '4.0'",
            "version": "==1.25.11"
        },
        "wcmatch": {
            "hashes": [
                "sha256:b9840a643ce7af0b845a1a6933b34d18ef6649e4406024f13889a7620002cdd1",
                "sha256:e30fa06e13f6c151d77b51d8105394db2d1fe24f323cbd61f3439c256388a45a"
            ],
            "markers": "python_version >= '3.5'",
            "version": "==6.1"
        },
        "werkzeug": {
            "hashes": [
                "sha256:2de2a5db0baeae7b2d2664949077c2ac63fbd16d98da0ff71837f7d1dea3fd43",
                "sha256:6c80b1e5ad3665290ea39320b91e1be1e0d5f60652b964a3070216de83d2e47c"
            ],
            "markers": "python_version >= '2.7' and python_version not in '3.0, 3.1, 3.2, 3.3, 3.4'",
            "version": "==1.0.1"
        },
        "zipp": {
            "hashes": [
                "sha256:102c24ef8f171fd729d46599845e95c7ab894a4cf45f5de11a44cc7444fb1108",
                "sha256:ed5eee1974372595f9e416cc7bbeeb12335201d8081ca8a0743c954d4446e5cb"
            ],
            "markers": "python_version >= '3.6'",
            "version": "==3.4.0"
        }
    },
    "develop": {
        "certifi": {
            "hashes": [
                "sha256:1a4995114262bffbc2413b159f2a1a480c969de6e6eb13ee966d470af86af59c",
                "sha256:719a74fb9e33b9bd44cc7f3a8d94bc35e4049deebe19ba7d8e108280cfd59830"
            ],
            "version": "==2020.12.5"
        },
        "chardet": {
            "hashes": [
                "sha256:84ab92ed1c4d4f16916e05906b6b75a6c0fb5db821cc65e70cbd64a3e2a5eaae",
                "sha256:fc323ffcaeaed0e0a02bf4d117757b98aed530d9ed4531e3e15460124c106691"
            ],
            "version": "==3.0.4"
        },
        "chartpress": {
            "hashes": [
                "sha256:47c1b5eebd1616f433f20ee6242dbb213e97f84ecbd8647189268115cc2dea29",
                "sha256:8d1dfa6e87b82ac6b6aecc4e914f1a1bed396c597898dfa7826cf5768380b8f8"
            ],
            "index": "pypi",
            "version": "==1.0.3"
        },
        "docker": {
            "hashes": [
                "sha256:d4625e70e3d5a12d7cbf1fd68cef2e081ac86b83889e00e5466d975f90e50dad",
                "sha256:de5753b7f6486dd541a98393e423e387579b8974a5068748b83f852cc76a89d6"
            ],
            "markers": "python_version >= '2.7' and python_version not in '3.0, 3.1, 3.2, 3.3, 3.4'",
            "version": "==4.4.3"
        },
        "idna": {
            "hashes": [
                "sha256:b307872f855b18632ce0c21c5e45be78c0ea7ae4c15c828c20788b26921eb3f6",
                "sha256:b97d804b1e9b523befed77c48dacec60e6dcb0b5391d57af6a65a312a90648c0"
            ],
            "markers": "python_version >= '2.7' and python_version not in '3.0, 3.1, 3.2, 3.3'",
            "version": "==2.10"
        },
        "requests": {
            "hashes": [
                "sha256:b3559a131db72c33ee969480840fff4bb6dd111de7dd27c8ee1f820f4f00231b",
                "sha256:fe75cc94a9443b9246fc7049224f75604b113c36acb93f87b80ed42c44cbb898"
            ],
            "markers": "python_version >= '2.7' and python_version not in '3.0, 3.1, 3.2, 3.3, 3.4'",
            "version": "==2.24.0"
        },
        "ruamel.yaml": {
            "hashes": [
                "sha256:0db639b1b2742dae666c6fc009b8d1931ef15c9276ef31c0673cc6dcf766cf40",
                "sha256:412a6f5cfdc0525dee6a27c08f5415c7fd832a7afcb7a0ed7319628aed23d408"
            ],
            "version": "==0.16.5"
        },
        "ruamel.yaml.clib": {
            "hashes": [
                "sha256:058a1cc3df2a8aecc12f983a48bda99315cebf55a3b3a5463e37bb599b05727b",
                "sha256:1236df55e0f73cd138c0eca074ee086136c3f16a97c2ac719032c050f7e0622f",
                "sha256:1f8c0a4577c0e6c99d208de5c4d3fd8aceed9574bb154d7a2b21c16bb924154c",
                "sha256:2602e91bd5c1b874d6f93d3086f9830f3e907c543c7672cf293a97c3fabdcd91",
                "sha256:28116f204103cb3a108dfd37668f20abe6e3cafd0d3fd40dba126c732457b3cc",
                "sha256:2d24bd98af676f4990c4d715bcdc2a60b19c56a3fb3a763164d2d8ca0e806ba7",
                "sha256:2fd336a5c6415c82e2deb40d08c222087febe0aebe520f4d21910629018ab0f3",
                "sha256:30dca9bbcbb1cc858717438218d11eafb78666759e5094dd767468c0d577a7e7",
                "sha256:44c7b0498c39f27795224438f1a6be6c5352f82cb887bc33d962c3a3acc00df6",
                "sha256:464e66a04e740d754170be5e740657a3b3b6d2bcc567f0c3437879a6e6087ff6",
                "sha256:46d6d20815064e8bb023ea8628cfb7402c0f0e83de2c2227a88097e239a7dffd",
                "sha256:4df5019e7783d14b79217ad9c56edf1ba7485d614ad5a385d1b3c768635c81c0",
                "sha256:4e52c96ca66de04be42ea2278012a2342d89f5e82b4512fb6fb7134e377e2e62",
                "sha256:5254af7d8bdf4d5484c089f929cb7f5bafa59b4f01d4f48adda4be41e6d29f99",
                "sha256:52ae5739e4b5d6317b52f5b040b1b6639e8af68a5b8fd606a8b08658fbd0cab5",
                "sha256:53b9dd1abd70e257a6e32f934ebc482dac5edb8c93e23deb663eac724c30b026",
                "sha256:6c0a5dc52fc74eb87c67374a4e554d4761fd42a4d01390b7e868b30d21f4b8bb",
                "sha256:73b3d43e04cc4b228fa6fa5d796409ece6fcb53a6c270eb2048109cbcbc3b9c2",
                "sha256:74161d827407f4db9072011adcfb825b5258a5ccb3d2cd518dd6c9edea9e30f1",
                "sha256:75f0ee6839532e52a3a53f80ce64925ed4aed697dd3fa890c4c918f3304bd4f4",
                "sha256:839dd72545ef7ba78fd2aa1a5dd07b33696adf3e68fae7f31327161c1093001b",
                "sha256:8be05be57dc5c7b4a0b24edcaa2f7275866d9c907725226cdde46da09367d923",
                "sha256:8e8fd0a22c9d92af3a34f91e8a2594eeb35cba90ab643c5e0e643567dc8be43e",
                "sha256:a873e4d4954f865dcb60bdc4914af7eaae48fb56b60ed6daa1d6251c72f5337c",
                "sha256:ab845f1f51f7eb750a78937be9f79baea4a42c7960f5a94dde34e69f3cce1988",
                "sha256:b1e981fe1aff1fd11627f531524826a4dcc1f26c726235a52fcb62ded27d150f",
                "sha256:b4b0d31f2052b3f9f9b5327024dc629a253a83d8649d4734ca7f35b60ec3e9e5",
                "sha256:c6ac7e45367b1317e56f1461719c853fd6825226f45b835df7436bb04031fd8a",
                "sha256:daf21aa33ee9b351f66deed30a3d450ab55c14242cfdfcd377798e2c0d25c9f1",
                "sha256:e9f7d1d8c26a6a12c23421061f9022bb62704e38211fe375c645485f38df34a2",
                "sha256:f6061a31880c1ed6b6ce341215336e2f3d0c1deccd84957b6fa8ca474b41e89f"
            ],
            "markers": "python_version < '3.8' and platform_python_implementation == 'CPython'",
            "version": "==0.2.2"
        },
        "six": {
            "hashes": [
                "sha256:30639c035cdb23534cd4aa2dd52c3bf48f06e5f4a941509c8bafd8ce11080259",
                "sha256:8b74bedcbbbaca38ff6d7491d76f2b06b3592611af620f8426e82dddb04a5ced"
            ],
            "markers": "python_version >= '2.7' and python_version not in '3.0, 3.1, 3.2, 3.3'",
            "version": "==1.15.0"
        },
        "urllib3": {
            "hashes": [
                "sha256:8d7eaa5a82a1cac232164990f04874c594c9453ec55eef02eab885aa02fc17a2",
                "sha256:f5321fbe4bf3fefa0efd0bfe7fb14e90909eb62a48ccda331726b4319897dd5e"
            ],
            "markers": "python_version >= '2.7' and python_version not in '3.0, 3.1, 3.2, 3.3, 3.4' and python_version < '4.0'",
            "version": "==1.25.11"
        },
        "websocket-client": {
            "hashes": [
                "sha256:0fc45c961324d79c781bab301359d5a1b00b13ad1b10415a4780229ef71a5549",
                "sha256:d735b91d6d1692a6a181f2a8c9e0238e5f6373356f561bb9dc4c7af36f452010"
            ],
            "version": "==0.57.0"
        }
    }
}<|MERGE_RESOLUTION|>--- conflicted
+++ resolved
@@ -33,16 +33,6 @@
         },
         "backrefs": {
             "hashes": [
-<<<<<<< HEAD
-                "sha256:6a5f6f8b141abb64a74e95bbc36487b013c5cc3aca29139f462701ef7440a923",
-                "sha256:867a6d066d9a13a889a7901e5913c7cb4bc87b08f0ec51a1d5079e562863f4a8",
-                "sha256:89cb63ad84919b8a259c693a1e169ebfb847316f4e5457d1d76d039d8e172139",
-                "sha256:a24d74ee9e7ba178c893211377774c37093be58466ed3f9b031a6f27eb2d7aa8",
-                "sha256:c6ede024bcbbf5a3fc42c27a8ca2e1e962ad1f7073f611fffdf3a3932a812ab0"
-            ],
-            "markers": "python_version >= '3.6'",
-            "version": "==4.6"
-=======
                 "sha256:1eacee5d32d20e4d29c69eed6422cc40e5cb21a77ae100d5cda6d0882c3d8b06",
                 "sha256:4fba84bb1d3cf77fc1f70b020ba0bfdb545df89aeb17cfc5bfd98b202fdd66c1",
                 "sha256:50480e6c12382d0431e6f564a9fd7fd21d16239d582a56422d9d5f465b35986a",
@@ -51,7 +41,6 @@
             ],
             "markers": "python_version >= '3.6'",
             "version": "==5.0.1"
->>>>>>> 8046edbf
         },
         "bagit": {
             "hashes": [
@@ -665,16 +654,6 @@
         "rdflib-jsonld": {
             "hashes": [
                 "sha256:4f7d55326405071c7bce9acf5484643bcb984eadb84a6503053367da207105ed"
-<<<<<<< HEAD
-            ],
-            "version": "==0.5.0"
-        },
-        "redis": {
-            "hashes": [
-                "sha256:0e7e0cfca8660dea8b7d5cd8c4f6c5e29e11f31158c0b0ae91a397f00e5a05a2",
-                "sha256:432b788c4530cfe16d8d943a09d40ca6c16149727e4afe8c2c9d5580c59d9f24"
-=======
->>>>>>> 8046edbf
             ],
             "version": "==0.5.0"
         },
