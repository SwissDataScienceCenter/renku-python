# -*- coding: utf-8 -*-
#
# Copyright 2017-2020- Swiss Data Science Center (SDSC)
# A partnership between École Polytechnique Fédérale de Lausanne (EPFL) and
# Eidgenössische Technische Hochschule Zürich (ETHZ).
#
# Licensed under the Apache License, Version 2.0 (the "License");
# you may not use this file except in compliance with the License.
# You may obtain a copy of the License at
#
#     http://www.apache.org/licenses/LICENSE-2.0
#
# Unless required by applicable law or agreed to in writing, software
# distributed under the License is distributed on an "AS IS" BASIS,
# WITHOUT WARRANTIES OR CONDITIONS OF ANY KIND, either express or implied.
# See the License for the specific language governing permissions and
# limitations under the License.
"""Pytest configuration."""
import contextlib
import json
import os
import pathlib
import re
import secrets
import shutil
import tarfile
import tempfile
import time
import urllib
import uuid
import warnings
from copy import deepcopy
from pathlib import Path

import fakeredis
import git
import pytest
import requests
import responses
import yaml
from _pytest.monkeypatch import MonkeyPatch
from click.testing import CliRunner
from git import Repo
from walrus import Database

from tests.utils import make_dataset_add_payload

IT_PROTECTED_REMOTE_REPO_URL = os.getenv(
    "IT_PROTECTED_REMOTE_REPO", "https://dev.renku.ch/gitlab/renku-qa/core-integration-test"
)

IT_REMOTE_REPO_URL = os.getenv("IT_REMOTE_REPOSITORY", "https://dev.renku.ch/gitlab/renku-qa/core-integration-test")
IT_GIT_ACCESS_TOKEN = os.getenv("IT_OAUTH_GIT_TOKEN")


<<<<<<< HEAD
@pytest.fixture(scope="module")
def it_remote_repo():
    """Returns a remote path to integration test repository."""
    return IT_REMOTE_REPO_URL


@pytest.fixture(scope="module")
def renku_path(tmpdir_factory):
=======
@contextlib.contextmanager
def _isolated_filesystem(tmpdir, name=None, delete=True):
    """Click CliRunner ``isolated_filesystem`` but xdist compatible."""
    cwd = os.getcwd()
    if not name:
        name = secrets.token_hex(8)
    t = tmpdir.mkdir(name)
    os.chdir(t)
    try:
        yield t
    finally:
        os.chdir(cwd)
        if delete:
            try:
                shutil.rmtree(t)
            except OSError:  # noqa: B014
                pass


@pytest.fixture()
def renku_path(tmpdir):
>>>>>>> b3fedadb
    """Temporary instance path."""
    path = str(tmpdir.mkdir("renku"))
    yield path
    shutil.rmtree(path)


@pytest.fixture()
def instance_path(renku_path, monkeypatch):
    """Temporary instance path."""
    with monkeypatch.context() as m:
        m.chdir(renku_path)
        yield renku_path


@pytest.fixture()
def runner():
    """Create a runner on isolated filesystem."""
    return CliRunner()


@pytest.fixture
def global_config_dir(monkeypatch, tmpdir):
    """Create a temporary renku config directory."""
    from renku.core.management.config import ConfigManagerMixin

    with monkeypatch.context() as m:
        home_dir = tmpdir.mkdir("fake_home").strpath
        m.setattr(ConfigManagerMixin, "global_config_dir", home_dir)

        yield m


@pytest.fixture()
def run_shell():
    """Create a shell cmd runner."""
    import subprocess

    def run_(cmd, return_ps=None, sleep_for=None):
        """Spawn subprocess and execute shell command.

        :param return_ps: Return process object.
        :param sleep_for: After executing command sleep for n seconds.
        :returns: Process object or tuple (stdout, stderr).
        """
        ps = subprocess.Popen(cmd, shell=True, stdin=subprocess.PIPE, stdout=subprocess.PIPE, stderr=subprocess.STDOUT,)

        if return_ps:
            return ps

        output = ps.communicate()

        if sleep_for:
            time.sleep(sleep_for)

        return output

    return run_


@pytest.fixture()
def run(runner, capsys):
    """Return a callable runner."""
    from renku.cli import cli
    from renku.core.utils.contexts import Isolation

    def generate(args=("update",), cwd=None, **streams):
        """Generate an output."""
        with capsys.disabled(), Isolation(cwd=cwd, **streams):
            try:
                cli.main(
                    args=args, prog_name=runner.get_default_prog_name(cli),
                )
                return 0
            except SystemExit as e:
                return 0 if e.code is None else e.code
            except Exception:
                raise

    return generate


@pytest.fixture()
def isolated_runner():
    """Create a runner on isolated filesystem."""
    runner_ = CliRunner()
    with runner_.isolated_filesystem():
        yield runner_


@pytest.fixture()
def data_file(tmpdir):
    """Create a sample data file."""
    p = tmpdir.mkdir("data").join("file")
    p.write("1234")
    return p


@pytest.fixture()
def repository(tmpdir):
    """Yield a Renku repository."""
    from renku.cli import cli

    runner = CliRunner()
    with _isolated_filesystem(tmpdir, delete=True) as project_path:
        result = runner.invoke(cli, ["init", ".", "--template-id", "python-minimal"], "\n", catch_exceptions=False)
        assert 0 == result.exit_code

        yield os.path.realpath(project_path)


@pytest.fixture()
def project(repository):
    """Create a test project."""
    from git import Repo

    from renku.cli import cli

    runner = CliRunner()

    repo = Repo(repository, search_parent_directories=True)
    commit = repo.head.commit

    os.chdir(repository)
    yield repository
    os.chdir(repository)
    repo.head.reset(commit, index=True, working_tree=True)
    # INFO: remove any extra non-tracked files (.pyc, etc)
    repo.git.clean("-xdff")

    assert 0 == runner.invoke(cli, ["githooks", "install", "--force"]).exit_code


@pytest.fixture
def project_metadata(project):
    """Create project with metadata."""
    metadata = {
        "project_id": uuid.uuid4().hex,
        "name": Path(project).name,
        "fullname": "full project name",
        "email": "my@email.com",
        "owner": "me",
        "token": "awesome token",
        "git_url": "git@gitlab.com",
    }

    yield project, metadata


@pytest.fixture()
def client(project):
    """Return a Renku repository."""
    from renku.core.management import LocalClient

    original_get_value = LocalClient.get_value

    def mocked_get_value(self, section, key, local_only=False, global_only=False):
        """We don't want lfs warnings in tests."""
        if key == "show_lfs_message":
            return "False"
        return original_get_value(self, section, key, local_only, global_only)

    LocalClient.get_value = mocked_get_value

    yield LocalClient(path=project)

    LocalClient.get_value = original_get_value


@pytest.fixture()
def client_with_remote(client, tmpdir):
    """Return a client with a (local) remote set."""
    # create remote
    path = str(tmpdir.mkdir("remote"))
    Repo().init(path, bare=True)

    origin = client.repo.create_remote("origin", path)
    client.repo.git.push("--set-upstream", "origin", "master")
    yield {"client": client, "origin": origin}
    client.repo.git.branch("--unset-upstream")
    client.repo.delete_remote(origin)
    shutil.rmtree(path)


@pytest.fixture
def no_lfs_warning(client):
    """Sets show_lfs_message to False.

    For those times in life when mocking just isn't enough.
    """
    with client.commit():
        client.set_value("renku", "show_lfs_message", "False")

    yield client


@pytest.fixture()
def client_with_lfs_warning(project):
    """Return a Renku repository with lfs warnings active."""
    from renku.core.management import LocalClient

    client = LocalClient(path=project)
    client.set_value("renku", "lfs_threshold", "0b")
    client.repo.git.add(".renku/renku.ini")
    client.repo.index.commit("update renku.ini")
    yield client


@pytest.fixture
def dataset(client):
    """Create a dataset."""
    from renku.core.models.provenance.agents import Person

    with client.with_dataset("dataset", create=True) as dataset:
        dataset.creators = [Person(**{"affiliation": "xxx", "email": "me@example.com", "id": "me_id", "name": "me",})]
    return dataset


@pytest.fixture(params=[".", "some/sub/directory"])
def subdirectory(project, request):
    """Runs tests in root directory and a subdirectory."""
    from renku.core.utils.contexts import chdir

    if request.param != ".":
        path = Path(request.param) / ".gitkeep"
        path.parent.mkdir(parents=True, exist_ok=True)
        path.touch()
        Repo().git.add(str(path))
        Repo().index.commit("Create subdirectory", skip_hooks=True)

    with chdir(request.param):
        yield Path(request.param).resolve()


@pytest.fixture
def dataset_responses():
    """Authentication responses."""
    with responses.RequestsMock(assert_all_requests_are_fired=False) as rsps:

        def request_callback(request):
            return (200, {"Content-Type": "application/text"}, "1234")

        rsps.add_callback(responses.GET, "http://example.com/file", callback=request_callback)
        rsps.add_callback(responses.GET, "https://example.com/file", callback=request_callback)
        rsps.add_callback(responses.GET, "http://example.com/file.ext?foo=bar", callback=request_callback)
        yield rsps


@pytest.fixture()
def directory_tree(tmpdir):
    """Create a test directory tree."""
    # initialize
    p = tmpdir.mkdir("directory_tree")
    p.join("file").write("1234")
    p.join("dir2").mkdir()
    p.join("dir2/file2").write("5678")
    return p


@pytest.fixture()
def data_repository(directory_tree):
    """Create a test repo."""
    from git import Actor, Repo

    # initialize
    repo = Repo.init(directory_tree.strpath)

    # add a file
    repo.index.add([directory_tree.join("file").strpath])
    repo.index.commit("test commit", author=Actor("me", "me@example.com"))

    # commit changes to the same file with a different user
    directory_tree.join("file").write("5678")
    repo.index.add([directory_tree.join("file").strpath])
    repo.index.commit("test commit", author=Actor("me2", "me2@example.com"))

    # commit a second file
    repo.index.add([directory_tree.join("dir2/file2").strpath])
    repo.index.commit("test commit", author=Actor("me", "me@example.com"))

    # return the repo
    return repo


def clone_compressed_repository(base_path, name):
    """Decompress and clone a repository."""

    compressed_repo_path = Path(__file__).parent / "tests" / "fixtures" / f"{name}.tar.gz"
    working_dir = base_path / name

    bare_base_path = working_dir / "bare"
    with tarfile.open(compressed_repo_path, "r") as fixture:
        fixture.extractall(str(bare_base_path))

    bare_path = bare_base_path / name
    repository_path = working_dir / "repository"
    repository = Repo(bare_path, search_parent_directories=True).clone(repository_path)

    return repository


@pytest.fixture(
    params=["old-datasets-v0.3.0.git", "old-datasets-v0.5.0.git", "old-datasets-v0.5.1.git", "test-renku-v0.3.0.git",],
    scope="module",
)
def old_repository(request, tmp_path_factory):
    """Prepares a testing repo created by old version of renku."""
    name = request.param
    base_path = tmp_path_factory.mktemp(name)
    repository = clone_compressed_repository(base_path=base_path, name=name)

    yield repository

    shutil.rmtree(base_path)


@pytest.fixture
def old_project(old_repository):
    """Create a test project."""
    commit = old_repository.head.commit

    repository_path = old_repository.working_dir

    os.chdir(repository_path)

    yield old_repository

    os.chdir(repository_path)
    old_repository.head.reset(commit, index=True, working_tree=True)
    # remove any extra non-tracked files (.pyc, etc)
    old_repository.git.clean("-xdff")


@pytest.fixture(
    params=[
        {
            "name": "old-workflows-v0.10.3.git",
            "log_path": "catoutput.txt",
            "expected_strings": [
                "catoutput.txt",
                "_cat.yaml",
                "_echo.yaml",
                "9ecc28b2 stdin.txt",
                "bdc801c6 stdout.txt",
            ],
        },
        {
            "name": "old-workflows-complicated-v0.10.3.git",
            "log_path": "concat2.txt",
            "expected_strings": [
                "concat2.txt",
                "5828275ae5344eba8bad475e7d3cf2d5.cwl",
                "_migrated.yaml",
                "88add2ea output_rand",
                "e6fa6bf3 input2.txt",
            ],
        },
    ],
)
def old_workflow_project(request, tmp_path_factory):
    """Prepares a testing repo created by old version of renku."""
    name = request.param["name"]
    base_path = tmp_path_factory.mktemp(name)
    repository = clone_compressed_repository(base_path=base_path, name=name)
    repository_path = repository.working_dir

    os.chdir(repository_path)

    yield {
        "repo": repository,
        "path": repository_path,
        "log_path": request.param["log_path"],
        "expected_strings": request.param["expected_strings"],
    }

    shutil.rmtree(base_path)


@pytest.fixture
def old_dataset_project(tmp_path_factory):
    """Prepares a testing repo created by old version of renku."""
    name = "old-datasets-v0.9.1.git"
    base_path = tmp_path_factory.mktemp(name)
    repository = clone_compressed_repository(base_path=base_path, name=name)

    os.chdir(repository.working_dir)

    yield repository

    shutil.rmtree(base_path)


@pytest.fixture
def old_repository_with_submodules(request, tmpdir_factory):
    """Prepares a testing repo that has datasets using git submodules."""
    name = "old-dataset-with-submodule-v0.6.0"
    base_path = Path(__file__).parent / "tests" / "fixtures" / f"{name}.tar.gz"

    working_dir = tmpdir_factory.mktemp(name)

    with tarfile.open(str(base_path), "r") as repo:
        repo.extractall(working_dir.strpath)

    repo_path = working_dir / name
    repo = Repo(repo_path)

    os.chdir(repo_path.strpath)
    yield repo

    shutil.rmtree(repo_path.strpath)
    shutil.rmtree(working_dir)


@pytest.fixture(autouse=True)
def add_client(doctest_namespace):
    """Add Renku client to doctest namespace."""
    from renku.core.management import LocalClient

    doctest_namespace["client"] = LocalClient(path=tempfile.mkdtemp())


@pytest.fixture
def local_client():
    """Add a Renku local client."""
    from renku.core.management import LocalClient

    with tempfile.TemporaryDirectory() as tempdir:
        yield LocalClient(path=tempdir)


@pytest.fixture
def zenodo_sandbox(client):
    """Configure environment to use Zenodo sandbox environment."""
    os.environ["ZENODO_USE_SANDBOX"] = "true"
    access_token = os.getenv("ZENODO_ACCESS_TOKEN", "")
    client.set_value("zenodo", "access_token", access_token)
    client.repo.git.add(".renku/renku.ini")
    client.repo.index.commit("update renku.ini")


@pytest.fixture
def dataverse_demo(client, dataverse_demo_cleanup):
    """Configure environment to use Dataverse demo environment."""
    access_token = os.getenv("DATAVERSE_ACCESS_TOKEN", "")
    client.set_value("dataverse", "access_token", access_token)
    client.set_value("dataverse", "server_url", "https://demo.dataverse.org")
    client.repo.git.add(".renku/renku.ini")
    client.repo.index.commit("renku.ini")


@pytest.fixture(scope="module")
def dataverse_demo_cleanup(request):
    """Delete all Dataverse datasets at the end of the test session."""
    from renku.core.utils.requests import retry

    server_url = "https://demo.dataverse.org"
    access_token = os.getenv("DATAVERSE_ACCESS_TOKEN", "")
    headers = {"X-Dataverse-key": access_token}

    def remove_datasets():
        url = f"{server_url}/api/v1/dataverses/sdsc-test-dataverse/contents"
        try:
            with retry() as session:
                response = session.get(url=url, headers=headers)
        except (ConnectionError, requests.exceptions.RequestException):
            warnings.warn("Cannot clean up Dataverse datasets")
            return

        if response.status_code != 200:
            warnings.warn("Cannot clean up Dataverse datasets")
            return

        datasets = response.json().get("data", [])

        for dataset in datasets:
            id = dataset.get("id")
            if id is not None:
                url = f"https://demo.dataverse.org/api/v1/datasets/{id}"
                try:
                    with retry() as session:
                        session.delete(url=url, headers=headers)
                except (ConnectionError, requests.exceptions.RequestException):
                    pass

    request.addfinalizer(remove_datasets)


@pytest.fixture
def doi_responses():
    """Responses for doi.org requests."""
    from renku.core.commands.providers.dataverse import DATAVERSE_API_PATH, DATAVERSE_VERSION_API
    from renku.core.commands.providers.doi import DOI_BASE_URL

    with responses.RequestsMock(assert_all_requests_are_fired=False) as rsps:

        def doi_callback(request):
            response_url = "https://dataverse.harvard.edu/citation" "?persistentId=doi:10.11588/data/yyxx1122"
            if "zenodo" in request.url:
                response_url = "https://zenodo.org/record/3363060"
            return (
                200,
                {"Content-Type": "application/json"},
                json.dumps(
                    {
                        "type": "dataset",
                        "id": request.url,
                        "author": [{"family": "Doe", "given": "John"}],
                        "contributor": [{"contributorType": "ContactPerson", "family": "Doe", "given": "John"}],
                        "issued": {"date-parts": [[2019]]},
                        "abstract": "Test Dataset",
                        "DOI": "10.11588/data/yyxx1122",
                        "publisher": "heiDATA",
                        "title": "dataset",
                        "URL": response_url,
                    }
                ),
            )

        rsps.add_callback(
            method="GET", url=re.compile("{base_url}/.*".format(base_url=DOI_BASE_URL)), callback=doi_callback
        )

        def version_callback(request):
            return (
                200,
                {"Content-Type": "application/json"},
                json.dumps({"status": "OK", "data": {"version": "4.1.3", "build": "abcdefg"}}),
            )

        base_url = "https://dataverse.harvard.edu"

        url_parts = list(urllib.parse.urlparse(base_url))
        url_parts[2] = pathlib.posixpath.join(DATAVERSE_API_PATH, DATAVERSE_VERSION_API)
        pattern = "{url}.*".format(url=urllib.parse.urlunparse(url_parts))

        rsps.add_callback(method="GET", url=re.compile(pattern), callback=version_callback)
        yield rsps


@pytest.fixture()
def renku_cli(client, run):
    """Return a callable Renku CLI.

    It returns the exit code and content of the resulting CWL tool.
    """
    import yaml

    from renku.core.models.provenance.activities import Activity

    def renku_cli_(*args, **kwargs):
        before_wf_files = set(client.workflow_path.glob("*.yaml"))
        exit_code = run(args, **kwargs)
        after_wf_files = set(client.workflow_path.glob("*.yaml"))
        new_files = after_wf_files - before_wf_files
        assert len(new_files) <= 1
        if new_files:
            wf_filepath = new_files.pop()
            with wf_filepath.open("r") as f:
                content = Activity.from_jsonld(yaml.safe_load(f), client=client, commit=client.repo.head.commit)
            content = content.association.plan
        else:
            content = None

        return exit_code, content

    return renku_cli_


@pytest.fixture
def dataset_metadata():
    """Return dataset metadata fixture."""
    from renku.core.models.jsonld import NoDatesSafeLoader

    file_path = Path(__file__).parent / "tests" / "fixtures" / "doi-dataset.yml"

    data = yaml.load(file_path.read_text(), Loader=NoDatesSafeLoader)
    yield data


@pytest.fixture
def dataset_metadata_before_calamus():
    """Return dataset metadata fixture."""
    from renku.core.models.jsonld import NoDatesSafeLoader

    path = Path(__file__).parent / "tests" / "fixtures" / "dataset-v0.10.4-before-calamus.yml"
    yield yaml.load(path.read_text(), Loader=NoDatesSafeLoader)


@pytest.fixture()
def sleep_after():
    """Fixture that causes a delay after executing a test.

    Prevents spamming external providers when used, in case of rate limits.
    """
    import time

    yield
    time.sleep(0.5)


@pytest.fixture
def remote_project(data_repository, directory_tree):
    """A second Renku project with a dataset."""
    from renku.cli import cli

    runner = CliRunner()

    with runner.isolated_filesystem() as project_path:
        runner.invoke(cli, ["-S", "init", ".", "--template-id", "python-minimal"], "\n")
        result = runner.invoke(cli, ["-S", "dataset", "create", "remote-dataset"])
        assert 0 == result.exit_code

        result = runner.invoke(
            cli,
            ["-S", "dataset", "add", "-s", "file", "-s", "dir2", "remote-dataset", directory_tree.strpath],
            catch_exceptions=False,
        )
        assert 0 == result.exit_code

        yield runner, project_path


@pytest.fixture()
def datapack_zip(directory_tree):
    """Returns dummy data folder as a zip archive."""
    from renku.core.utils.contexts import chdir

    workspace_dir = tempfile.TemporaryDirectory()
    with chdir(workspace_dir.name):
        shutil.make_archive("datapack", "zip", str(directory_tree))

    yield Path(workspace_dir.name) / "datapack.zip"


@pytest.fixture()
def datapack_tar(directory_tree):
    """Returns dummy data folder as a tar archive."""
    from renku.core.utils.contexts import chdir

    workspace_dir = tempfile.TemporaryDirectory()
    with chdir(workspace_dir.name):
        shutil.make_archive("datapack", "tar", str(directory_tree))

    yield Path(workspace_dir.name) / "datapack.tar"


@pytest.fixture(scope="module")
def mock_redis():
    """Monkey patch service cache with mocked redis."""
    from renku.service.cache.base import BaseCache
    from renku.service.cache.models.file import File
    from renku.service.cache.models.job import Job
    from renku.service.cache.models.project import Project
    from renku.service.cache.models.user import User
    from renku.service.jobs.queues import WorkerQueues

    monkey_patch = MonkeyPatch()
    with monkey_patch.context() as m:
        fake_redis = fakeredis.FakeRedis()
        fake_model_db = Database(connection_pool=fake_redis.connection_pool)

        m.setattr(WorkerQueues, "connection", fake_redis)
        m.setattr(BaseCache, "cache", fake_redis)
        m.setattr(BaseCache, "model_db", fake_model_db)

        m.setattr(Job, "__database__", fake_model_db)
        m.setattr(User, "__database__", fake_model_db)
        m.setattr(File, "__database__", fake_model_db)
        m.setattr(Project, "__database__", fake_model_db)

        yield

    monkey_patch.undo()


@pytest.fixture(scope="module")
def svc_client(mock_redis):
    """Renku service client."""
    from renku.service.entrypoint import create_app

    flask_app = create_app()

    testing_client = flask_app.test_client()
    testing_client.testing = True

    ctx = flask_app.app_context()
    ctx.push()

    yield testing_client

    ctx.pop()


@pytest.fixture()
def svc_client_cache(mock_redis):
    """Service jobs fixture."""
    from renku.service.entrypoint import create_app

    flask_app = create_app()

    testing_client = flask_app.test_client()
    testing_client.testing = True

    ctx = flask_app.app_context()
    ctx.push()

    headers = {
        "Content-Type": "application/json",
        "Renku-User-Id": "user",
        "Renku-User-FullName": "full name",
        "Renku-User-Email": "renku@sdsc.ethz.ch",
    }

    yield testing_client, headers, flask_app.config.get("cache")

    ctx.pop()


def integration_repo_path(headers, url_components):
    """Constructs integration repo path."""
    from renku.service.config import CACHE_PROJECTS_PATH

    project_path = CACHE_PROJECTS_PATH / headers["Renku-User-Id"] / url_components.owner / url_components.name

    return project_path


@contextlib.contextmanager
def integration_repo(headers, url_components):
    """With integration repo helper."""
    from renku.core.utils.contexts import chdir

    with chdir(integration_repo_path(headers, url_components)):
        repo = Repo(".")
        yield repo


@pytest.fixture(scope="module")
def authentication_headers():
    """Get authentication headers."""
    headers = {
        "Content-Type": "application/json",
        "Renku-User-Id": "b4b4de0eda0f471ab82702bd5c367fa7",
        "Renku-User-FullName": "Just Sam",
        "Renku-User-Email": "contact@justsam.io",
        "Authorization": "Bearer {0}".format(os.getenv("IT_OAUTH_GIT_TOKEN")),
    }

    return headers


@pytest.fixture(scope="module")
def integration_lifecycle(svc_client, mock_redis, authentication_headers):
    """Setup and teardown steps for integration tests."""
    from renku.core.models.git import GitURL

    url_components = GitURL.parse(IT_REMOTE_REPO_URL)

    payload = {"git_url": IT_REMOTE_REPO_URL}

    response = svc_client.post("/cache.project_clone", data=json.dumps(payload), headers=authentication_headers,)

    assert response
    assert "result" in response.json
    assert "error" not in response.json

    project_id = response.json["result"]["project_id"]
    assert isinstance(uuid.UUID(project_id), uuid.UUID)

    yield svc_client, authentication_headers, project_id, url_components

    # Teardown step: Delete all branches except master (if needed).
    if integration_repo_path(authentication_headers, url_components).exists():
        with integration_repo(authentication_headers, url_components) as repo:
            try:
                repo.remote().push(refspec=(":{0}".format(repo.active_branch.name)))
            except git.exc.GitCommandError:
                pass


@pytest.fixture
def svc_client_setup(integration_lifecycle):
    """Service client setup."""
    svc_client, headers, project_id, url_components = integration_lifecycle

    with integration_repo(headers, url_components) as repo:
        repo.git.checkout("master")

        new_branch = uuid.uuid4().hex
        current = repo.create_head(new_branch)
        current.checkout()

    yield svc_client, deepcopy(headers), project_id, url_components


@pytest.fixture
def svc_client_with_repo(svc_client_setup):
    """Service client with a remote repository."""
    svc_client, headers, project_id, url_components = svc_client_setup

    response = svc_client.post("/cache.migrate", data=json.dumps(dict(project_id=project_id)), headers=headers)
    assert response.json["result"]

    yield svc_client, deepcopy(headers), project_id, url_components


@pytest.fixture(scope="module")
def svc_client_with_templates(svc_client, mock_redis, authentication_headers):
    """Setup and teardown steps for templates tests."""
    from tests.core.commands.test_init import TEMPLATE_REF, TEMPLATE_URL

    template = {"url": TEMPLATE_URL, "ref": TEMPLATE_REF}

    yield svc_client, authentication_headers, template


@pytest.fixture(scope="module")
def svc_client_templates_creation(svc_client_with_templates):
    """Setup and teardown steps for templates tests."""
    from renku.core.utils.requests import retry
    from renku.core.utils.scm import strip_and_lower
    from tests.core.commands.test_init import METADATA, TEMPLATE_ID

    svc_client, authentication_headers, template = svc_client_with_templates
    parameters = []
    for parameter in METADATA.keys():
        parameters.append({"key": parameter, "value": METADATA[parameter]})

    payload = {
        **template,
        "identifier": TEMPLATE_ID,
        "parameters": parameters,
        "project_name": f"Test renku-core {uuid.uuid4().hex[:12]}",
        "project_namespace": "contact",
        "project_repository": "https://dev.renku.ch/gitlab",
    }

    # clenup by invoking the GitLab delete API
    # TODO: consider using the project delete endpoint once implemented
    def remove_project():
        project_slug = "{0}/{1}".format(payload["project_namespace"], strip_and_lower(payload["project_name"]))

        project_slug_encoded = urllib.parse.quote(project_slug, safe="")
        project_delete_url = "{0}/api/v4/projects/{1}".format(payload["project_repository"], project_slug_encoded)

        with retry() as session:
            session.delete(url=project_delete_url, headers=authentication_headers)

        return True

    yield svc_client, authentication_headers, payload, remove_project


@pytest.fixture
def svc_protected_repo(svc_client):
    """Service client with remote protected repository."""
    headers = {
        "Content-Type": "application/json",
        "Renku-User-Id": "{0}".format(uuid.uuid4().hex),
        "Renku-User-FullName": "Just Sam",
        "Renku-User-Email": "contact@justsam.io",
        "Authorization": "Bearer {0}".format(IT_GIT_ACCESS_TOKEN),
    }

    payload = {
        "git_url": IT_PROTECTED_REMOTE_REPO_URL,
    }

    response = svc_client.post("/cache.project_clone", data=json.dumps(payload), headers=headers)

    yield svc_client, headers, payload, response


@pytest.fixture(
    params=[
        {
            "url": "/cache.files_list",
            "allowed_method": "GET",
            "headers": {"Content-Type": "application/json", "accept": "application/json",},
        },
        {"url": "/cache.files_upload", "allowed_method": "POST", "headers": {}},
        {
            "url": "/cache.project_clone",
            "allowed_method": "POST",
            "headers": {"Content-Type": "application/json", "accept": "application/json",},
        },
        {
            "url": "/cache.project_list",
            "allowed_method": "GET",
            "headers": {"Content-Type": "application/json", "accept": "application/json",},
        },
        {
            "url": "/datasets.add",
            "allowed_method": "POST",
            "headers": {"Content-Type": "application/json", "accept": "application/json",},
        },
        {
            "url": "/datasets.create",
            "allowed_method": "POST",
            "headers": {"Content-Type": "application/json", "accept": "application/json",},
        },
        {
            "url": "/datasets.files_list",
            "allowed_method": "GET",
            "headers": {"Content-Type": "application/json", "accept": "application/json",},
        },
        {
            "url": "/datasets.list",
            "allowed_method": "GET",
            "headers": {"Content-Type": "application/json", "accept": "application/json",},
        },
        {
            "url": "/templates.read_manifest",
            "allowed_method": "GET",
            "headers": {"Content-Type": "application/json", "accept": "application/json",},
        },
        {
            "url": "/templates.create_project",
            "allowed_method": "POST",
            "headers": {"Content-Type": "application/json", "accept": "application/json",},
        },
    ]
)
def service_allowed_endpoint(request, svc_client, mock_redis):
    """Ensure allowed methods and correct headers."""
    methods = {
        "GET": svc_client.get,
        "POST": svc_client.post,
        "HEAD": svc_client.head,
        "PUT": svc_client.put,
        "DELETE": svc_client.delete,
        "OPTIONS": svc_client.options,
        "TRACE": svc_client.trace,
        "PATCH": svc_client.patch,
    }

    yield methods, request.param, svc_client


@pytest.fixture
def service_job(svc_client, mock_redis):
    """Ensure correct environment during testing of service jobs."""
    old_environ = dict(os.environ)

    os.environ["RENKU_SVC_CLEANUP_TTL_FILES"] = "0"
    os.environ["RENKU_SVC_CLEANUP_TTL_PROJECTS"] = "0"

    try:
        yield svc_client, mock_redis
    finally:
        os.environ.clear()
        os.environ.update(old_environ)


@pytest.fixture
def unlink_file_setup(svc_client_with_repo):
    """Setup for testing of unlinking of a file."""
    svc_client, headers, project_id, _ = svc_client_with_repo

    payload = make_dataset_add_payload(project_id, [("file_path", "README.md")],)
    response = svc_client.post("/datasets.add", data=json.dumps(payload), headers=headers,)
    assert 200 == response.status_code

    unlink_payload = {
        "project_id": project_id,
        "name": response.json["result"]["name"],
        "include_filters": [response.json["result"]["files"][0]["file_path"]],
    }

    yield svc_client, headers, unlink_payload


@pytest.fixture
def dummy_run_plugin_hook():
    """A dummy hook to be used with the renku run plugin."""
    from renku.core.plugins import hookimpl

    class _CmdlineToolAnnotations(object):
        """CmdlineTool Hook implementation namespace."""

        @hookimpl
        def cmdline_tool_annotations(self, tool):
            """``cmdline_tool_annotations`` hook implementation."""
            from renku.core.models.cwl.annotation import Annotation

            return [Annotation(id="_:annotation", source="Dummy Cmdline Hook", body="dummy cmdline hook body")]

    return _CmdlineToolAnnotations()


@pytest.fixture
def dummy_pre_run_plugin_hook():
    """A dummy hook to be used with the renku run plugin."""
    from renku.core.plugins import hookimpl

    class _PreRun(object):
        """CmdlineTool Hook implementation namespace."""

        called = 0

        @hookimpl
        def pre_run(self, tool):
            """``cmdline_tool_annotations`` hook implementation."""
            self.called = 1

    return _PreRun()


@pytest.fixture
def dummy_processrun_plugin_hook():
    """A dummy hook to be used with the renku run plugin."""
    from renku.core.plugins import hookimpl

    class _ProcessRunAnnotations(object):
        """CmdlineTool Hook implementation namespace."""

        @hookimpl
        def process_run_annotations(self, run):
            """``process_run_annotations`` hook implementation."""
            from renku.core.models.cwl.annotation import Annotation

            return [Annotation(id="_:annotation", source="Dummy ProcessRun Hook", body="dummy ProcessRun hook body")]

    return _ProcessRunAnnotations()


@pytest.fixture
def no_lfs_size_limit(client):
    """Configure environment track all files in LFS independent of size."""
    client.set_value("renku", "lfs_threshold", "0b")
    client.repo.git.add(".renku/renku.ini")
    client.repo.index.commit("update renku.ini")
    yield client


@pytest.fixture
def large_file(tmp_path_factory, client):
    """A file larger than the minimum LFS file size."""
    path = tmp_path_factory.mktemp("large-file") / "large-file"
    with open(path, "w") as file_:
        file_.seek(client.minimum_lfs_file_size)
        file_.write("some data")

    yield path<|MERGE_RESOLUTION|>--- conflicted
+++ resolved
@@ -53,16 +53,12 @@
 IT_GIT_ACCESS_TOKEN = os.getenv("IT_OAUTH_GIT_TOKEN")
 
 
-<<<<<<< HEAD
 @pytest.fixture(scope="module")
 def it_remote_repo():
     """Returns a remote path to integration test repository."""
     return IT_REMOTE_REPO_URL
 
 
-@pytest.fixture(scope="module")
-def renku_path(tmpdir_factory):
-=======
 @contextlib.contextmanager
 def _isolated_filesystem(tmpdir, name=None, delete=True):
     """Click CliRunner ``isolated_filesystem`` but xdist compatible."""
@@ -84,7 +80,6 @@
 
 @pytest.fixture()
 def renku_path(tmpdir):
->>>>>>> b3fedadb
     """Temporary instance path."""
     path = str(tmpdir.mkdir("renku"))
     yield path
