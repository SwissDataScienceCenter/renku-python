# -*- coding: utf-8 -*-
#
# Copyright 2017-2020- Swiss Data Science Center (SDSC)
# A partnership between École Polytechnique Fédérale de Lausanne (EPFL) and
# Eidgenössische Technische Hochschule Zürich (ETHZ).
#
# Licensed under the Apache License, Version 2.0 (the "License");
# you may not use this file except in compliance with the License.
# You may obtain a copy of the License at
#
#     http://www.apache.org/licenses/LICENSE-2.0
#
# Unless required by applicable law or agreed to in writing, software
# distributed under the License is distributed on an "AS IS" BASIS,
# WITHOUT WARRANTIES OR CONDITIONS OF ANY KIND, either express or implied.
# See the License for the specific language governing permissions and
# limitations under the License.
"""Pytest configuration."""
import contextlib
import json
import os
import pathlib
import re
import secrets
import shutil
import tarfile
import tempfile
import time
import urllib
import uuid
import warnings
from copy import deepcopy
from pathlib import Path

import fakeredis
import git
import pytest
import requests
import responses
import yaml
from _pytest.monkeypatch import MonkeyPatch
from click.testing import CliRunner
from git import Repo
from walrus import Database

from tests.utils import make_dataset_add_payload

IT_PROTECTED_REMOTE_REPO_URL = os.getenv(
    "IT_PROTECTED_REMOTE_REPO", "https://dev.renku.ch/gitlab/renku-qa/core-integration-test"
)

IT_REMOTE_REPO_URL = os.getenv("IT_REMOTE_REPOSITORY", "https://dev.renku.ch/gitlab/renku-qa/core-integration-test")
IT_GIT_ACCESS_TOKEN = os.getenv("IT_OAUTH_GIT_TOKEN")


@pytest.fixture(scope="module")
def it_remote_repo():
    """Returns a remote path to integration test repository."""
    return IT_REMOTE_REPO_URL


@contextlib.contextmanager
def _isolated_filesystem(tmpdir, name=None, delete=True):
    """Click CliRunner ``isolated_filesystem`` but xdist compatible."""
    cwd = os.getcwd()
    if not name:
        name = secrets.token_hex(8)
    t = tmpdir.mkdir(name)
    os.chdir(t)
    try:
        yield t
    finally:
        os.chdir(cwd)
        if delete:
            try:
                shutil.rmtree(t)
            except OSError:  # noqa: B014
                pass


@pytest.fixture()
def renku_path(tmpdir):
    """Temporary instance path."""
    path = str(tmpdir.mkdir("renku"))
    yield path
    shutil.rmtree(path)


@pytest.fixture()
def instance_path(renku_path, monkeypatch):
    """Temporary instance path."""
    with monkeypatch.context() as m:
        m.chdir(renku_path)
        yield renku_path


@pytest.fixture()
def runner():
    """Create a runner on isolated filesystem."""
    return CliRunner()


@pytest.fixture
def global_config_dir(monkeypatch, tmpdir):
    """Create a temporary renku config directory."""
    from renku.core.management.config import ConfigManagerMixin

    with monkeypatch.context() as m:
        home_dir = tmpdir.mkdir("fake_home").strpath
        m.setattr(ConfigManagerMixin, "global_config_dir", home_dir)

        yield m


@pytest.fixture()
def run_shell():
    """Create a shell cmd runner."""
    import subprocess

    def run_(cmd, return_ps=None, sleep_for=None):
        """Spawn subprocess and execute shell command.

        :param return_ps: Return process object.
        :param sleep_for: After executing command sleep for n seconds.
        :returns: Process object or tuple (stdout, stderr).
        """
        ps = subprocess.Popen(cmd, shell=True, stdin=subprocess.PIPE, stdout=subprocess.PIPE, stderr=subprocess.STDOUT,)

        if return_ps:
            return ps

        output = ps.communicate()

        if sleep_for:
            time.sleep(sleep_for)

        return output

    return run_


@pytest.fixture()
def run(runner, capsys):
    """Return a callable runner."""
    from renku.cli import cli
    from renku.core.utils.contexts import Isolation

    def generate(args=("update",), cwd=None, **streams):
        """Generate an output."""
        with capsys.disabled(), Isolation(cwd=cwd, **streams):
            try:
                cli.main(
                    args=args, prog_name=runner.get_default_prog_name(cli),
                )
                return 0
            except SystemExit as e:
                return 0 if e.code is None else e.code
            except Exception:
                raise

    return generate


@pytest.fixture()
def isolated_runner():
    """Create a runner on isolated filesystem."""
    runner_ = CliRunner()
    with runner_.isolated_filesystem():
        yield runner_


@pytest.fixture()
def repository(tmpdir):
    """Yield a Renku repository."""
    from renku.cli import cli

    runner = CliRunner()
    with _isolated_filesystem(tmpdir, delete=True) as project_path:
        result = runner.invoke(cli, ["init", ".", "--template-id", "python-minimal"], "\n", catch_exceptions=False)
        assert 0 == result.exit_code

        yield os.path.realpath(project_path)


@pytest.fixture()
def template():
    """Yield template data."""
    template = {
        "url": "https://github.com/SwissDataScienceCenter/renku-project-template",
        "id": "python-minimal",
        "index": 1,
        "ref": "0.1.11",
        "metadata": {"description": "nodesc"},
    }

    yield template


@pytest.fixture()
def project_init(template):
    """Yield template data."""
    data = {
        "test_project": "test-new-project",
        "test_project_alt": "test-new-project-2",
    }

    commands = {
        "init": ["init", "."],
        "init_test": ["init", data["test_project"]],
        "init_alt": ["init", data["test_project_alt"]],
        "remote": ["--template-source", template["url"], "--template-ref", template["ref"]],
        "id": ["--template-id", template["id"]],
        "index": ["--template-index", template["index"]],
        "force": ["--force"],
        "list": ["--list-templates"],
        "parameters": ["--parameter", "p1=v1", "--parameter", "p2=v2"],
        "parameters_equal_missing": ["--parameter", "p3:v3"],
        "parameters_equal_early": ["--parameter", "=p4v3"],
        "confirm": len(set(template["metadata"].keys())) * "\n",
    }

    yield data, commands


@pytest.fixture()
def project(repository):
    """Create a test project."""
    from git import Repo

    from renku.cli import cli

    runner = CliRunner()

    repo = Repo(repository, search_parent_directories=True)
    commit = repo.head.commit

    os.chdir(repository)
    yield repository
    os.chdir(repository)
    repo.head.reset(commit, index=True, working_tree=True)
    # INFO: remove any extra non-tracked files (.pyc, etc)
    repo.git.clean("-xdff")

    assert 0 == runner.invoke(cli, ["githooks", "install", "--force"]).exit_code


@pytest.fixture
def project_metadata(project):
    """Create project with metadata."""
    metadata = {
        "project_id": uuid.uuid4().hex,
        "name": Path(project).name,
        "fullname": "full project name",
        "email": "my@email.com",
        "owner": "me",
        "token": "awesome token",
        "git_url": "git@gitlab.com",
    }

    yield project, metadata


@pytest.fixture()
def client(project):
    """Return a Renku repository."""
    from renku.core.management import LocalClient

    original_get_value = LocalClient.get_value

    def mocked_get_value(self, section, key, local_only=False, global_only=False):
        """We don't want lfs warnings in tests."""
        if key == "show_lfs_message":
            return "False"
        return original_get_value(self, section, key, local_only, global_only)

    LocalClient.get_value = mocked_get_value

    yield LocalClient(path=project)

    LocalClient.get_value = original_get_value


@pytest.fixture()
def client_with_remote(client, tmpdir):
    """Return a client with a (local) remote set."""
    # create remote
    path = str(tmpdir.mkdir("remote"))
    Repo().init(path, bare=True)

    origin = client.repo.create_remote("origin", path)
    client.repo.git.push("--set-upstream", "origin", "master")
    yield {"client": client, "origin": origin}
    client.repo.git.branch("--unset-upstream")
    client.repo.delete_remote(origin)
    shutil.rmtree(path)


@pytest.fixture
def no_lfs_warning(client):
    """Sets show_lfs_message to False.

    For those times in life when mocking just isn't enough.
    """
    with client.commit():
        client.set_value("renku", "show_lfs_message", "False")

    yield client


@pytest.fixture()
def client_with_lfs_warning(project):
    """Return a Renku repository with lfs warnings active."""
    from renku.core.management import LocalClient

    client = LocalClient(path=project)
    client.set_value("renku", "lfs_threshold", "0b")
    client.repo.git.add(".renku/renku.ini")
    client.repo.index.commit("update renku.ini")
    yield client


@pytest.fixture
def dataset(client):
    """Create a dataset."""
    from renku.core.models.provenance.agents import Person

    with client.with_dataset("dataset", create=True) as dataset:
        dataset.creators = [Person(**{"affiliation": "xxx", "email": "me@example.com", "id": "me_id", "name": "me",})]
    return dataset


@pytest.fixture(params=[".", "some/sub/directory"])
def subdirectory(project, request):
    """Runs tests in root directory and a subdirectory."""
    from renku.core.utils.contexts import chdir

    if request.param != ".":
        path = Path(request.param) / ".gitkeep"
        path.parent.mkdir(parents=True, exist_ok=True)
        path.touch()
        Repo().git.add(str(path))
        Repo().index.commit("Create subdirectory", skip_hooks=True)

    with chdir(request.param):
        yield Path(request.param).resolve()


@pytest.fixture
def dataset_responses():
    """Authentication responses."""
    with responses.RequestsMock(assert_all_requests_are_fired=False) as rsps:

        def request_callback(request):
            return (200, {"Content-Type": "application/text"}, "123")

        rsps.add_callback(responses.GET, "http://example.com/file1", callback=request_callback)
        rsps.add_callback(responses.GET, "https://example.com/file1", callback=request_callback)
        rsps.add_callback(responses.GET, "http://example.com/file1.ext?foo=bar", callback=request_callback)
        rsps.add_callback(responses.HEAD, "http://example.com/file1", callback=request_callback)
        rsps.add_callback(responses.HEAD, "https://example.com/file1", callback=request_callback)
        rsps.add_callback(responses.HEAD, "http://example.com/file1.ext?foo=bar", callback=request_callback)
        yield rsps


@pytest.fixture()
def directory_tree(tmp_path):
    """Create a test directory tree."""
    # initialize
    p = tmp_path / "directory_tree"
    p.mkdir()
    p.joinpath("file1").write_text("123")
    p.joinpath("dir1").mkdir()
    p.joinpath("dir1/file2").write_text("456")
    p.joinpath("dir1/file3").write_text("789")
    return p


@pytest.fixture()
def data_repository(directory_tree):
    """Create a test repo."""
    from git import Actor, Repo

    # initialize
    repo = Repo.init(str(directory_tree))

    # add a file
    repo.index.add([str(directory_tree / "file1")])
    repo.index.commit("test commit", author=Actor("me", "me@example.com"))

    # commit changes to the same file with a different user
    directory_tree.joinpath("file1").write_text("5678")
    repo.index.add([str(directory_tree / "file1")])
    repo.index.commit("test commit", author=Actor("me2", "me2@example.com"))

    # commit a second file
    repo.index.add([str(directory_tree / "dir1" / "file2")])
    repo.index.commit("test commit", author=Actor("me", "me@example.com"))

    # return the repo
    return repo


def clone_compressed_repository(base_path, name):
    """Decompress and clone a repository."""

    compressed_repo_path = Path(__file__).parent / "tests" / "fixtures" / f"{name}.tar.gz"
    working_dir = base_path / name

    bare_base_path = working_dir / "bare"
    with tarfile.open(compressed_repo_path, "r") as fixture:
        fixture.extractall(str(bare_base_path))

    bare_path = bare_base_path / name
    repository_path = working_dir / "repository"
    repository = Repo(bare_path, search_parent_directories=True).clone(repository_path)

    return repository


@pytest.fixture(
    params=["old-datasets-v0.3.0.git", "old-datasets-v0.5.0.git", "old-datasets-v0.5.1.git", "test-renku-v0.3.0.git",],
    scope="module",
)
def old_repository(request, tmp_path_factory):
    """Prepares a testing repo created by old version of renku."""
    name = request.param
    base_path = tmp_path_factory.mktemp(name)
    repository = clone_compressed_repository(base_path=base_path, name=name)

    yield repository

    shutil.rmtree(base_path)


@pytest.fixture
def old_project(old_repository):
    """Create a test project."""
    commit = old_repository.head.commit

    repository_path = old_repository.working_dir

    os.chdir(repository_path)

    yield old_repository

    os.chdir(repository_path)
    old_repository.head.reset(commit, index=True, working_tree=True)
    # remove any extra non-tracked files (.pyc, etc)
    old_repository.git.clean("-xdff")


@pytest.fixture(
    params=[
        {
            "name": "old-workflows-v0.10.3.git",
            "log_path": "catoutput.txt",
            "expected_strings": [
                "catoutput.txt",
                "_cat.yaml",
                "_echo.yaml",
                "9ecc28b2 stdin.txt",
                "bdc801c6 stdout.txt",
            ],
        },
        {
            "name": "old-workflows-complicated-v0.10.3.git",
            "log_path": "concat2.txt",
            "expected_strings": [
                "concat2.txt",
                "5828275ae5344eba8bad475e7d3cf2d5.cwl",
                "_migrated.yaml",
                "88add2ea output_rand",
                "e6fa6bf3 input2.txt",
            ],
        },
    ],
)
def old_workflow_project(request, tmp_path_factory):
    """Prepares a testing repo created by old version of renku."""
    name = request.param["name"]
    base_path = tmp_path_factory.mktemp(name)
    repository = clone_compressed_repository(base_path=base_path, name=name)
    repository_path = repository.working_dir

    os.chdir(repository_path)

    yield {
        "repo": repository,
        "path": repository_path,
        "log_path": request.param["log_path"],
        "expected_strings": request.param["expected_strings"],
    }

    shutil.rmtree(base_path)


@pytest.fixture
def old_dataset_project(tmp_path_factory):
    """Prepares a testing repo created by old version of renku."""
    name = "old-datasets-v0.9.1.git"
    base_path = tmp_path_factory.mktemp(name)
    repository = clone_compressed_repository(base_path=base_path, name=name)

    os.chdir(repository.working_dir)

    yield repository

    shutil.rmtree(base_path)


@pytest.fixture
def old_repository_with_submodules(request, tmpdir_factory):
    """Prepares a testing repo that has datasets using git submodules."""
    name = "old-dataset-with-submodule-v0.6.0"
    base_path = Path(__file__).parent / "tests" / "fixtures" / f"{name}.tar.gz"

    working_dir = tmpdir_factory.mktemp(name)

    with tarfile.open(str(base_path), "r") as repo:
        repo.extractall(working_dir.strpath)

    repo_path = working_dir / name
    repo = Repo(repo_path)

    os.chdir(repo_path.strpath)
    yield repo

    shutil.rmtree(repo_path.strpath)
    shutil.rmtree(working_dir)


@pytest.fixture(autouse=True)
def add_client(doctest_namespace):
    """Add Renku client to doctest namespace."""
    from renku.core.management import LocalClient

    doctest_namespace["client"] = LocalClient(path=tempfile.mkdtemp())


@pytest.fixture
def local_client():
    """Add a Renku local client."""
    from renku.core.management import LocalClient

    with tempfile.TemporaryDirectory() as tempdir:
        yield LocalClient(path=tempdir)


@pytest.fixture
def zenodo_sandbox(client):
    """Configure environment to use Zenodo sandbox environment."""
    os.environ["ZENODO_USE_SANDBOX"] = "true"
    access_token = os.getenv("ZENODO_ACCESS_TOKEN", "")
    client.set_value("zenodo", "access_token", access_token)
    client.repo.git.add(".renku/renku.ini")
    client.repo.index.commit("update renku.ini")


@pytest.fixture
def dataverse_demo(client, dataverse_demo_cleanup):
    """Configure environment to use Dataverse demo environment."""
    access_token = os.getenv("DATAVERSE_ACCESS_TOKEN", "")
    client.set_value("dataverse", "access_token", access_token)
    client.set_value("dataverse", "server_url", "https://demo.dataverse.org")
    client.repo.git.add(".renku/renku.ini")
    client.repo.index.commit("renku.ini")


@pytest.fixture(scope="module")
def dataverse_demo_cleanup(request):
    """Delete all Dataverse datasets at the end of the test session."""
    from renku.core.utils.requests import retry

    server_url = "https://demo.dataverse.org"
    access_token = os.getenv("DATAVERSE_ACCESS_TOKEN", "")
    headers = {"X-Dataverse-key": access_token}

    def remove_datasets():
        url = f"{server_url}/api/v1/dataverses/sdsc-test-dataverse/contents"
        try:
            with retry() as session:
                response = session.get(url=url, headers=headers)
        except (ConnectionError, requests.exceptions.RequestException):
            warnings.warn("Cannot clean up Dataverse datasets")
            return

        if response.status_code != 200:
            warnings.warn("Cannot clean up Dataverse datasets")
            return

        datasets = response.json().get("data", [])

        for dataset in datasets:
            id = dataset.get("id")
            if id is not None:
                url = f"https://demo.dataverse.org/api/v1/datasets/{id}"
                try:
                    with retry() as session:
                        session.delete(url=url, headers=headers)
                except (ConnectionError, requests.exceptions.RequestException):
                    pass

    request.addfinalizer(remove_datasets)


@pytest.fixture
def doi_responses():
    """Responses for doi.org requests."""
    from renku.core.commands.providers.dataverse import DATAVERSE_API_PATH, DATAVERSE_VERSION_API
    from renku.core.commands.providers.doi import DOI_BASE_URL

    with responses.RequestsMock(assert_all_requests_are_fired=False) as rsps:

        def doi_callback(request):
            response_url = "https://dataverse.harvard.edu/citation" "?persistentId=doi:10.11588/data/yyxx1122"
            if "zenodo" in request.url:
                response_url = "https://zenodo.org/record/3363060"
            return (
                200,
                {"Content-Type": "application/json"},
                json.dumps(
                    {
                        "type": "dataset",
                        "id": request.url,
                        "author": [{"family": "Doe", "given": "John"}],
                        "contributor": [{"contributorType": "ContactPerson", "family": "Doe", "given": "John"}],
                        "issued": {"date-parts": [[2019]]},
                        "abstract": "Test Dataset",
                        "DOI": "10.11588/data/yyxx1122",
                        "publisher": "heiDATA",
                        "title": "dataset",
                        "URL": response_url,
                    }
                ),
            )

        rsps.add_callback(
            method="GET", url=re.compile("{base_url}/.*".format(base_url=DOI_BASE_URL)), callback=doi_callback
        )

        def version_callback(request):
            return (
                200,
                {"Content-Type": "application/json"},
                json.dumps({"status": "OK", "data": {"version": "4.1.3", "build": "abcdefg"}}),
            )

        base_url = "https://dataverse.harvard.edu"

        url_parts = list(urllib.parse.urlparse(base_url))
        url_parts[2] = pathlib.posixpath.join(DATAVERSE_API_PATH, DATAVERSE_VERSION_API)
        pattern = "{url}.*".format(url=urllib.parse.urlunparse(url_parts))

        rsps.add_callback(method="GET", url=re.compile(pattern), callback=version_callback)
        yield rsps


@pytest.fixture()
def renku_cli(client, run):
    """Return a callable Renku CLI.

    It returns the exit code and content of the resulting CWL tool.
    """
    import yaml

    from renku.core.models.provenance.activities import Activity

    def renku_cli_(*args, **kwargs):
        before_wf_files = set(client.workflow_path.glob("*.yaml"))
        exit_code = run(args, **kwargs)
        after_wf_files = set(client.workflow_path.glob("*.yaml"))
        new_files = after_wf_files - before_wf_files
        assert len(new_files) <= 1
        if new_files:
            wf_filepath = new_files.pop()
            with wf_filepath.open("r") as f:
                content = Activity.from_jsonld(yaml.safe_load(f), client=client, commit=client.repo.head.commit)
            content = content.association.plan
        else:
            content = None

        return exit_code, content

    return renku_cli_


@pytest.fixture
def dataset_metadata():
    """Return dataset metadata fixture."""
    from renku.core.models.jsonld import NoDatesSafeLoader

    file_path = Path(__file__).parent / "tests" / "fixtures" / "doi-dataset.yml"

    data = yaml.load(file_path.read_text(), Loader=NoDatesSafeLoader)
    yield data


@pytest.fixture
def dataset_metadata_before_calamus():
    """Return dataset metadata fixture."""
    from renku.core.models.jsonld import NoDatesSafeLoader

    path = Path(__file__).parent / "tests" / "fixtures" / "dataset-v0.10.4-before-calamus.yml"
    yield yaml.load(path.read_text(), Loader=NoDatesSafeLoader)


@pytest.fixture()
def sleep_after():
    """Fixture that causes a delay after executing a test.

    Prevents spamming external providers when used, in case of rate limits.
    """
    import time

    yield
    time.sleep(0.5)


<<<<<<< HEAD
@pytest.fixture
def remote_project(data_repository, directory_tree):
    """A second Renku project with a dataset."""
    from renku.cli import cli

    runner = CliRunner()

    with runner.isolated_filesystem() as project_path:
        runner.invoke(cli, ["-S", "init", ".", "--template-id", "python-minimal"], "\n")
        result = runner.invoke(cli, ["-S", "dataset", "create", "remote-dataset"])
        assert 0 == result.exit_code

        result = runner.invoke(
            cli,
            ["-S", "dataset", "add", "-s", "file1", "-s", "dir1", "remote-dataset", str(directory_tree)],
            catch_exceptions=False,
        )
        assert 0 == result.exit_code

        yield runner, project_path


=======
>>>>>>> 88504c2e
@pytest.fixture()
def datapack_zip(directory_tree):
    """Returns dummy data folder as a zip archive."""
    from renku.core.utils.contexts import chdir

    workspace_dir = tempfile.TemporaryDirectory()
    with chdir(workspace_dir.name):
        shutil.make_archive("datapack", "zip", str(directory_tree))

    yield Path(workspace_dir.name) / "datapack.zip"


@pytest.fixture()
def datapack_tar(directory_tree):
    """Returns dummy data folder as a tar archive."""
    from renku.core.utils.contexts import chdir

    workspace_dir = tempfile.TemporaryDirectory()
    with chdir(workspace_dir.name):
        shutil.make_archive("datapack", "tar", str(directory_tree))

    yield Path(workspace_dir.name) / "datapack.tar"


@pytest.fixture(scope="module")
def mock_redis():
    """Monkey patch service cache with mocked redis."""
    from renku.service.cache.base import BaseCache
    from renku.service.cache.models.file import File
    from renku.service.cache.models.job import Job
    from renku.service.cache.models.project import Project
    from renku.service.cache.models.user import User
    from renku.service.jobs.queues import WorkerQueues

    monkey_patch = MonkeyPatch()
    with monkey_patch.context() as m:
        fake_redis = fakeredis.FakeRedis()
        fake_model_db = Database(connection_pool=fake_redis.connection_pool)

        m.setattr(WorkerQueues, "connection", fake_redis)
        m.setattr(BaseCache, "cache", fake_redis)
        m.setattr(BaseCache, "model_db", fake_model_db)

        m.setattr(Job, "__database__", fake_model_db)
        m.setattr(User, "__database__", fake_model_db)
        m.setattr(File, "__database__", fake_model_db)
        m.setattr(Project, "__database__", fake_model_db)

        yield

    monkey_patch.undo()


@pytest.fixture(scope="module")
def svc_client(mock_redis):
    """Renku service client."""
    from renku.service.entrypoint import create_app

    flask_app = create_app()

    testing_client = flask_app.test_client()
    testing_client.testing = True

    ctx = flask_app.app_context()
    ctx.push()

    yield testing_client

    ctx.pop()


@pytest.fixture()
def svc_client_cache(mock_redis):
    """Service jobs fixture."""
    from renku.service.entrypoint import create_app

    flask_app = create_app()

    testing_client = flask_app.test_client()
    testing_client.testing = True

    ctx = flask_app.app_context()
    ctx.push()

    headers = {
        "Content-Type": "application/json",
        "Renku-User-Id": "user",
        "Renku-User-FullName": "full name",
        "Renku-User-Email": "renku@sdsc.ethz.ch",
    }

    yield testing_client, headers, flask_app.config.get("cache")

    ctx.pop()


def integration_repo_path(headers, url_components):
    """Constructs integration repo path."""
    from renku.service.config import CACHE_PROJECTS_PATH

    project_path = CACHE_PROJECTS_PATH / headers["Renku-User-Id"] / url_components.owner / url_components.name

    return project_path


@contextlib.contextmanager
def integration_repo(headers, url_components):
    """With integration repo helper."""
    from renku.core.utils.contexts import chdir

    with chdir(integration_repo_path(headers, url_components)):
        repo = Repo(".")
        yield repo


@pytest.fixture(scope="module")
def authentication_headers():
    """Get authentication headers."""
    headers = {
        "Content-Type": "application/json",
        "Renku-User-Id": "b4b4de0eda0f471ab82702bd5c367fa7",
        "Renku-User-FullName": "Just Sam",
        "Renku-User-Email": "contact@justsam.io",
        "Authorization": "Bearer {0}".format(os.getenv("IT_OAUTH_GIT_TOKEN")),
    }

    return headers


@pytest.fixture(scope="module")
def integration_lifecycle(svc_client, mock_redis, authentication_headers):
    """Setup and teardown steps for integration tests."""
    from renku.core.models.git import GitURL

    url_components = GitURL.parse(IT_REMOTE_REPO_URL)

    payload = {"git_url": IT_REMOTE_REPO_URL}

    response = svc_client.post("/cache.project_clone", data=json.dumps(payload), headers=authentication_headers,)

    assert response
    assert "result" in response.json
    assert "error" not in response.json

    project_id = response.json["result"]["project_id"]
    assert isinstance(uuid.UUID(project_id), uuid.UUID)

    yield svc_client, authentication_headers, project_id, url_components

    # Teardown step: Delete all branches except master (if needed).
    if integration_repo_path(authentication_headers, url_components).exists():
        with integration_repo(authentication_headers, url_components) as repo:
            try:
                repo.remote().push(refspec=(":{0}".format(repo.active_branch.name)))
            except git.exc.GitCommandError:
                pass


@pytest.fixture
def svc_client_setup(integration_lifecycle):
    """Service client setup."""
    svc_client, headers, project_id, url_components = integration_lifecycle

    with integration_repo(headers, url_components) as repo:
        repo.git.checkout("master")

        new_branch = uuid.uuid4().hex
        current = repo.create_head(new_branch)
        current.checkout()

    yield svc_client, deepcopy(headers), project_id, url_components


@pytest.fixture
def svc_client_with_repo(svc_client_setup):
    """Service client with a remote repository."""
    svc_client, headers, project_id, url_components = svc_client_setup

    response = svc_client.post("/cache.migrate", data=json.dumps(dict(project_id=project_id)), headers=headers)
    assert response.json["result"]

    yield svc_client, deepcopy(headers), project_id, url_components


@pytest.fixture()
def svc_client_with_templates(svc_client, mock_redis, authentication_headers, template):
    """Setup and teardown steps for templates tests."""

    yield svc_client, authentication_headers, template


@pytest.fixture()
def svc_client_templates_creation(svc_client_with_templates):
    """Setup and teardown steps for templates tests."""
    from renku.core.utils.requests import retry
    from renku.core.utils.scm import strip_and_lower

    svc_client, authentication_headers, template = svc_client_with_templates
    parameters = []
    for parameter in template["metadata"].keys():
        parameters.append({"key": parameter, "value": template["metadata"][parameter]})

    payload = {
        **template,
        "identifier": template["id"],
        "parameters": parameters,
        "project_name": f"Test renku-core {uuid.uuid4().hex[:12]}",
        "project_namespace": "contact",
        "project_repository": "https://dev.renku.ch/gitlab",
    }

    # clenup by invoking the GitLab delete API
    # TODO: consider using the project delete endpoint once implemented
    def remove_project():
        project_slug = "{0}/{1}".format(payload["project_namespace"], strip_and_lower(payload["project_name"]))

        project_slug_encoded = urllib.parse.quote(project_slug, safe="")
        project_delete_url = "{0}/api/v4/projects/{1}".format(payload["project_repository"], project_slug_encoded)

        with retry() as session:
            session.delete(url=project_delete_url, headers=authentication_headers)

        return True

    yield svc_client, authentication_headers, payload, remove_project


@pytest.fixture
def svc_protected_repo(svc_client):
    """Service client with remote protected repository."""
    headers = {
        "Content-Type": "application/json",
        "Renku-User-Id": "{0}".format(uuid.uuid4().hex),
        "Renku-User-FullName": "Just Sam",
        "Renku-User-Email": "contact@justsam.io",
        "Authorization": "Bearer {0}".format(IT_GIT_ACCESS_TOKEN),
    }

    payload = {
        "git_url": IT_PROTECTED_REMOTE_REPO_URL,
    }

    response = svc_client.post("/cache.project_clone", data=json.dumps(payload), headers=headers)

    yield svc_client, headers, payload, response


@pytest.fixture(
    params=[
        {
            "url": "/cache.files_list",
            "allowed_method": "GET",
            "headers": {"Content-Type": "application/json", "accept": "application/json",},
        },
        {"url": "/cache.files_upload", "allowed_method": "POST", "headers": {}},
        {
            "url": "/cache.project_clone",
            "allowed_method": "POST",
            "headers": {"Content-Type": "application/json", "accept": "application/json",},
        },
        {
            "url": "/cache.project_list",
            "allowed_method": "GET",
            "headers": {"Content-Type": "application/json", "accept": "application/json",},
        },
        {
            "url": "/datasets.add",
            "allowed_method": "POST",
            "headers": {"Content-Type": "application/json", "accept": "application/json",},
        },
        {
            "url": "/datasets.create",
            "allowed_method": "POST",
            "headers": {"Content-Type": "application/json", "accept": "application/json",},
        },
        {
            "url": "/datasets.files_list",
            "allowed_method": "GET",
            "headers": {"Content-Type": "application/json", "accept": "application/json",},
        },
        {
            "url": "/datasets.list",
            "allowed_method": "GET",
            "headers": {"Content-Type": "application/json", "accept": "application/json",},
        },
        {
            "url": "/templates.read_manifest",
            "allowed_method": "GET",
            "headers": {"Content-Type": "application/json", "accept": "application/json",},
        },
        {
            "url": "/templates.create_project",
            "allowed_method": "POST",
            "headers": {"Content-Type": "application/json", "accept": "application/json",},
        },
    ]
)
def service_allowed_endpoint(request, svc_client, mock_redis):
    """Ensure allowed methods and correct headers."""
    methods = {
        "GET": svc_client.get,
        "POST": svc_client.post,
        "HEAD": svc_client.head,
        "PUT": svc_client.put,
        "DELETE": svc_client.delete,
        "OPTIONS": svc_client.options,
        "TRACE": svc_client.trace,
        "PATCH": svc_client.patch,
    }

    yield methods, request.param, svc_client


@pytest.fixture
def service_job(svc_client, mock_redis):
    """Ensure correct environment during testing of service jobs."""
    old_environ = dict(os.environ)

    os.environ["RENKU_SVC_CLEANUP_TTL_FILES"] = "0"
    os.environ["RENKU_SVC_CLEANUP_TTL_PROJECTS"] = "0"

    try:
        yield svc_client, mock_redis
    finally:
        os.environ.clear()
        os.environ.update(old_environ)


@pytest.fixture
def unlink_file_setup(svc_client_with_repo):
    """Setup for testing of unlinking of a file."""
    svc_client, headers, project_id, _ = svc_client_with_repo

    payload = make_dataset_add_payload(project_id, [("file_path", "README.md")],)
    response = svc_client.post("/datasets.add", data=json.dumps(payload), headers=headers,)
    assert 200 == response.status_code

    unlink_payload = {
        "project_id": project_id,
        "name": response.json["result"]["name"],
        "include_filters": [response.json["result"]["files"][0]["file_path"]],
    }

    yield svc_client, headers, unlink_payload


@pytest.fixture
def dummy_run_plugin_hook():
    """A dummy hook to be used with the renku run plugin."""
    from renku.core.plugins import hookimpl

    class _CmdlineToolAnnotations(object):
        """CmdlineTool Hook implementation namespace."""

        @hookimpl
        def cmdline_tool_annotations(self, tool):
            """``cmdline_tool_annotations`` hook implementation."""
            from renku.core.models.cwl.annotation import Annotation

            return [Annotation(id="_:annotation", source="Dummy Cmdline Hook", body="dummy cmdline hook body")]

    return _CmdlineToolAnnotations()


@pytest.fixture
def dummy_pre_run_plugin_hook():
    """A dummy hook to be used with the renku run plugin."""
    from renku.core.plugins import hookimpl

    class _PreRun(object):
        """CmdlineTool Hook implementation namespace."""

        called = 0

        @hookimpl
        def pre_run(self, tool):
            """``cmdline_tool_annotations`` hook implementation."""
            self.called = 1

    return _PreRun()


@pytest.fixture
def dummy_processrun_plugin_hook():
    """A dummy hook to be used with the renku run plugin."""
    from renku.core.plugins import hookimpl

    class _ProcessRunAnnotations(object):
        """CmdlineTool Hook implementation namespace."""

        @hookimpl
        def process_run_annotations(self, run):
            """``process_run_annotations`` hook implementation."""
            from renku.core.models.cwl.annotation import Annotation

            return [Annotation(id="_:annotation", source="Dummy ProcessRun Hook", body="dummy ProcessRun hook body")]

    return _ProcessRunAnnotations()


@pytest.fixture
def no_lfs_size_limit(client):
    """Configure environment track all files in LFS independent of size."""
    client.set_value("renku", "lfs_threshold", "0b")
    client.repo.git.add(".renku/renku.ini")
    client.repo.index.commit("update renku.ini")
    yield client


@pytest.fixture
def large_file(tmp_path_factory, client):
    """A file larger than the minimum LFS file size."""
    path = tmp_path_factory.mktemp("large-file") / "large-file"
    with open(path, "w") as file_:
        file_.seek(client.minimum_lfs_file_size)
        file_.write("some data")

    yield path<|MERGE_RESOLUTION|>--- conflicted
+++ resolved
@@ -716,31 +716,6 @@
     time.sleep(0.5)
 
 
-<<<<<<< HEAD
-@pytest.fixture
-def remote_project(data_repository, directory_tree):
-    """A second Renku project with a dataset."""
-    from renku.cli import cli
-
-    runner = CliRunner()
-
-    with runner.isolated_filesystem() as project_path:
-        runner.invoke(cli, ["-S", "init", ".", "--template-id", "python-minimal"], "\n")
-        result = runner.invoke(cli, ["-S", "dataset", "create", "remote-dataset"])
-        assert 0 == result.exit_code
-
-        result = runner.invoke(
-            cli,
-            ["-S", "dataset", "add", "-s", "file1", "-s", "dir1", "remote-dataset", str(directory_tree)],
-            catch_exceptions=False,
-        )
-        assert 0 == result.exit_code
-
-        yield runner, project_path
-
-
-=======
->>>>>>> 88504c2e
 @pytest.fixture()
 def datapack_zip(directory_tree):
     """Returns dummy data folder as a zip archive."""
