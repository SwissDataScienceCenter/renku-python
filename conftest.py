# -*- coding: utf-8 -*-
#
# Copyright 2017-2020- Swiss Data Science Center (SDSC)
# A partnership between École Polytechnique Fédérale de Lausanne (EPFL) and
# Eidgenössische Technische Hochschule Zürich (ETHZ).
#
# Licensed under the Apache License, Version 2.0 (the "License");
# you may not use this file except in compliance with the License.
# You may obtain a copy of the License at
#
#     http://www.apache.org/licenses/LICENSE-2.0
#
# Unless required by applicable law or agreed to in writing, software
# distributed under the License is distributed on an "AS IS" BASIS,
# WITHOUT WARRANTIES OR CONDITIONS OF ANY KIND, either express or implied.
# See the License for the specific language governing permissions and
# limitations under the License.
"""Pytest configuration."""
import contextlib
import json
import os
import pathlib
import re
import shutil
import tarfile
import tempfile
import time
import urllib
import uuid
import warnings
from copy import deepcopy
from pathlib import Path

import fakeredis
import git
import pytest
import requests
import responses
import yaml
from _pytest.monkeypatch import MonkeyPatch
from click.testing import CliRunner
from git import Repo
from walrus import Database

from tests.utils import make_dataset_add_payload

IT_PROTECTED_REMOTE_REPO_URL = os.getenv(
    "IT_PROTECTED_REMOTE_REPO", "https://dev.renku.ch/gitlab/renku-qa/core-integration-test"
)

IT_REMOTE_REPO_URL = os.getenv("IT_REMOTE_REPOSITORY", "https://dev.renku.ch/gitlab/renku-qa/core-integration-test")
IT_GIT_ACCESS_TOKEN = os.getenv("IT_OAUTH_GIT_TOKEN")


@pytest.fixture(scope="module")
def renku_path(tmpdir_factory):
    """Temporary instance path."""
    path = str(tmpdir_factory.mktemp("renku"))
    yield path
    shutil.rmtree(path)


@pytest.fixture()
def instance_path(renku_path, monkeypatch):
    """Temporary instance path."""
    with monkeypatch.context() as m:
        m.chdir(renku_path)
        yield renku_path


@pytest.fixture()
def runner():
    """Create a runner on isolated filesystem."""
    return CliRunner()


@pytest.fixture
def global_config_dir(monkeypatch, tmpdir_factory):
    """Create a temporary renku config directory."""
    from renku.core.management.config import ConfigManagerMixin

    with monkeypatch.context() as m:
        home_dir = tmpdir_factory.mktemp("fake_home").strpath
        m.setattr(ConfigManagerMixin, "global_config_dir", home_dir)

        yield m


@pytest.fixture()
def run_shell():
    """Create a shell cmd runner."""
    import subprocess

    def run_(cmd, return_ps=None, sleep_for=None):
        """Spawn subprocess and execute shell command.

        :param return_ps: Return process object.
        :param sleep_for: After executing command sleep for n seconds.
        :returns: Process object or tuple (stdout, stderr).
        """
        ps = subprocess.Popen(cmd, shell=True, stdin=subprocess.PIPE, stdout=subprocess.PIPE, stderr=subprocess.STDOUT,)

        if return_ps:
            return ps

        output = ps.communicate()

        if sleep_for:
            time.sleep(sleep_for)

        return output

    return run_


@pytest.fixture()
def run(runner, capsys):
    """Return a callable runner."""
    from renku.cli import cli
    from renku.core.utils.contexts import Isolation

    def generate(args=("update",), cwd=None, **streams):
        """Generate an output."""
        with capsys.disabled(), Isolation(cwd=cwd, **streams):
            try:
                cli.main(
                    args=args, prog_name=runner.get_default_prog_name(cli),
                )
            except SystemExit as e:
                return 0 if e.code is None else e.code
            except Exception:
                raise

    return generate


@pytest.fixture()
def isolated_runner():
    """Create a runner on isolated filesystem."""
    runner_ = CliRunner()
    with runner_.isolated_filesystem():
        yield runner_


@pytest.fixture()
def data_file(tmpdir):
    """Create a sample data file."""
    p = tmpdir.mkdir("data").join("file")
    p.write("1234")
    return p


@pytest.fixture(scope="module")
def repository():
    """Yield a Renku repository."""
    from renku.cli import cli

    runner = CliRunner()

    with runner.isolated_filesystem() as project_path:
        result = runner.invoke(cli, ["init", ".", "--template-id", "python-minimal"], "\n", catch_exceptions=False)
        assert 0 == result.exit_code

        yield project_path


@pytest.fixture
def project(repository):
    """Create a test project."""
    from git import Repo

    from renku.cli import cli

    runner = CliRunner()

    repo = Repo(repository, search_parent_directories=True)
    commit = repo.head.commit

    os.chdir(repository)
    yield repository
    os.chdir(repository)
    repo.head.reset(commit, index=True, working_tree=True)
    # remove any extra non-tracked files (.pyc, etc)
    repo.git.clean("-xdff")

    assert 0 == runner.invoke(cli, ["githooks", "install", "--force"]).exit_code


@pytest.fixture
def project_metadata(project):
    """Create project with metadata."""
    metadata = {
        "project_id": uuid.uuid4().hex,
        "name": Path(project).name,
        "fullname": "full project name",
        "email": "my@email.com",
        "owner": "me",
        "token": "awesome token",
        "git_url": "git@gitlab.com",
    }

    yield project, metadata


@pytest.fixture
def client(project):
    """Return a Renku repository."""
    from renku.core.management import LocalClient

    original_get_value = LocalClient.get_value

    def mocked_get_value(self, section, key, local_only=False, global_only=False):
        """We don't want lfs warnings in tests."""
        if key == "show_lfs_message":
            return "False"
        return original_get_value(self, section, key, local_only, global_only)

    LocalClient.get_value = mocked_get_value

    yield LocalClient(path=project)

    LocalClient.get_value = original_get_value


@pytest.fixture(scope="function")
def client_with_remote(client, tmpdir_factory):
    """Return a client with a (local) remote set."""
    # create remote
    path = str(tmpdir_factory.mktemp("remote"))
    Repo().init(path, bare=True)

    origin = client.repo.create_remote("origin", path)
    client.repo.git.push("--set-upstream", "origin", "master")
    yield {"client": client, "origin": origin}
    client.repo.git.branch("--unset-upstream")
    client.repo.delete_remote(origin)
    shutil.rmtree(path)


@pytest.fixture
def no_lfs_warning(client):
    """Sets show_lfs_message to False.

    For those times in life when mocking just isn't enough.
    """
    with client.commit():
        client.set_value("renku", "show_lfs_message", "False")

    yield client


@pytest.fixture(scope="function")
def client_with_lfs_warning(project):
    """Return a Renku repository with lfs warnings active."""
    from renku.core.management import LocalClient

    client = LocalClient(path=project)
    client.set_value("renku", "lfs_threshold", "0b")
    client.repo.git.add(".renku/renku.ini")
    client.repo.index.commit("update renku.ini")
    yield client


@pytest.fixture
def dataset(client):
    """Create a dataset."""
    from renku.core.models.provenance.agents import Person

    with client.with_dataset("dataset", create=True) as dataset:
        dataset.creators = [Person(**{"affiliation": "xxx", "email": "me@example.com", "id": "me_id", "name": "me",})]
    return dataset


@pytest.fixture(params=[".", "some/sub/directory"])
def subdirectory(request):
    """Runs tests in root directory and a subdirectory."""
    from renku.core.utils.contexts import chdir

    if request.param != ".":
        path = Path(request.param) / ".gitkeep"
        path.parent.mkdir(parents=True, exist_ok=True)
        path.touch()
        Repo().git.add(str(path))
        Repo().index.commit("Create subdirectory")

    with chdir(request.param):
        yield


@pytest.fixture
def dataset_responses():
    """Authentication responses."""
    with responses.RequestsMock(assert_all_requests_are_fired=False) as rsps:

        def request_callback(request):
            return (200, {"Content-Type": "application/text"}, "1234")

        rsps.add_callback(responses.GET, "http://example.com/file", callback=request_callback)
        rsps.add_callback(responses.GET, "https://example.com/file", callback=request_callback)
        rsps.add_callback(responses.GET, "http://example.com/file.ext?foo=bar", callback=request_callback)
        yield rsps


@pytest.fixture(scope="function")
def directory_tree(tmpdir_factory):
    """Create a test directory tree."""
    # initialize
    p = tmpdir_factory.mktemp("directory_tree")
    p.join("file").write("1234")
    p.join("dir2").mkdir()
    p.join("dir2/file2").write("5678")
    return p


@pytest.fixture(scope="function")
def data_repository(directory_tree):
    """Create a test repo."""
    from git import Actor, Repo

    # initialize
    repo = Repo.init(directory_tree.strpath)

    # add a file
    repo.index.add([directory_tree.join("file").strpath])
    repo.index.commit("test commit", author=Actor("me", "me@example.com"))

    # commit changes to the same file with a different user
    directory_tree.join("file").write("5678")
    repo.index.add([directory_tree.join("file").strpath])
    repo.index.commit("test commit", author=Actor("me2", "me2@example.com"))

    # commit a second file
    repo.index.add([directory_tree.join("dir2/file2").strpath])
    repo.index.commit("test commit", author=Actor("me", "me@example.com"))

    # return the repo
    return repo


@pytest.fixture(
    params=[
        {"name": "old-datasets-v0.3.0.git", "exit_code": 1},
        {"name": "old-datasets-v0.5.0.git", "exit_code": 1},
        {"name": "old-datasets-v0.5.1.git", "exit_code": 0},
        {"name": "test-renku-v0.3.0.git", "exit_code": 1},
    ],
    scope="module",
)
def old_bare_repository(request, tmpdir_factory):
    """Prepares a testing repo created by old version of renku."""
    compressed_repo_path = Path(__file__).parent / "tests" / "fixtures" / "{0}.tar.gz".format(request.param["name"])

    working_dir_path = tmpdir_factory.mktemp(request.param["name"])

    with tarfile.open(str(compressed_repo_path), "r") as fixture:
        fixture.extractall(working_dir_path.strpath)

    yield {"path": working_dir_path / request.param["name"], "exit_code": request.param["exit_code"]}

    shutil.rmtree(working_dir_path.strpath)


@pytest.fixture(
    scope="function",
    params=[
        {
            "name": "old-workflows-v0.10.3.git",
            "log_path": "catoutput.txt",
            "expected_strings": [
                "catoutput.txt",
                "_cat.yaml",
                "_echo.yaml",
                "9ecc28b2 stdin.txt",
                "bdc801c6 stdout.txt",
            ],
        },
        {
            "name": "old-workflows-complicated-v0.10.3.git",
            "log_path": "concat2.txt",
            "expected_strings": [
                "concat2.txt",
                "5828275ae5344eba8bad475e7d3cf2d5.cwl",
                "_migrated.yaml",
                "88add2ea output_rand",
                "e6fa6bf3 input2.txt",
            ],
        },
    ],
)
def old_workflow_project(request, tmp_path_factory):
    """Prepares a testing repo created by old version of renku."""
    import tarfile
    from pathlib import Path

    from git import Repo

    name = request.param["name"]

    compressed_repo_path = Path(__file__).parent / "tests" / "fixtures" / "{name}.tar.gz".format(name=name)

    working_dir_path = tmp_path_factory.mktemp(name)

    with tarfile.open(str(compressed_repo_path), "r") as fixture:
        fixture.extractall(str(working_dir_path))

    path = working_dir_path / name

    repo_path = tmp_path_factory.mktemp("repo")

    repository = Repo(str(path), search_parent_directories=True).clone(str(repo_path))

    repository_path = repository.working_dir

    commit = repository.head.commit

    os.chdir(repository_path)
    yield {
        "repo": repository,
        "path": repository_path,
        "log_path": request.param["log_path"],
        "expected_strings": request.param["expected_strings"],
    }
    os.chdir(repository_path)
    repository.head.reset(commit, index=True, working_tree=True)
    # remove any extra non-tracked files (.pyc, etc)
    repository.git.clean("-xdff")

    shutil.rmtree(str(repo_path))


@pytest.fixture(scope="module")
def old_repository(tmpdir_factory, old_bare_repository):
    """Create git repo of old repository fixture."""
    import shutil

    from git import Repo

    repo_path = tmpdir_factory.mktemp("repo")
    yield {
        "repo": Repo(old_bare_repository["path"].strpath, search_parent_directories=True).clone(repo_path.strpath),
        "exit_code": old_bare_repository["exit_code"],
    }
    shutil.rmtree(repo_path.strpath)


@pytest.fixture
def old_project(old_repository):
    """Create a test project."""
    repo = old_repository["repo"]
    repository_path = repo.working_dir

    commit = repo.head.commit

    os.chdir(repository_path)
    yield {"repo": repo, "path": repository_path, "exit_code": old_repository["exit_code"]}
    os.chdir(repository_path)
    repo.head.reset(commit, index=True, working_tree=True)
    # remove any extra non-tracked files (.pyc, etc)
    repo.git.clean("-xdff")


@pytest.fixture
def old_repository_with_submodules(request, tmpdir_factory):
    """Prepares a testing repo that has datasets using git submodules."""
    name = "old-dataset-with-submodule-v0.6.0"
    base_path = Path(__file__).parent / "tests" / "fixtures" / f"{name}.tar.gz"

    working_dir = tmpdir_factory.mktemp(name)

    with tarfile.open(str(base_path), "r") as repo:
        repo.extractall(working_dir.strpath)

    repo_path = working_dir / name
    repo = Repo(repo_path)

    os.chdir(repo_path.strpath)
    yield repo

    shutil.rmtree(repo_path.strpath)


@pytest.fixture(autouse=True)
def add_client(doctest_namespace):
    """Add Renku client to doctest namespace."""
    from renku.core.management import LocalClient

    doctest_namespace["client"] = LocalClient(path=tempfile.mkdtemp())


@pytest.fixture
def local_client():
    """Add a Renku local client."""
    from renku.core.management import LocalClient

    with tempfile.TemporaryDirectory() as tempdir:
        yield LocalClient(path=tempdir)


@pytest.fixture
def zenodo_sandbox(client):
    """Configure environment to use Zenodo sandbox environment."""
    os.environ["ZENODO_USE_SANDBOX"] = "true"
    access_token = os.getenv("ZENODO_ACCESS_TOKEN", "")
    client.set_value("zenodo", "access_token", access_token)
    client.repo.git.add(".renku/renku.ini")
    client.repo.index.commit("update renku.ini")


@pytest.fixture
def dataverse_demo(client, dataverse_demo_cleanup):
    """Configure environment to use Dataverse demo environment."""
    access_token = os.getenv("DATAVERSE_ACCESS_TOKEN", "")
    client.set_value("dataverse", "access_token", access_token)
    client.set_value("dataverse", "server_url", "https://demo.dataverse.org")
    client.repo.git.add(".renku/renku.ini")
    client.repo.index.commit("renku.ini")


@pytest.fixture(scope="module")
def dataverse_demo_cleanup(request):
    """Delete all Dataverse datasets at the end of the test session."""
    from renku.core.utils.requests import retry

    server_url = "https://demo.dataverse.org"
    access_token = os.getenv("DATAVERSE_ACCESS_TOKEN", "")
    headers = {"X-Dataverse-key": access_token}

    def remove_datasets():
        url = f"{server_url}/api/v1/dataverses/sdsc-test-dataverse/contents"
        try:
            with retry() as session:
                response = session.get(url=url, headers=headers)
        except (ConnectionError, requests.exceptions.RequestException):
            warnings.warn("Cannot clean up Dataverse datasets")
            return

        if response.status_code != 200:
            warnings.warn("Cannot clean up Dataverse datasets")
            return

        datasets = response.json().get("data", [])

        for dataset in datasets:
            id = dataset.get("id")
            if id is not None:
                url = f"https://demo.dataverse.org/api/v1/datasets/{id}"
                try:
                    with retry() as session:
                        session.delete(url=url, headers=headers)
                except (ConnectionError, requests.exceptions.RequestException):
                    pass

    request.addfinalizer(remove_datasets)


@pytest.fixture
def doi_responses():
    """Responses for doi.org requests."""
    from renku.core.commands.providers.dataverse import DATAVERSE_API_PATH, DATAVERSE_VERSION_API
    from renku.core.commands.providers.doi import DOI_BASE_URL

    with responses.RequestsMock(assert_all_requests_are_fired=False) as rsps:

        def doi_callback(request):
            response_url = "https://dataverse.harvard.edu/citation" "?persistentId=doi:10.11588/data/yyxx1122"
            if "zenodo" in request.url:
                response_url = "https://zenodo.org/record/3363060"
            return (
                200,
                {"Content-Type": "application/json"},
                json.dumps(
                    {
                        "type": "dataset",
                        "id": request.url,
                        "author": [{"family": "Doe", "given": "John"}],
                        "contributor": [{"contributorType": "ContactPerson", "family": "Doe", "given": "John"}],
                        "issued": {"date-parts": [[2019]]},
                        "abstract": "Test Dataset",
                        "DOI": "10.11588/data/yyxx1122",
                        "publisher": "heiDATA",
                        "title": "dataset",
                        "URL": response_url,
                    }
                ),
            )

        rsps.add_callback(
            method="GET", url=re.compile("{base_url}/.*".format(base_url=DOI_BASE_URL)), callback=doi_callback
        )

        def version_callback(request):
            return (
                200,
                {"Content-Type": "application/json"},
                json.dumps({"status": "OK", "data": {"version": "4.1.3", "build": "abcdefg"}}),
            )

        base_url = "https://dataverse.harvard.edu"

        url_parts = list(urllib.parse.urlparse(base_url))
        url_parts[2] = pathlib.posixpath.join(DATAVERSE_API_PATH, DATAVERSE_VERSION_API)
        pattern = "{url}.*".format(url=urllib.parse.urlunparse(url_parts))

        rsps.add_callback(method="GET", url=re.compile(pattern), callback=version_callback)
        yield rsps


@pytest.fixture
def cli(client, run):
    """Return a callable Renku CLI.

    It returns the exit code and content of the resulting CWL tool.
    """
    import yaml

    from renku.core.models.provenance.activities import Activity

    def renku_cli(*args):
        before_wf_files = set(client.workflow_path.glob("*.yaml"))
        exit_code = run(args)
        after_wf_files = set(client.workflow_path.glob("*.yaml"))
        new_files = after_wf_files - before_wf_files
        assert len(new_files) <= 1
        if new_files:
            wf_filepath = new_files.pop()
            with wf_filepath.open("r") as f:
<<<<<<< HEAD

=======
>>>>>>> 25b74792
                content = Activity.from_jsonld(yaml.safe_load(f), client=client, commit=client.repo.head.commit)
        else:
            content = None

        return exit_code, content

    return renku_cli


@pytest.fixture(
    params=[
        {"path": Path(__file__).parent / "tests" / "fixtures" / "doi-dataset.yml",},
        {"path": Path(__file__).parent / "tests" / "fixtures" / "broken-dataset-v0.5.2.yml",},
    ]
)
def dataset_metadata(request):
    """Return dataset metadata fixture."""
    from renku.core.models.jsonld import NoDatesSafeLoader

    file_path = request.param["path"]

    data = yaml.load(file_path.read_text(), Loader=NoDatesSafeLoader)
    yield data


@pytest.fixture
def dataset_metadata_before_calamus():
    """Return dataset metadata fixture."""
    from renku.core.models.jsonld import NoDatesSafeLoader

    path = Path(__file__).parent / "tests" / "fixtures" / "dataset-v0.10.4-before-calamus.yml"
    yield yaml.load(path.read_text(), Loader=NoDatesSafeLoader)


@pytest.fixture()
def sleep_after():
    """Fixture that causes a delay after executing a test.

    Prevents spamming external providers when used, in case of rate limits.
    """
    import time

    yield
    time.sleep(0.5)


@pytest.fixture
def remote_project(data_repository, directory_tree):
    """A second Renku project with a dataset."""
    from renku.cli import cli

    runner = CliRunner()

    with runner.isolated_filesystem() as project_path:
        runner.invoke(cli, ["-S", "init", ".", "--template-id", "python-minimal"], "\n")
        result = runner.invoke(cli, ["-S", "dataset", "create", "remote-dataset"])
        assert 0 == result.exit_code

        result = runner.invoke(
            cli,
            ["-S", "dataset", "add", "-s", "file", "-s", "dir2", "remote-dataset", directory_tree.strpath],
            catch_exceptions=False,
        )
        assert 0 == result.exit_code

        yield runner, project_path


@pytest.fixture(scope="function")
def datapack_zip(directory_tree):
    """Returns dummy data folder as a zip archive."""
    from renku.core.utils.contexts import chdir

    workspace_dir = tempfile.TemporaryDirectory()
    with chdir(workspace_dir.name):
        shutil.make_archive("datapack", "zip", str(directory_tree))

    yield Path(workspace_dir.name) / "datapack.zip"


@pytest.fixture(scope="function")
def datapack_tar(directory_tree):
    """Returns dummy data folder as a tar archive."""
    from renku.core.utils.contexts import chdir

    workspace_dir = tempfile.TemporaryDirectory()
    with chdir(workspace_dir.name):
        shutil.make_archive("datapack", "tar", str(directory_tree))

    yield Path(workspace_dir.name) / "datapack.tar"


@pytest.fixture(scope="module")
def mock_redis():
    """Monkey patch service cache with mocked redis."""
    from renku.service.cache.base import BaseCache
    from renku.service.cache.models.file import File
    from renku.service.cache.models.job import Job
    from renku.service.cache.models.project import Project
    from renku.service.cache.models.user import User
    from renku.service.jobs.queues import WorkerQueues

    monkey_patch = MonkeyPatch()
    with monkey_patch.context() as m:
        fake_redis = fakeredis.FakeRedis()
        fake_model_db = Database(connection_pool=fake_redis.connection_pool)

        m.setattr(WorkerQueues, "connection", fake_redis)
        m.setattr(BaseCache, "cache", fake_redis)
        m.setattr(BaseCache, "model_db", fake_model_db)

        m.setattr(Job, "__database__", fake_model_db)
        m.setattr(User, "__database__", fake_model_db)
        m.setattr(File, "__database__", fake_model_db)
        m.setattr(Project, "__database__", fake_model_db)

        yield

    monkey_patch.undo()


@pytest.fixture(scope="module")
def svc_client(mock_redis):
    """Renku service client."""
    from renku.service.entrypoint import create_app

    flask_app = create_app()

    testing_client = flask_app.test_client()
    testing_client.testing = True

    ctx = flask_app.app_context()
    ctx.push()

    yield testing_client

    ctx.pop()


@pytest.fixture(scope="function")
def svc_client_cache(mock_redis):
    """Service jobs fixture."""
    from renku.service.entrypoint import create_app

    flask_app = create_app()

    testing_client = flask_app.test_client()
    testing_client.testing = True

    ctx = flask_app.app_context()
    ctx.push()

    headers = {
        "Content-Type": "application/json",
        "Renku-User-Id": "user",
        "Renku-User-FullName": "full name",
        "Renku-User-Email": "renku@sdsc.ethz.ch",
    }

    yield testing_client, headers, flask_app.config.get("cache")

    ctx.pop()


def integration_repo_path(headers, url_components):
    """Constructs integration repo path."""
    from renku.service.config import CACHE_PROJECTS_PATH

    project_path = CACHE_PROJECTS_PATH / headers["Renku-User-Id"] / url_components.owner / url_components.name

    return project_path


@contextlib.contextmanager
def integration_repo(headers, url_components):
    """With integration repo helper."""
    from renku.core.utils.contexts import chdir

    with chdir(integration_repo_path(headers, url_components)):
        repo = Repo(".")
        yield repo


@pytest.fixture(scope="module")
def authentication_headers():
    """Get authentication headers."""
    headers = {
        "Content-Type": "application/json",
        "Renku-User-Id": "b4b4de0eda0f471ab82702bd5c367fa7",
        "Renku-User-FullName": "Just Sam",
        "Renku-User-Email": "contact@justsam.io",
        "Authorization": "Bearer {0}".format(os.getenv("IT_OAUTH_GIT_TOKEN")),
    }

    return headers


@pytest.fixture(scope="module")
def integration_lifecycle(svc_client, mock_redis, authentication_headers):
    """Setup and teardown steps for integration tests."""
    from renku.core.models.git import GitURL

    url_components = GitURL.parse(IT_REMOTE_REPO_URL)

    payload = {"git_url": IT_REMOTE_REPO_URL}

    response = svc_client.post("/cache.project_clone", data=json.dumps(payload), headers=authentication_headers,)

    assert response
    assert "result" in response.json
    assert "error" not in response.json

    project_id = response.json["result"]["project_id"]
    assert isinstance(uuid.UUID(project_id), uuid.UUID)

    yield svc_client, authentication_headers, project_id, url_components

    # Teardown step: Delete all branches except master (if needed).
    if integration_repo_path(authentication_headers, url_components).exists():
        with integration_repo(authentication_headers, url_components) as repo:
            try:
                repo.remote().push(refspec=(":{0}".format(repo.active_branch.name)))
            except git.exc.GitCommandError:
                pass


@pytest.fixture
def svc_client_setup(integration_lifecycle):
    """Service client setup."""
    svc_client, headers, project_id, url_components = integration_lifecycle

    with integration_repo(headers, url_components) as repo:
        repo.git.checkout("master")

        new_branch = uuid.uuid4().hex
        current = repo.create_head(new_branch)
        current.checkout()

    yield svc_client, deepcopy(headers), project_id, url_components


@pytest.fixture
def svc_client_with_repo(svc_client_setup):
    """Service client with a remote repository."""
    svc_client, headers, project_id, url_components = svc_client_setup

    response = svc_client.post("/cache.migrate", data=json.dumps(dict(project_id=project_id)), headers=headers)
    assert response.json["result"]

    yield svc_client, deepcopy(headers), project_id, url_components


@pytest.fixture(scope="module")
def svc_client_with_templates(svc_client, mock_redis, authentication_headers):
    """Setup and teardown steps for templates tests."""
    from tests.core.commands.test_init import TEMPLATE_REF, TEMPLATE_URL

    template = {"url": TEMPLATE_URL, "ref": TEMPLATE_REF}

    yield svc_client, authentication_headers, template


@pytest.fixture(scope="module")
def svc_client_templates_creation(svc_client_with_templates):
    """Setup and teardown steps for templates tests."""
    from renku.core.utils.requests import retry
    from renku.core.utils.scm import strip_and_lower
    from tests.core.commands.test_init import METADATA, TEMPLATE_ID

    svc_client, authentication_headers, template = svc_client_with_templates
    parameters = []
    for parameter in METADATA.keys():
        parameters.append({"key": parameter, "value": METADATA[parameter]})

    payload = {
        **template,
        "identifier": TEMPLATE_ID,
        "parameters": parameters,
        "project_name": f"Test renku-core {uuid.uuid4().hex[:12]}",
        "project_namespace": "contact",
        "project_repository": "https://dev.renku.ch/gitlab",
    }

    # clenup by invoking the GitLab delete API
    # TODO: consider using the project delete endpoint once implemented
    def remove_project():
        project_slug = "{0}/{1}".format(payload["project_namespace"], strip_and_lower(payload["project_name"]))

        project_slug_encoded = urllib.parse.quote(project_slug, safe="")
        project_delete_url = "{0}/api/v4/projects/{1}".format(payload["project_repository"], project_slug_encoded)

        with retry() as session:
            session.delete(url=project_delete_url, headers=authentication_headers)

        return True

    yield svc_client, authentication_headers, payload, remove_project


@pytest.fixture
def svc_protected_repo(svc_client):
    """Service client with remote protected repository."""
    headers = {
        "Content-Type": "application/json",
        "Renku-User-Id": "{0}".format(uuid.uuid4().hex),
        "Renku-User-FullName": "Just Sam",
        "Renku-User-Email": "contact@justsam.io",
        "Authorization": "Bearer {0}".format(IT_GIT_ACCESS_TOKEN),
    }

    payload = {
        "git_url": IT_PROTECTED_REMOTE_REPO_URL,
    }

    response = svc_client.post("/cache.project_clone", data=json.dumps(payload), headers=headers)

    yield svc_client, headers, payload, response


@pytest.fixture(
    params=[
        {
            "url": "/cache.files_list",
            "allowed_method": "GET",
            "headers": {"Content-Type": "application/json", "accept": "application/json",},
        },
        {"url": "/cache.files_upload", "allowed_method": "POST", "headers": {}},
        {
            "url": "/cache.project_clone",
            "allowed_method": "POST",
            "headers": {"Content-Type": "application/json", "accept": "application/json",},
        },
        {
            "url": "/cache.project_list",
            "allowed_method": "GET",
            "headers": {"Content-Type": "application/json", "accept": "application/json",},
        },
        {
            "url": "/datasets.add",
            "allowed_method": "POST",
            "headers": {"Content-Type": "application/json", "accept": "application/json",},
        },
        {
            "url": "/datasets.create",
            "allowed_method": "POST",
            "headers": {"Content-Type": "application/json", "accept": "application/json",},
        },
        {
            "url": "/datasets.files_list",
            "allowed_method": "GET",
            "headers": {"Content-Type": "application/json", "accept": "application/json",},
        },
        {
            "url": "/datasets.list",
            "allowed_method": "GET",
            "headers": {"Content-Type": "application/json", "accept": "application/json",},
        },
        {
            "url": "/templates.read_manifest",
            "allowed_method": "GET",
            "headers": {"Content-Type": "application/json", "accept": "application/json",},
        },
        {
            "url": "/templates.create_project",
            "allowed_method": "POST",
            "headers": {"Content-Type": "application/json", "accept": "application/json",},
        },
    ]
)
def service_allowed_endpoint(request, svc_client, mock_redis):
    """Ensure allowed methods and correct headers."""
    methods = {
        "GET": svc_client.get,
        "POST": svc_client.post,
        "HEAD": svc_client.head,
        "PUT": svc_client.put,
        "DELETE": svc_client.delete,
        "OPTIONS": svc_client.options,
        "TRACE": svc_client.trace,
        "PATCH": svc_client.patch,
    }

    yield methods, request.param, svc_client


@pytest.fixture
def service_job(svc_client, mock_redis):
    """Ensure correct environment during testing of service jobs."""
    old_environ = dict(os.environ)

    os.environ["RENKU_SVC_CLEANUP_TTL_FILES"] = "0"
    os.environ["RENKU_SVC_CLEANUP_TTL_PROJECTS"] = "0"

    try:
        yield svc_client, mock_redis
    finally:
        os.environ.clear()
        os.environ.update(old_environ)


@pytest.fixture
def unlink_file_setup(svc_client_with_repo):
    """Setup for testing of unlinking of a file."""
    svc_client, headers, project_id, _ = svc_client_with_repo

    payload = make_dataset_add_payload(project_id, [("file_path", "README.md")],)
    response = svc_client.post("/datasets.add", data=json.dumps(payload), headers=headers,)
    assert 200 == response.status_code

    unlink_payload = {
        "project_id": project_id,
        "name": response.json["result"]["name"],
        "include_filters": [response.json["result"]["files"][0]["file_path"]],
    }

    yield svc_client, headers, unlink_payload


@pytest.fixture
def dummy_run_plugin_hook():
    """A dummy hook to be used with the renku run plugin."""
    from renku.core.plugins import hookimpl

    class _CmdlineToolAnnotations(object):
        """CmdlineTool Hook implementation namespace."""

        @hookimpl
        def cmdline_tool_annotations(self, tool):
            """``cmdline_tool_annotations`` hook implementation."""
            from renku.core.models.cwl.annotation import Annotation

            return [Annotation(id="_:annotation", source="Dummy Cmdline Hook", body="dummy cmdline hook body")]

    return _CmdlineToolAnnotations()


@pytest.fixture
def dummy_pre_run_plugin_hook():
    """A dummy hook to be used with the renku run plugin."""
    from renku.core.plugins import hookimpl

    class _PreRun(object):
        """CmdlineTool Hook implementation namespace."""

        called = 0

        @hookimpl
        def pre_run(self, tool):
            """``cmdline_tool_annotations`` hook implementation."""
            self.called = 1

    return _PreRun()


@pytest.fixture
def dummy_processrun_plugin_hook():
    """A dummy hook to be used with the renku run plugin."""
    from renku.core.plugins import hookimpl

    class _ProcessRunAnnotations(object):
        """CmdlineTool Hook implementation namespace."""

        @hookimpl
        def process_run_annotations(self, run):
            """``process_run_annotations`` hook implementation."""
            from renku.core.models.cwl.annotation import Annotation

            return [Annotation(id="_:annotation", source="Dummy ProcessRun Hook", body="dummy ProcessRun hook body")]

    return _ProcessRunAnnotations()


@pytest.fixture
def no_lfs_size_limit(client):
    """Configure environment track all files in LFS independent of size."""
    client.set_value("renku", "lfs_threshold", "0b")
    client.repo.git.add(".renku/renku.ini")
    client.repo.index.commit("update renku.ini")
    yield client


@pytest.fixture
def large_file(tmp_path_factory, client):
    """A file larger than the minimum LFS file size."""
    path = tmp_path_factory.mktemp("large-file") / "large-file"
    with open(path, "w") as file_:
        file_.seek(client.minimum_lfs_file_size)
        file_.write("some data")

    yield path<|MERGE_RESOLUTION|>--- conflicted
+++ resolved
@@ -624,10 +624,6 @@
         if new_files:
             wf_filepath = new_files.pop()
             with wf_filepath.open("r") as f:
-<<<<<<< HEAD
-
-=======
->>>>>>> 25b74792
                 content = Activity.from_jsonld(yaml.safe_load(f), client=client, commit=client.repo.head.commit)
         else:
             content = None
