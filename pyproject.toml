--- conflicted
+++ resolved
@@ -95,12 +95,8 @@
 pathspec = "<1.0.0,>=0.8.0"
 patool = "==1.12"
 pexpect = { version = "<4.9.0,>=4.8.0", optional = true }
-<<<<<<< HEAD
-pillow = { version = "<9.1,>=9.0.0", optional = true }
+pillow = { version = ">=9.0.0,<9.2", optional = true }
 plantweb = { version = ">=1.2.1,<1.3.0", optional = true }
-=======
-pillow = { version = ">=9.0.0,<9.2", optional = true }
->>>>>>> a0630b4b
 pluggy = "==1.0.0"
 poetry-dynamic-versioning = { version = "^0.14.0", optional = true }
 portalocker = ">=2.2.1,<2.5"
