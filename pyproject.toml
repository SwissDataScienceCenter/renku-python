# -*- coding: utf-8 -*-
#
# Copyright 2017-2022 - Swiss Data Science Center (SDSC)
# A partnership between École Polytechnique Fédérale de Lausanne (EPFL) and
# Eidgenössische Technische Hochschule Zürich (ETHZ).
#
# Licensed under the Apache License, Version 2.0 (the "License");
# you may not use this file except in compliance with the License.
# You may obtain a copy of the License at
#
#     http://www.apache.org/licenses/LICENSE-2.0
#
# Unless required by applicable law or agreed to in writing, software
# distributed under the License is distributed on an "AS IS" BASIS,
# WITHOUT WARRANTIES OR CONDITIONS OF ANY KIND, either express or implied.
# See the License for the specific language governing permissions and
# limitations under the License.

[tool]

[tool.poetry]
name = "renku"
version = "0.0.0" # placeholder, see poetry-dynamic-versioning
description = "Python SDK and CLI for the Renku platform."
license = "Apache License 2.0"
keywords = ["Renku", "CLI"]
classifiers = [
    "Environment :: Web Environment",
    "Intended Audience :: Developers",
    "Intended Audience :: Science/Research",
    "License :: OSI Approved :: Apache Software License",
    "Operating System :: OS Independent",
    "Programming Language :: Python",
    "Topic :: Internet :: WWW/HTTP :: Dynamic Content",
    "Topic :: Software Development :: Libraries :: Python Modules",
    "Programming Language :: Python :: 3",
    "Programming Language :: Python :: 3.7",
    "Programming Language :: Python :: 3.8",
    "Programming Language :: Python :: 3.9",
    "Development Status :: 4 - Beta",
]
homepage = "https://github.com/swissdatasciencecenter/renku-python"
documentation = "https://renku-python.rtfd.io/"

authors = ["Swiss Data Science Center <contact@datascience.ch>"]
include = ["renku/*", "renku/**/*", "CHANGES.rst", "AUTHORS.rst"]
readme = "README.rst"

[tool.poetry.urls]
Changelog = "https://github.com/swissdatasciencecenter/renku-python/blob/master/CHANGES.rst"

[tool.poetry.dependencies]
python = "^3.7.1"
appdirs = "<=1.4.4,>=1.4.3"
<<<<<<< HEAD
attrs = "<21.5.0,>=21.1.0"
black = { version = "==22.3.0", optional = true }
calamus = "<0.4,>=0.3.13"
check-manifest = { version = ">=0.37,<0.49", optional = true }
circus = { version = "==0.17.1", optional = true }
click = ">=8.0,<8.1.3"
click-option-group = "<0.6.0,>=0.5.2"
click-plugins = "==1.1.1"
coverage = { version = "<6.4,>=4.5.3", optional = true }
cryptography = "<37.0.0,>=3.4.1"
cwl-utils = ">=0.12"
cwltool = "==3.1.20211107152837"
deepdiff = "^5.8.0"
deepmerge = "==1.0.1"
docker = "<6,>=3.7.2"
environ-config = ">=18.2.0,<22.2.0"
fakeredis = { version = ">=1.4.1,<1.7.2", optional = true }
filelock = ">=3.0.0,<3.6.1"
flake8 = { version = "<4.0,>=3.8", optional = true }                             #wait for https://github.com/flakehell/flakehell/pull/23 to be merged before bumping
flakehell = { version = ">=0.9.0,<1.0.*", optional = true }
flaky = { version = "==3.7.0", optional = true }
flask = { version = "==2.1.1", optional = true }
freezegun = { version = ">=0.3.12,<1.2.2", optional = true }
=======
attrs = ">=21.1.0,<22.2.0"
bashlex = ">=0.16,<0.17"
calamus = ">=0.3.13,<0.5"
click = ">=8.0,<8.1.4"
click-option-group = "<0.6.0,>=0.5.2"
click-plugins = "==1.1.1"
coverage = { version = "<6.5,>=4.5.3", extras=["toml"], optional = true }
cryptography = "<39.0.0,>=38.0.0"
cwl-utils = ">=0.12,<0.18"
cwltool = "==3.1.20220628170238"
deepdiff = "^5.8.0"
deepmerge = "==1.0.1"
docker = "<6,>=3.7.2"
filelock = ">=3.3.0,<3.8.1"
>>>>>>> 5cac2a35
gitpython = "==3.1.27"
grandalf = "==0.7"
humanize = ">=3.0.0,<4.1.0"
<<<<<<< HEAD
importlib-metadata = { version = "<4.12.0,>=4.8.1", python = "<3.8.0" }
importlib-resources = { version = ">=5.4.0,<5.8.0", python = "<3.9.0" }
inject = "<4.4.0,>=4.3.0"
isort = { version = "<5.10.2,>=5.3.2", optional = true }
jinja2 = { version = ">=2.11.3,<3.1.3" }
marshmallow = { version = ">=3.13.0,<3.16.0", optional = true }
mypy = {version = ">=0.942,<1.0", optional = true}
ndg-httpsclient = "==0.5.1"
=======
importlib-resources = { version = ">=5.4.0,<5.10.0", python = "<3.9.0" }
inject = "<4.4.0,>=4.3.0"
jinja2 = { version = ">=2.11.3,<3.1.3" }
>>>>>>> 5cac2a35
networkx = "<2.7,>=2.6.0"
numpy = ">=1.20.0,<1.22.0"
packaging = "<22.0,>=21.3"
pathspec = "<1.0.0,>=0.8.0"
patool = "==1.12"
<<<<<<< HEAD
pexpect = { version = "<4.9.0,>=4.8.0", optional = true }
pillow = { version = ">=9.0.0,<9.2", optional = true }
=======
>>>>>>> 5cac2a35
pluggy = "==1.0.0"
portalocker = ">=2.2.1,<2.5"
poetry-dynamic-versioning = "0.21.3"
psutil = ">=5.4.7,<5.9.2"
pydantic = "==1.10.2"
pyjwt = ">=2.1.0,<2.5.0"
pyld = "==2.0.3"
pyopenssl = ">=19.0.0,<22.1.0"
pyshacl = ">=0.17.2,<0.18.2"
<<<<<<< HEAD
pyte = { version = ">=0.8.0<0.9.0", optional = true }
pytest = { version = ">=4.0.0,<7.1.2", optional = true }
pytest-black = { version = "<0.3.13,>=0.3.10", optional = true }
pytest-cache = { version = "==1.0", optional = true }
pytest-cov = { version = "<3.1.0,>=2.5.1", optional = true }
pytest-flake8 = { version = ">=1.0.6,<1.1.1", optional = true }
pytest-mock = { version = "<3.8.0,>=3.2.0", optional = true }
pytest-pep8 = { version = "==1.0.6", optional = true }
pytest-recording = { version = "==0.12.0", optional = true }
pytest-timeout = { version = "==2.1.0", optional = true }
pytest-xdist = { version = ">=1.34.0,<2.6.0", optional = true }
python-dateutil = "<2.8.3,>=2.6.1"
python-dotenv = { version = ">=0.19.0,<0.21.0", optional = true }
=======
python-dateutil = "<2.8.3,>=2.6.1"
>>>>>>> 5cac2a35
python-editor = "==1.0.4"
python-gitlab = ">=2.10.1,<3.8.2"
pyyaml = "<6.1.0,>=5.4"
rdflib = "<7.0,>=6.0.0"
<<<<<<< HEAD
redis = { version = ">=3.5.3,<4.2.0", optional = true }
renku-sphinx-theme = { version = ">=0.2.0", optional = true }
requests = "<2.27.2,>=2.23.0"
responses = { version = ">=0.7.0,<0.21.0", optional = true }
rich = ">=9.3.0,<12.3.0"
rq = { version = "==1.10.1", optional = true }
rq-scheduler = { version = "==0.11.0", optional = true }
sentry-sdk = { version = ">=1.0.0,<1.5.12,!=1.5.10", extras = ["flask"], optional = true }
shellingham = "1.4.0"
sphinxcontrib-spelling = { version = "7.*", optional = true }
sphinx-rtd-theme = { version = "<1.1,>=0.5.0", optional = true }
sphinx-tabs = { version = "==3.2.0", optional = true }
tabulate = "<0.8.10,>=0.7.7"
toil = { version = "==5.6.0", optional = true }
tqdm = "<4.62.4,>=4.48.1"
types-python-dateutil = { version="^2.8.10", optional = true }
types-PyYAML = { version="<6.1.0,>=5.4", optional = true }
types-redis = { version=">=3.5.3,<4.1.0", optional = true }
types-requests = { version = "<2.27.2,>=2.23.0", optional = true }
types-tabulate = { version = "<0.8.10,>=0.7.7", optional = true }
walrus = { version = ">=0.8.2,<0.10.0", optional = true }
wcmatch = "<8.3,>=6.0.0"
werkzeug = ">=1.0.0,<2.1.2"
=======
requests = ">=2.23.0,<2.28.2"
rich = ">=9.3.0,<12.6.0"
shellingham = "1.5.0"
tabulate = ">=0.7.7,<0.8.11"
toil = "==5.7.1"
tqdm = "<4.62.4,>=4.48.1"
werkzeug = ">=1.0.0,<2.2.3"
>>>>>>> 5cac2a35
yagup = ">=0.1.1"
yaspin = "==2.1.0"
"zc.relation" = "<1.2,>=1.1"
zodb = "==5.6.0"
zstandard = ">=0.16.0,<0.18.0"

# service dependencies:
apispec = { version = ">=4.0.0,<5.3.0", optional = true }
apispec-webframeworks = { version = "<0.6,>=0.5.2", optional = true }
circus = { version = "==0.17.1", optional = true }
flask = { version = "==2.1.1", optional = true }
gunicorn = { version = "*", optional = true }
marshmallow = { version = ">=3.18.0,<3.20.0", optional = true }
marshmallow-oneofschema = { version = ">=3.0.1,<4.0.0", optional = true }
pillow = { version = ">=9.0.0,<9.4", optional = true }
python-dotenv = { version = ">=0.19.0,<0.21.0", optional = true }
redis = { version = ">=3.5.3,<4.2.0", optional = true }
rq = { version = "==1.11.0", optional = true }
rq-scheduler = { version = "==0.11.0", optional = true }
sentry-sdk = { version = ">=1.5.11,<1.5.12", extras = ["flask"],  optional = true }
walrus = { version = ">=0.8.2,<0.10.0", optional = true }

[tool.poetry.group.dev.dependencies]
black = "==22.10.0"
flake8 = [
    { version = ">=6.0.0,<7.0.0", python = ">=3.8.1"},
    { version = ">=4.0.0,<5.0.0", python = "<3.8.1"}
]
Flake8-pyproject = [
    { version ="==1.2.2", python = ">=3.8.1"},
    { version ="<1.0.0", python = "<3.8.1"}
]
isort = "<5.10.2,>=5.3.2"
mypy = ">=0.942,<1.0"
poetry-lock-package = "^0.4.3"
pre-commit = "^2.20.0"
types-PyYAML = "<6.1.0,>=5.4"
types-python-dateutil = "^2.8.10"
types-redis = ">=3.5.3,<4.1.0"
types-requests = "<2.27.2,>=2.23.0"
types-tabulate = "<0.8.10,>=0.7.7"
typing-extensions = { version = ">=4.3.0,<5.0.0", python = "<3.8.0" }

[tool.poetry.group.tests]
optional = true

[tool.poetry.group.tests.dependencies]
coverage = { version = "<6.5,>=4.5.3", extras=["toml"] }
fakeredis = { version = ">=1.4.1,<1.7.2", extras = ["lua"]}
flaky = "==3.7.0"
pexpect = "<4.9.0,>=4.8.0"
pydocstyle = "<6.1.2,>=4.0.1"
pyte = ">=0.8.0,<0.9.0"
pytest = ">=4.0.0,<7.1.4"
pytest-black = "<0.3.13,>=0.3.10"
pytest-cache = "==1.0"
pytest-cov = "<3.1.0,>=2.5.1"
pytest-flake8 = ">=1.0.6,<1.1.1"
pytest-mock = ">=3.2.0,<3.9.0"
pytest-pep8 = "==1.0.6"
pytest-recording = "==0.12.1"
pytest-timeout = "==2.1.0"
pytest-xdist = ">=1.34.0,<2.6.0"
responses = ">=0.22.0,<0.23.0"

[tool.poetry.group.docs]
optional = true

[tool.poetry.group.docs.dependencies]
plantweb = ">=1.2.1,<1.3.0"
renku-sphinx-theme = ">=0.2.0"
sphinx-click = "^4.3.0"
sphinx-rtd-theme = "<1.1,>=0.5.0"
sphinx-tabs = "==3.2.0"
sphinxcontrib-spelling = "7.*"

[tool.poetry.extras]
service = [
    "apispec",
    "apispec-webframeworks",
    "circus",
    "flask",
    "gunicorn",
    "marshmallow",
    "marshmallow-oneofschema",
    "pillow",
    "python-dotenv",
    "redis",
    "rq",
    "rq-scheduler",
    "sentry-sdk",
    "walrus"
]

[tool.poetry.scripts]
renku = "renku.ui.cli:cli"

[tool.black]
line-length = 120
target-version = ["py36", "py37", "py38"]
include = '\.pyi?$'
exclude = '''
(
  /(
      \.eggs
    | \.git
    | \.hg
    | \.mypy_cache
    | \.tox
    | \.venv
    | _build
    | buck-out
    | build
    | dist
  )/
  | docs/conf.py
)
'''

[tool.pydocstyle]
add_ignore = ["D105", "D107", "D202", "D401"]

[tool.bandit]
skips = ["B101", "B603", "B607", "B404"]

[tool.isort]
multi_line_output = 3
include_trailing_comma = true
force_grid_wrap = 0
use_parentheses = true
line_length = 120

[tool.poetry-dynamic-versioning]
enable = true
vcs = "git"
dirty = true
format-jinja = """
    {%- if distance == 0 -%}
        {{ base }}{{"-%s"|format(stage) if stage else ""}}{{".%s"|format(revision) if revision else ""}}{{"+dirty" if dirty else ""}}
    {%- else -%}
        {{ base }}{{"-%s"|format(stage) if stage else ""}}{{".%s"|format(revision) if revision else ""}}.dev{{distance}}+g{{commit}}{{"-dirty" if dirty else ""}}
    {%- endif -%}
"""
pattern = """
    (?x)                                                (?# ignore whitespace)
    ^v(?P<base>\\d+(\\.\\d+)*)                             (?# v1.2.3)
    (-?((?P<stage>[a-zA-Z0-9]+)?\\.?(?P<revision>(pre|post)\\d+)?))?    (?# b0)
    (\\+(?P<tagged_metadata>.+))?$                       (?# e.g., +linux)
"""

[tool.pytest.ini_options]
addopts = "--flake8 --black --doctest-glob=\"*.rst\" --doctest-modules --cov --cov-report=term-missing --ignore=docs/cheatsheet/"
doctest_optionflags = "ALLOW_UNICODE"
flake8-ignore = ["*.py", "E121", "E126", "E203", "E226", "E231", "W503", "W504", "docs/conf.py", "docs/cheatsheet/conf.py", "ALL"]
flake8-max-line-length = 120
testpaths = ["docs", "tests", "renku", "conftest.py"]
markers = [
    "integration: mark a test as a integration.",
    "jobs: mark a test as a job test.",
    "migration: mark a test as a migration test.",
    "publish: mark tests that publish datasets to external providers.",
    "redis: mark tests that need a running redis",
    "serial: mark a test that can not be run in parallel",
    "service: mark a test as service test.",
    "shelled: mark a test as a shelled test.",
]
filterwarnings = [
    "ignore:<class 'pytest_black.BlackItem'> is not using a cooperative constructor:pytest.PytestDeprecationWarning",
    "ignore:distutils Version classes are deprecated. Use packaging.version instead:DeprecationWarning"
]

[tool.mypy]
python_version = "3.8"
files = [
    "renku/**/*.py",
    "tests/**/*.py"
]
pretty = true
show_column_numbers = true
show_error_codes = true
show_error_context = true
warn_unreachable = true
check_untyped_defs = true

[[tool.mypy.overrides]]
module = [
    "apispec.*",
    "apispec_webframeworks.*",
    "appdirs",
    "BTrees.*",
    "bashlex.*",
    "calamus.*",
    "deepdiff",
    "deepmerge",
    "docker",
    "click_option_group",
    "click_plugins",
    "circus",
    "fakeredis",
    "flaky",
    "grandalf.*",
    "gunicorn.*",
    "humanize",
    "lazy_object_proxy",
    "lockfile",
    "marshmallow_oneofschema",
    "networkx.*",
    "pathspec",
    "patoolib.*",
    "persistent.*",
    "pexpect",
    "PIL",
    "pluggy",
    "psutil",
    "pyld",
    "pyshacl",
    "pyte",
    "ruamel",
    "rq",
    "rq_scheduler",
    "shellingham",
    "toil.*",
    "tqdm",
    "urllib3.*",
    "walrus",
    "yagup.*",
    "yaspin",
    "zc.*",
    "ZODB.*",
    "zope.*"
]
ignore_missing_imports = true

[[tool.mypy.overrides]]
module = "renku.core.migration.*"
ignore_errors = true

[[tool.mypy.overrides]]
module = "renku.command.schema.calamus.*"
ignore_errors = true

[tool.coverage.run]
omit = ["renku/conftest.py", "renku/data/*", "docs/*", "tests/*"]
relative_files = true

[tool.flake8]
max-line-length = 120
show-source = true
ignore = ["E121", "E126", "E203", "E226", "E231", "W503", "W504", "E121", "E126", "E203", "E226", "E231", "W503", "W504", "E121", "E126", "E203", "E226", "E231", "W503", "W504"]
exclude = ["docs"]


[build-system]
requires = ["poetry-core>=1.3.0", "poetry-dynamic-versioning==0.21.3", "gitpython==3.1.24"]
build-backend = "poetry_dynamic_versioning.backend"<|MERGE_RESOLUTION|>--- conflicted
+++ resolved
@@ -52,31 +52,6 @@
 [tool.poetry.dependencies]
 python = "^3.7.1"
 appdirs = "<=1.4.4,>=1.4.3"
-<<<<<<< HEAD
-attrs = "<21.5.0,>=21.1.0"
-black = { version = "==22.3.0", optional = true }
-calamus = "<0.4,>=0.3.13"
-check-manifest = { version = ">=0.37,<0.49", optional = true }
-circus = { version = "==0.17.1", optional = true }
-click = ">=8.0,<8.1.3"
-click-option-group = "<0.6.0,>=0.5.2"
-click-plugins = "==1.1.1"
-coverage = { version = "<6.4,>=4.5.3", optional = true }
-cryptography = "<37.0.0,>=3.4.1"
-cwl-utils = ">=0.12"
-cwltool = "==3.1.20211107152837"
-deepdiff = "^5.8.0"
-deepmerge = "==1.0.1"
-docker = "<6,>=3.7.2"
-environ-config = ">=18.2.0,<22.2.0"
-fakeredis = { version = ">=1.4.1,<1.7.2", optional = true }
-filelock = ">=3.0.0,<3.6.1"
-flake8 = { version = "<4.0,>=3.8", optional = true }                             #wait for https://github.com/flakehell/flakehell/pull/23 to be merged before bumping
-flakehell = { version = ">=0.9.0,<1.0.*", optional = true }
-flaky = { version = "==3.7.0", optional = true }
-flask = { version = "==2.1.1", optional = true }
-freezegun = { version = ">=0.3.12,<1.2.2", optional = true }
-=======
 attrs = ">=21.1.0,<22.2.0"
 bashlex = ">=0.16,<0.17"
 calamus = ">=0.3.13,<0.5"
@@ -91,34 +66,17 @@
 deepmerge = "==1.0.1"
 docker = "<6,>=3.7.2"
 filelock = ">=3.3.0,<3.8.1"
->>>>>>> 5cac2a35
 gitpython = "==3.1.27"
 grandalf = "==0.7"
 humanize = ">=3.0.0,<4.1.0"
-<<<<<<< HEAD
-importlib-metadata = { version = "<4.12.0,>=4.8.1", python = "<3.8.0" }
-importlib-resources = { version = ">=5.4.0,<5.8.0", python = "<3.9.0" }
-inject = "<4.4.0,>=4.3.0"
-isort = { version = "<5.10.2,>=5.3.2", optional = true }
-jinja2 = { version = ">=2.11.3,<3.1.3" }
-marshmallow = { version = ">=3.13.0,<3.16.0", optional = true }
-mypy = {version = ">=0.942,<1.0", optional = true}
-ndg-httpsclient = "==0.5.1"
-=======
 importlib-resources = { version = ">=5.4.0,<5.10.0", python = "<3.9.0" }
 inject = "<4.4.0,>=4.3.0"
 jinja2 = { version = ">=2.11.3,<3.1.3" }
->>>>>>> 5cac2a35
 networkx = "<2.7,>=2.6.0"
 numpy = ">=1.20.0,<1.22.0"
 packaging = "<22.0,>=21.3"
 pathspec = "<1.0.0,>=0.8.0"
 patool = "==1.12"
-<<<<<<< HEAD
-pexpect = { version = "<4.9.0,>=4.8.0", optional = true }
-pillow = { version = ">=9.0.0,<9.2", optional = true }
-=======
->>>>>>> 5cac2a35
 pluggy = "==1.0.0"
 portalocker = ">=2.2.1,<2.5"
 poetry-dynamic-versioning = "0.21.3"
@@ -128,52 +86,11 @@
 pyld = "==2.0.3"
 pyopenssl = ">=19.0.0,<22.1.0"
 pyshacl = ">=0.17.2,<0.18.2"
-<<<<<<< HEAD
-pyte = { version = ">=0.8.0<0.9.0", optional = true }
-pytest = { version = ">=4.0.0,<7.1.2", optional = true }
-pytest-black = { version = "<0.3.13,>=0.3.10", optional = true }
-pytest-cache = { version = "==1.0", optional = true }
-pytest-cov = { version = "<3.1.0,>=2.5.1", optional = true }
-pytest-flake8 = { version = ">=1.0.6,<1.1.1", optional = true }
-pytest-mock = { version = "<3.8.0,>=3.2.0", optional = true }
-pytest-pep8 = { version = "==1.0.6", optional = true }
-pytest-recording = { version = "==0.12.0", optional = true }
-pytest-timeout = { version = "==2.1.0", optional = true }
-pytest-xdist = { version = ">=1.34.0,<2.6.0", optional = true }
 python-dateutil = "<2.8.3,>=2.6.1"
-python-dotenv = { version = ">=0.19.0,<0.21.0", optional = true }
-=======
-python-dateutil = "<2.8.3,>=2.6.1"
->>>>>>> 5cac2a35
 python-editor = "==1.0.4"
 python-gitlab = ">=2.10.1,<3.8.2"
 pyyaml = "<6.1.0,>=5.4"
 rdflib = "<7.0,>=6.0.0"
-<<<<<<< HEAD
-redis = { version = ">=3.5.3,<4.2.0", optional = true }
-renku-sphinx-theme = { version = ">=0.2.0", optional = true }
-requests = "<2.27.2,>=2.23.0"
-responses = { version = ">=0.7.0,<0.21.0", optional = true }
-rich = ">=9.3.0,<12.3.0"
-rq = { version = "==1.10.1", optional = true }
-rq-scheduler = { version = "==0.11.0", optional = true }
-sentry-sdk = { version = ">=1.0.0,<1.5.12,!=1.5.10", extras = ["flask"], optional = true }
-shellingham = "1.4.0"
-sphinxcontrib-spelling = { version = "7.*", optional = true }
-sphinx-rtd-theme = { version = "<1.1,>=0.5.0", optional = true }
-sphinx-tabs = { version = "==3.2.0", optional = true }
-tabulate = "<0.8.10,>=0.7.7"
-toil = { version = "==5.6.0", optional = true }
-tqdm = "<4.62.4,>=4.48.1"
-types-python-dateutil = { version="^2.8.10", optional = true }
-types-PyYAML = { version="<6.1.0,>=5.4", optional = true }
-types-redis = { version=">=3.5.3,<4.1.0", optional = true }
-types-requests = { version = "<2.27.2,>=2.23.0", optional = true }
-types-tabulate = { version = "<0.8.10,>=0.7.7", optional = true }
-walrus = { version = ">=0.8.2,<0.10.0", optional = true }
-wcmatch = "<8.3,>=6.0.0"
-werkzeug = ">=1.0.0,<2.1.2"
-=======
 requests = ">=2.23.0,<2.28.2"
 rich = ">=9.3.0,<12.6.0"
 shellingham = "1.5.0"
@@ -181,7 +98,6 @@
 toil = "==5.7.1"
 tqdm = "<4.62.4,>=4.48.1"
 werkzeug = ">=1.0.0,<2.2.3"
->>>>>>> 5cac2a35
 yagup = ">=0.1.1"
 yaspin = "==2.1.0"
 "zc.relation" = "<1.2,>=1.1"
