--- conflicted
+++ resolved
@@ -123,13 +123,8 @@
 renku-sphinx-theme = { version = ">=0.2.0", optional = true }
 requests = ">=2.23.0,<2.28.2"
 responses = { version = ">=0.7.0,<0.22.0", optional = true }
-<<<<<<< HEAD
-rich = ">=9.3.0,<12.3.0"
+rich = ">=9.3.0,<12.6.0"
 rq = { version = "==1.11.0", optional = true }
-=======
-rich = ">=9.3.0,<12.6.0"
-rq = { version = "==1.10.1", optional = true }
->>>>>>> 0ce0e293
 rq-scheduler = { version = "==0.11.0", optional = true }
 sentry-sdk = { version = ">=1.5.11,<1.5.12", extras = ["flask"], optional = true }
 shellingham = "1.4.0"
