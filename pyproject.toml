# -*- coding: utf-8 -*-
#
# Copyright 2017-2023 - Swiss Data Science Center (SDSC)
# A partnership between École Polytechnique Fédérale de Lausanne (EPFL) and
# Eidgenössische Technische Hochschule Zürich (ETHZ).
#
# Licensed under the Apache License, Version 2.0 (the "License");
# you may not use this file except in compliance with the License.
# You may obtain a copy of the License at
#
#     http://www.apache.org/licenses/LICENSE-2.0
#
# Unless required by applicable law or agreed to in writing, software
# distributed under the License is distributed on an "AS IS" BASIS,
# WITHOUT WARRANTIES OR CONDITIONS OF ANY KIND, either express or implied.
# See the License for the specific language governing permissions and
# limitations under the License.

[tool]

[tool.poetry]
name = "renku"
version = "0.0.0" # placeholder, see poetry-dynamic-versioning
description = "Python SDK and CLI for the Renku platform."
license = "Apache License 2.0"
keywords = ["Renku", "CLI"]
classifiers = [
    "Environment :: Web Environment",
    "Intended Audience :: Developers",
    "Intended Audience :: Science/Research",
    "License :: OSI Approved :: Apache Software License",
    "Operating System :: OS Independent",
    "Programming Language :: Python",
    "Topic :: Internet :: WWW/HTTP :: Dynamic Content",
    "Topic :: Software Development :: Libraries :: Python Modules",
    "Programming Language :: Python :: 3",
    "Programming Language :: Python :: 3.8",
    "Programming Language :: Python :: 3.9",
    "Programming Language :: Python :: 3.10",
    "Programming Language :: Python :: 3.11",
    "Development Status :: 4 - Beta",
]
homepage = "https://github.com/swissdatasciencecenter/renku-python"
documentation = "https://renku-python.rtfd.io/"

authors = ["Swiss Data Science Center <contact@datascience.ch>"]
include = ["renku/*", "renku/**/*", "CHANGES.rst", "AUTHORS.rst"]
readme = "README.rst"

[tool.poetry.urls]
Changelog = "https://github.com/swissdatasciencecenter/renku-python/blob/master/CHANGES.rst"

[tool.poetry.dependencies]
python = ">=3.8.1,<3.12"
appdirs = "<=1.4.4,>=1.4.3"
attrs = ">=21.1.0,<23.2.0"
bashlex = ">=0.16,<0.17"
calamus = ">=0.3.13,<0.5"
click = ">=8.0,<8.1.4"
click-option-group = "<0.6.0,>=0.5.2"
click-plugins = "==1.1.1"
coverage = { version = "<6.5,>=4.5.3", extras=["toml"], optional = true }
<<<<<<< HEAD
cryptography = ">=38.0.0,<40.0.0"
cwl-utils = ">=0.27,<0.28"
cwltool = "==3.1.20230425144158"
=======
cryptography = ">=38.0.0,<41.0.0"
cwl-utils = ">=0.12,<0.18"
cwltool = "==3.1.20220628170238"
>>>>>>> fbb7fcb6
deal = ">=4.24.0,<5.0.0"
deepdiff = ">=5.8,<7.0"
deepmerge = "==1.0.1"
docker = "<6,>=3.7.2"
filelock = ">=3.3.0,<3.12.1"
gitpython = "==3.1.27"
grandalf = "==0.8"
humanize = ">=3.0.0,<4.1.0"
importlib-resources = ">=5.12.0,<5.13.0"
inject = "<4.4.0,>=4.3.0"
jinja2 = { version = ">=2.11.3,<3.1.3" }
networkx = ">=2.6.0,<3.2"
numpy = ">=1.24.0,<1.25.0"
packaging = "<24.0,>=23.0"
pathspec = "<1.0.0,>=0.8.0"
patool = "==1.12"
pluggy = "==1.0.0"
portalocker = ">=2.2.1,<2.8"
poetry-dynamic-versioning = "0.21.5"
psutil = ">=5.4.7,<5.9.2"
pydantic = "==1.10.7"
pyjwt = ">=2.1.0,<2.5.0"
pyld = "==2.0.3"
pyopenssl = ">=19.0.0,<22.1.0"
pyshacl = ">=0.17.2,<0.19.2"
python-dateutil = "<2.8.3,>=2.6.1"
python-editor = "==1.0.4"
python-gitlab = ">=2.10.1,<3.8.2"
pyyaml = "<6.1.0,>=5.4"
rdflib = "<7.0,>=6.0.0"
requests = ">=2.23.0,<2.31.1"
rich = ">=9.3.0,<13.4.0"
shellingham = "1.5.0.post1"
tabulate = ">=0.7.7,<0.9.1"
toil = "==5.10.0"
tqdm = "<4.62.4,>=4.48.1"
werkzeug = ">=1.0.0,<2.2.4"
yagup = ">=0.1.1"
yaspin = "==2.1.0"
"zc.relation" = ">=1.1,<2.1"
zodb = "==5.8.0"
zstandard = ">=0.16.0,<0.22.0"

# service dependencies:
apispec = { version = ">=6.3.0,<6.4.0", optional = true }
apispec-oneofschema = { version = ">=3.0.0,<4.0.0", optional = true}
apispec-webframeworks = { version = "<0.6,>=0.5.2", optional = true }
circus = { version = "==0.18.0", optional = true }
flask = { version = "==2.2.5", optional = true }
gunicorn = { version = "*", optional = true }
marshmallow = { version = ">=3.18.0,<3.20.0", optional = true }
marshmallow-oneofschema = { version = ">=3.0.1,<4.0.0", optional = true }
pillow = { version = ">=9.0.0,<9.6", optional = true }
python-dotenv = { version = ">=0.19.0,<0.21.0", optional = true }
redis = { version = ">=3.5.3,<4.6.0", optional = true }
rq = { version = "==1.14.1", optional = true }
rq-scheduler = { version = "==0.13.1", optional = true }
sentry-sdk = { version = ">=1.5.11,<1.24.0", extras = ["flask"],  optional = true }
walrus = { version = ">=0.8.2,<0.10.0", optional = true }

[tool.poetry.group.dev.dependencies]
black = "==23.1.0"
flake8 = ">=6.0.0,<7.0.0"
Flake8-pyproject = "==1.2.2"
isort = "<5.10.2,>=5.3.2"
mypy = ">=1.2.0,<2.0"
poetry-lock-package = "^0.5.0"
pre-commit = ">=2.20,<4.0"
types-PyYAML = "<6.1.0,>=5.4"
types-python-dateutil = "^2.8.10"
types-redis = ">=3.5.3,<4.1.0"
types-requests = ">=2.23.0,<2.28.12"
types-tabulate = ">=0.7.7,<0.9.1"

[tool.poetry.group.tests]
optional = true

[tool.poetry.group.tests.dependencies]
coverage = { version = "<6.5,>=4.5.3", extras=["toml"] }
fakeredis = { version = ">=1.4.1,<2.11.2", extras = ["lua"]}
flaky = "==3.7.0"
pexpect = "<4.9.0,>=4.8.0"
pydocstyle = "<6.1.2,>=4.0.1"
pyte = ">=0.8.0,<0.9.0"
pytest = ">=4.0.0,<7.1.4"
pytest-black = "<0.3.13,>=0.3.10"
pytest-cache = "==1.0"
pytest-cov = "<3.1.0,>=2.5.1"
pytest-flake8 = ">=1.0.6,<1.1.2"
pytest-lazy-fixture = ">=0.6.3,<0.7.0"
pytest-mock = ">=3.2.0,<3.11.0"
pytest-pep8 = "==1.0.6"
pytest-recording = "==0.12.2"
pytest-timeout = "==2.1.0"
pytest-xdist = ">=1.34.0,<3.4.0"
responses = ">=0.22.0,<0.24.0"

[tool.poetry.group.docs]
optional = true

[tool.poetry.group.docs.dependencies]
plantweb = ">=1.2.1,<1.3.0"
renku-sphinx-theme = ">=0.2.0"
sphinx-click = "^4.3.0"
sphinx-rtd-theme = "<1.1,>=0.5.0"
sphinx-tabs = "==3.2.0"
sphinxcontrib-spelling = ">=7,<9"

[tool.poetry.extras]
service = [
    "apispec",
    "apispec-oneofschema",
    "apispec-webframeworks",
    "circus",
    "flask",
    "gunicorn",
    "marshmallow",
    "marshmallow-oneofschema",
    "pillow",
    "python-dotenv",
    "redis",
    "rq",
    "rq-scheduler",
    "sentry-sdk",
    "walrus"
]

[tool.poetry.scripts]
renku = "renku.ui.cli:cli"

[tool.black]
line-length = 120
target-version = ["py36", "py37", "py38"]
include = '\.pyi?$'
exclude = '''
(
  /(
      \.eggs
    | \.git
    | \.hg
    | \.mypy_cache
    | \.tox
    | \.venv
    | _build
    | buck-out
    | build
    | dist
  )/
  | docs/conf.py
)
'''

[tool.pydocstyle]
add_ignore = ["D105", "D107", "D202", "D401"]

[tool.bandit]
skips = ["B101", "B603", "B607", "B404"]

[tool.isort]
multi_line_output = 3
include_trailing_comma = true
force_grid_wrap = 0
use_parentheses = true
line_length = 120

[tool.poetry-dynamic-versioning]
enable = true
vcs = "git"
dirty = true
format-jinja = """
    {%- if distance == 0 -%}
        {{ base }}{{"-%s"|format(stage) if stage else ""}}{{".%s"|format(revision) if revision else ""}}{{"+dirty" if dirty else ""}}
    {%- else -%}
        {{ base }}{{"-%s"|format(stage) if stage else ""}}{{".%s"|format(revision) if revision else ""}}.dev{{distance}}+g{{commit}}{{"-dirty" if dirty else ""}}
    {%- endif -%}
"""
pattern = """(?x)                                          (?# ignore whitespace)
    ^v(?P<base>\\d+(\\.\\d+)*)                             (?# v1.2.3)
    (-?((?P<stage>[a-zA-Z0-9]+)?\\.?(?P<revision>(pre|post)\\d+)?))?    (?# b0)
    (\\+(?P<tagged_metadata>.+))?$                       (?# e.g., +linux)
"""

[tool.pytest.ini_options]
addopts = "--flake8 --black --doctest-glob=\"*.rst\" --doctest-modules --cov --cov-report=term-missing --ignore=docs/cheatsheet/"
doctest_optionflags = "ALLOW_UNICODE"
flake8-ignore = ["*.py", "E121", "E126", "E203", "E226", "E231", "W503", "W504", "docs/conf.py", "docs/cheatsheet/conf.py", "ALL"]
flake8-max-line-length = 120
testpaths = ["docs", "tests", "renku", "conftest.py"]
markers = [
    "integration: mark a test as a integration.",
    "jobs: mark a test as a job test.",
    "migration: mark a test as a migration test.",
    "publish: mark tests that publish datasets to external providers.",
    "redis: mark tests that need a running redis",
    "remote_repo: used to specify which remote to use in test fixtures.",
    "serial: mark a test that can not be run in parallel",
    "service: mark a test as service test.",
    "shaky: mark an integration test that might fail due to dataset providers' failures.",
    "shelled: mark a test as a shelled test."
]
filterwarnings = [
    "ignore:<class 'pytest_black.BlackItem'> is not using a cooperative constructor:pytest.PytestDeprecationWarning",
    "ignore:distutils Version classes are deprecated. Use packaging.version instead:DeprecationWarning"
]

[tool.mypy]
python_version = "3.10"
files = [
    "renku/**/*.py",
    "tests/**/*.py"
]
pretty = true
show_column_numbers = true
show_error_codes = true
show_error_context = true
warn_unreachable = true
check_untyped_defs = true

[[tool.mypy.overrides]]
module = [
    "apispec.*",
    "apispec_oneofschema.*",
    "apispec_webframeworks.*",
    "appdirs",
    "BTrees.*",
    "bashlex.*",
    "calamus.*",
    "deepdiff",
    "deepmerge",
    "docker",
    "click_option_group",
    "click_plugins",
    "circus",
    "fakeredis",
    "flaky",
    "grandalf.*",
    "gunicorn.*",
    "humanize",
    "lazy_object_proxy",
    "marshmallow_oneofschema",
    "networkx.*",
    "pathspec",
    "patoolib.*",
    "persistent.*",
    "pexpect",
    "PIL",
    "pluggy",
    "psutil",
    "pyld",
    "pyshacl",
    "pyte",
    "ruamel",
    "rq",
    "rq_scheduler",
    "shellingham",
    "toil.*",
    "tqdm",
    "urllib3.*",
    "walrus",
    "yagup.*",
    "yaspin",
    "zc.*",
    "ZODB.*",
    "zope.*"
]
ignore_missing_imports = true

[[tool.mypy.overrides]]
module = "renku.core.migration.*"
ignore_errors = true

[[tool.mypy.overrides]]
module = "renku.command.schema.calamus.*"
ignore_errors = true

[tool.coverage.run]
omit = ["renku/conftest.py", "renku/data/*", "docs/*", "tests/*"]
relative_files = true

[tool.flake8]
max-line-length = 120
show-source = true
ignore = ["E121", "E126", "E203", "E226", "E231", "W503", "W504", "E121", "E126", "E203", "E226", "E231", "W503", "W504", "E121", "E126", "E203", "E226", "E231", "W503", "W504"]
exclude = ["docs"]


[build-system]
requires = ["poetry-core>=1.3.0<1.7.0", "poetry-dynamic-versioning==0.21.5", "gitpython==3.1.24"]
build-backend = "poetry_dynamic_versioning.backend"<|MERGE_RESOLUTION|>--- conflicted
+++ resolved
@@ -60,15 +60,9 @@
 click-option-group = "<0.6.0,>=0.5.2"
 click-plugins = "==1.1.1"
 coverage = { version = "<6.5,>=4.5.3", extras=["toml"], optional = true }
-<<<<<<< HEAD
-cryptography = ">=38.0.0,<40.0.0"
+cryptography = ">=38.0.0,<41.0.0"
 cwl-utils = ">=0.27,<0.28"
 cwltool = "==3.1.20230425144158"
-=======
-cryptography = ">=38.0.0,<41.0.0"
-cwl-utils = ">=0.12,<0.18"
-cwltool = "==3.1.20220628170238"
->>>>>>> fbb7fcb6
 deal = ">=4.24.0,<5.0.0"
 deepdiff = ">=5.8,<7.0"
 deepmerge = "==1.0.1"
