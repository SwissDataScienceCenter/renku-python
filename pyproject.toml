--- conflicted
+++ resolved
@@ -83,7 +83,7 @@
 inject = "<4.4.0,>=4.3.0"
 isort = { version = "<5.10.2,>=5.3.2", optional = true }
 jinja2 = { version = ">=2.11.3,<3.1.3" }
-marshmallow = { version = ">=3.18.0", optional = true }
+marshmallow = { version = ">=3.18.0,<3.20.0", optional = true }
 marshmallow-oneofschema = { version=">=3.0.1,<4.0.0", optional = true }
 mypy = {version = ">=0.942,<1.0", optional = true}
 networkx = "<2.7,>=2.6.0"
@@ -345,15 +345,12 @@
     "renku/**/*.py",
     "tests/**/*.py"
 ]
-<<<<<<< HEAD
 pretty = true
 show_column_numbers = true
 show_error_codes = true
 show_error_context = true
 warn_unreachable = true
-=======
 implicit_optional = true
->>>>>>> 0046bd0c
 
 [[tool.mypy.overrides]]
 module = [
