# -*- coding: utf-8 -*-
#
# Copyright 2017-2022 - Swiss Data Science Center (SDSC)
# A partnership between École Polytechnique Fédérale de Lausanne (EPFL) and
# Eidgenössische Technische Hochschule Zürich (ETHZ).
#
# Licensed under the Apache License, Version 2.0 (the "License");
# you may not use this file except in compliance with the License.
# You may obtain a copy of the License at
#
#     http://www.apache.org/licenses/LICENSE-2.0
#
# Unless required by applicable law or agreed to in writing, software
# distributed under the License is distributed on an "AS IS" BASIS,
# WITHOUT WARRANTIES OR CONDITIONS OF ANY KIND, either express or implied.
# See the License for the specific language governing permissions and
# limitations under the License.

[tool]

[tool.poetry]
name = "renku"
version = "0.0.0" # placeholder, see poetry-dynamic-versioning
description = "Python SDK and CLI for the Renku platform."
license = "Apache License 2.0"
keywords = ["Renku", "CLI"]
classifiers = [
    "Environment :: Web Environment",
    "Intended Audience :: Developers",
    "Intended Audience :: Science/Research",
    "License :: OSI Approved :: Apache Software License",
    "Operating System :: OS Independent",
    "Programming Language :: Python",
    "Topic :: Internet :: WWW/HTTP :: Dynamic Content",
    "Topic :: Software Development :: Libraries :: Python Modules",
    "Programming Language :: Python :: 3",
    "Programming Language :: Python :: 3.7",
    "Programming Language :: Python :: 3.8",
    "Programming Language :: Python :: 3.9",
    "Development Status :: 4 - Beta",
]
homepage = "https://github.com/swissdatasciencecenter/renku-python"
documentation = "https://renku-python.rtfd.io/"

authors = ["Swiss Data Science Center <contact@datascience.ch>"]
include = ["renku/*", "renku/**/*", "CHANGES.rst", "AUTHORS.rst"]
readme = "README.rst"

[tool.poetry.urls]
Changelog = "https://github.com/swissdatasciencecenter/renku-python/blob/master/CHANGES.rst"

[tool.poetry.dependencies]
python = "^3.7.1"
apispec = { version = "<5.2.0,>=4.0.0", optional = true }
apispec-webframeworks = { version = "<0.6,>=0.5.2", optional = true }
appdirs = "<=1.4.4,>=1.4.3"
attrs = "<21.5.0,>=21.1.0"
black = { version = "==22.3.0", optional = true }
calamus = "<0.4,>=0.3.13"
check-manifest = { version = ">=0.37,<0.49", optional = true }
circus = { version = "==0.17.1", optional = true }
click = ">=8.0,<8.1.3"
click-option-group = "<0.6.0,>=0.5.2"
click-plugins = "==1.1.1"
coverage = { version = "<6.4,>=4.5.3", optional = true }
cryptography = "<37.0.0,>=3.4.1"
cwl-utils = ">=0.12"
cwltool = "==3.1.20211107152837"
deepdiff = "^5.8.0"
deepmerge = "==1.0.1"
docker = "<6,>=3.7.2"
environ-config = ">=18.2.0,<22.2.0"
<<<<<<< HEAD
fakeredis = { version = ">=1.4.1,<1.7.2", extras = ["lua"], optional = true }
filelock = ">=3.0.0,<3.6.1"
=======
fakeredis = { version = ">=1.4.1,<1.7.2", optional = true }
filelock = ">=3.3.0,<3.6.1"
>>>>>>> af5e5c5d
flake8 = { version = "<4.0,>=3.8", optional = true }                             #wait for https://github.com/flakehell/flakehell/pull/23 to be merged before bumping
flakehell = { version = ">=0.9.0,<1.0.*", optional = true }
flaky = { version = "==3.7.0", optional = true }
flask = { version = "==2.1.1", optional = true }
freezegun = { version = ">=0.3.12,<1.2.2", optional = true }
gitpython = "==3.1.27"
grandalf = "==0.7"
gunicorn = { optional = true, version = "*" }
humanize = ">=3.0.0,<4.1.0"
importlib-metadata = { version = "<4.12.0,>=4.8.1", python = "<3.8.0" }
importlib-resources = { version = ">=5.4.0,<5.8.0", python = "<3.9.0" }
inject = "<4.4.0,>=4.3.0"
isort = { version = "<5.10.2,>=5.3.2", optional = true }
jinja2 = { version = ">=2.11.3,<3.1.3" }
marshmallow = { version = ">=3.13.0,<3.16.0", optional = true }
mypy = {version = ">=0.942,<1.0", optional = true}
ndg-httpsclient = "==0.5.1"
networkx = "<2.7,>=2.6.0"
numpy = ">=1.20.0,<1.22.0"
packaging = "<22.0,>=21.3"
pathspec = "<1.0.0,>=0.8.0"
patool = "==1.12"
pexpect = { version = "<4.9.0,>=4.8.0", optional = true }
pillow = { version = ">=9.0.0,<9.2", optional = true }
plantweb = { version = ">=1.2.1,<1.3.0", optional = true }
pluggy = "==1.0.0"
poetry-dynamic-versioning = { version = "^0.14.0", optional = true }
portalocker = ">=2.2.1,<2.5"
psutil = ">=5.4.7,<5.9.1,"
ptvsd = { version = "<4.4.0,>=4.3.0", optional = true }
pyasn1 = "<=0.4.8,>=0.4.5"
pydocstyle = { version = "<6.1.2,>=4.0.1", optional = true }
pyjwt = ">=2.1.0,<2.4.0"
pyld = "==2.0.3"
pyopenssl = ">=19.0.0,<22.1.0"
pyshacl = ">=0.17.2,<0.18.2"
pyte = { version = ">=0.8.0<0.9.0", optional = true }
pytest = { version = ">=4.0.0,<7.1.2", optional = true }
pytest-black = { version = "<0.3.13,>=0.3.10", optional = true }
pytest-cache = { version = "==1.0", optional = true }
pytest-cov = { version = "<3.1.0,>=2.5.1", optional = true }
pytest-flake8 = { version = ">=1.0.6,<1.1.1", optional = true }
pytest-mock = { version = "<3.8.0,>=3.2.0", optional = true }
pytest-pep8 = { version = "==1.0.6", optional = true }
pytest-recording = { version = "==0.12.0", optional = true }
pytest-timeout = { version = "==2.1.0", optional = true }
pytest-xdist = { version = ">=1.34.0,<2.6.0", optional = true }
python-dateutil = "<2.8.3,>=2.6.1"
python-dotenv = { version = ">=0.19.0,<0.21.0", optional = true }
python-editor = "==1.0.4"
python-gitlab = ">=2.10.1,<3.1.2"
pyyaml = "<6.1.0,>=5.4"
rdflib = "<7.0,>=6.0.0"
redis = { version = ">=3.5.3,<4.2.0", optional = true }
renku-sphinx-theme = { version = ">=0.2.0", optional = true }
requests = "<2.27.2,>=2.23.0"
responses = { version = ">=0.7.0,<0.21.0", optional = true }
rich = ">=9.3.0,<12.3.0"
rq = { version = "==1.10.1", optional = true }
rq-scheduler = { version = "==0.11.0", optional = true }
sentry-sdk = { version = ">=1.5.11,<1.5.12", extras = ["flask"], optional = true }
shellingham = "1.4.0"
sphinxcontrib-spelling = { version = "7.*", optional = true }
sphinx-rtd-theme = { version = "<1.1,>=0.5.0", optional = true }
sphinx-tabs = { version = "==3.2.0", optional = true }
tabulate = "<0.8.10,>=0.7.7"
toil = { version = "==5.6.0", optional = true }
tqdm = "<4.62.4,>=4.48.1"
types-python-dateutil = { version="^2.8.10", optional = true }
types-PyYAML = { version="<6.1.0,>=5.4", optional = true }
types-redis = { version=">=3.5.3,<4.1.0", optional = true }
types-requests = { version = "<2.27.2,>=2.23.0", optional = true }
types-tabulate = { version = "<0.8.10,>=0.7.7", optional = true }
walrus = { version = ">=0.8.2,<0.10.0", optional = true }
wcmatch = "<8.3,>=6.0.0"
werkzeug = ">=1.0.0,<2.1.2"
yagup = ">=0.1.1"
yaspin = "==2.1.0"
"zc.relation" = "<1.2,>=1.1"
zodb = "==5.6.0"
zstandard = ">=0.16.0,<0.18.0"

[tool.poetry.dev-dependencies]
poetry-lock-package = "^0.4.3"

[tool.poetry.extras]
# TODO: replace these with dependency groups (especially `all`) once poetry 1.2 is released
service = [
    "apispec",
    "apispec-webframeworks",
    "circus",
    "flask",
    "gunicorn",
    "marshmallow",
    "pillow",
    "ptvsd",
    "python-dotenv",
    "redis",
    "rq",
    "rq-scheduler",
    "sentry-sdk",
    "walrus",
]
tests = [
    "black",
    "check-manifest",
    "coverage",
    "fakeredis",
    "flakehell",
    "flaky",
    "freezegun",
    "isort",
    "mypy",
    "pexpect",
    "poetry-dynamic-versioning",
    "pydocstyle",
    "pyte",
    "pytest",
    "pytest-black",
    "pytest-cache",
    "pytest-cov",
    "pytest-flake8",
    "pytest-mock",
    "pytest-pep8",
    "pytest-recording",
    "pytest-timeout",
    "pytest-xdist",
    "responses",
    "types-PyYAML",
    "types-python-dateutil",
    "types-redis",
    "types-requests",
    "types-tabulate"
]
toil = ["toil"]
docs = ["plantweb", "renku-sphinx-theme", "sphinx-rtd-theme", "sphinxcontrib-spelling", "sphinx-tabs"]
all = [
    "apispec",
    "apispec-webframeworks",
    "black",
    "check-manifest",
    "circus",
    "coverage",
    "fakeredis",
    "flakehell",
    "flaky",
    "flask",
    "freezegun",
    "gunicorn",
    "isort",
    "marshmallow",
    "mypy",
    "pexpect",
    "pillow",
    "plantweb",
    "poetry-dynamic-versioning",
    "ptvsd",
    "pydocstyle",
    "pyte",
    "pytest",
    "pytest-black",
    "pytest-cache",
    "pytest-cov",
    "pytest-flake8",
    "pytest-mock",
    "pytest-pep8",
    "pytest-recording",
    "pytest-timeout",
    "pytest-xdist",
    "python-dotenv",
    "redis",
    "renku-sphinx-theme",
    "responses",
    "rq",
    "rq-scheduler",
    "sentry-sdk",
    "sphinxcontrib-spelling",
    "sphinx-rtd-theme",
    "sphinx-tabs",
    "toil",
    "types-PyYAML",
    "types-python-dateutil",
    "types-redis",
    "types-requests",
    "types-tabulate",
    "walrus",
]

[tool.poetry.scripts]
renku = "renku.ui.cli:cli"

[tool.black]
line-length = 120
target-version = ["py36", "py37", "py38"]
include = '\.pyi?$'
exclude = '''
(
  /(
      \.eggs
    | \.git
    | \.hg
    | \.mypy_cache
    | \.tox
    | \.venv
    | _build
    | buck-out
    | build
    | dist
  )/
  | docs/conf.py
)
'''

[tool.pydocstyle]
add_ignore = ["D105", "D107", "D202", "D401"]


[tool.isort]
multi_line_output = 3
include_trailing_comma = true
force_grid_wrap = 0
use_parentheses = true
line_length = 120

[tool.poetry-dynamic-versioning]
enable = true
vcs = "git"
dirty = true
format-jinja = """
    {%- if distance == 0 -%}
        {{ base }}{{"-%s"|format(stage) if stage else ""}}{{".%s"|format(revision) if revision else ""}}{{"+dirty" if dirty else ""}}
    {%- else -%}
        {{ base }}{{"-%s"|format(stage) if stage else ""}}{{".%s"|format(revision) if revision else ""}}.dev{{distance}}+g{{commit}}{{"-dirty" if dirty else ""}}
    {%- endif -%}
"""
pattern = """
    (?x)                                                (?# ignore whitespace)
    ^v(?P<base>\\d+(\\.\\d+)*)                             (?# v1.2.3)
    (-?((?P<stage>[a-zA-Z0-9]+)?\\.?(?P<revision>(pre|post)\\d+)?))?    (?# b0)
    (\\+(?P<tagged_metadata>.+))?$                       (?# e.g., +linux)
"""

[tool.poetry-dynamic-versioning.substitution]
files = ["renku/version.py"]

[tool.pytest.ini_options]
addopts = "--flake8 --black --doctest-glob=\"*.rst\" --doctest-modules --cov=renku --cov-config .coveragerc --cov-report=term-missing --ignore=docs/cheatsheet/"
doctest_optionflags = "ALLOW_UNICODE"
flake8-ignore = ["*.py", "E121", "E126", "E203", "E226", "E231", "W503", "W504", "docs/conf.py", "docs/cheatsheet/conf.py", "ALL"]
flake8-max-line-length = 120
testpaths = ["docs", "tests", "renku", "conftest.py"]
markers = [
    "integration: mark a test as a integration.",
    "jobs: mark a test as a job test.",
    "migration: mark a test as a migration test.",
    "publish: mark tests that publish datasets to external providers.",
    "serial: mark a test that can not be run in parallel",
    "service: mark a test as service test.",
    "shelled: mark a test as a shelled test.",
]

[tool.mypy]
python_version = "3.8"
files = [
    "renku/**/*.py",
    "tests/**/*.py"
]

[[tool.mypy.overrides]]
module = [
    "apispec.*",
    "apispec_webframeworks.*",
    "appdirs",
    "BTrees.*",
    "calamus.*",
    "deepdiff",
    "deepmerge",
    "docker",
    "click_option_group",
    "click_plugins",
    "circus",
    "fakeredis",
    "flaky",
    "grandalf.*",
    "gunicorn.*",
    "humanize",
    "lazy_object_proxy",
    "lockfile",
    "networkx.*",
    "pathspec",
    "patoolib.*",
    "persistent.*",
    "pexpect",
    "PIL",
    "pluggy",
    "psutil",
    "pyld",
    "pyshacl",
    "pyte",
    "ruamel",
    "rq",
    "rq_scheduler",
    "shellingham",
    "toil.*",
    "tqdm",
    "urllib3.*",
    "walrus",
    "yagup.*",
    "yaspin",
    "zc.*",
    "ZODB.*",
    "zope.*"
]
ignore_missing_imports = true

[[tool.mypy.overrides]]
module = "renku.core.migration.*"
ignore_errors = true

[tool.coverage.run]
omit = ["renku/conftest.py", "renku/data/*"]

[tool.flakehell]
max_line_length = 120
show_source = true
extended_default_ignore = []

[tool.flakehell.plugins]
pycodestyle = ["+*", "-E121", "-E126", "-E203", "-E226", "-E231", "-W503", "-W504"]
pyflakes = ["+*", "-E121", "-E126", "-E203", "-E226", "-E231", "-W503", "-W504"]
pylint = ["+F*", "+E*", "-E121", "-E126", "-E203", "-E226", "-E231", "-W503", "-W504"]


[build-system]
requires = ["poetry>=1.1.11,<1.2.0", "poetry-dynamic-versioning", "gitpython==3.1.24"]
build-backend = "poetry.masonry.api"<|MERGE_RESOLUTION|>--- conflicted
+++ resolved
@@ -70,13 +70,8 @@
 deepmerge = "==1.0.1"
 docker = "<6,>=3.7.2"
 environ-config = ">=18.2.0,<22.2.0"
-<<<<<<< HEAD
 fakeredis = { version = ">=1.4.1,<1.7.2", extras = ["lua"], optional = true }
-filelock = ">=3.0.0,<3.6.1"
-=======
-fakeredis = { version = ">=1.4.1,<1.7.2", optional = true }
 filelock = ">=3.3.0,<3.6.1"
->>>>>>> af5e5c5d
 flake8 = { version = "<4.0,>=3.8", optional = true }                             #wait for https://github.com/flakehell/flakehell/pull/23 to be merged before bumping
 flakehell = { version = ">=0.9.0,<1.0.*", optional = true }
 flaky = { version = "==3.7.0", optional = true }
