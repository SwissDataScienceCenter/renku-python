--- conflicted
+++ resolved
@@ -61,13 +61,8 @@
 click = ">=8.0,<8.1.4"
 click-option-group = "<0.6.0,>=0.5.2"
 click-plugins = "==1.1.1"
-<<<<<<< HEAD
-coverage = { version = ">=4.5.3,<6.5", optional = true }
-cryptography = ">=3.4.1,<38.0.0"
-=======
-coverage = { version = "<6.4,>=4.5.3", extras=["toml"], optional = true }
-cryptography = "<37.0.0,>=3.4.1"
->>>>>>> c85790b3
+coverage = { version = "<6.5,>=4.5.3", extras=["toml"], optional = true }
+cryptography = "<38.0.0,>=3.4.1"
 cwl-utils = ">=0.12"
 cwltool = "==3.1.20211107152837"
 deepdiff = "^5.8.0"
@@ -101,13 +96,7 @@
 pluggy = "==1.0.0"
 poetry-dynamic-versioning = { version = ">=0.14,<0.18", optional = true }
 portalocker = ">=2.2.1,<2.5"
-<<<<<<< HEAD
 psutil = ">=5.4.7,<5.9.2"
-ptvsd = { version = "<4.4.0,>=4.3.0", optional = true }
-pyasn1 = "<=0.4.8,>=0.4.5"
-=======
-psutil = ">=5.4.7,<5.9.1,"
->>>>>>> c85790b3
 pydocstyle = { version = "<6.1.2,>=4.0.1", optional = true }
 pyjwt = ">=2.1.0,<2.5.0"
 pyld = "==2.0.3"
@@ -151,10 +140,6 @@
 types-requests = { version = "<2.27.2,>=2.23.0", optional = true }
 types-tabulate = { version = "<0.8.10,>=0.7.7", optional = true }
 walrus = { version = ">=0.8.2,<0.10.0", optional = true }
-<<<<<<< HEAD
-wcmatch = ">=6.0.0,<8.5"
-=======
->>>>>>> c85790b3
 werkzeug = ">=1.0.0,<2.1.2"
 yagup = ">=0.1.1"
 yaspin = "==2.1.0"
