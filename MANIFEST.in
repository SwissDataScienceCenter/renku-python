--- conflicted
+++ resolved
@@ -61,10 +61,6 @@
 recursive-include renku *.json
 recursive-include renku Dockerfile
 recursive-include tests *.py *.gz *.yml *.json
-<<<<<<< HEAD
 recursive-include renku/templates *
 prune .github
-=======
-prune .github
-prune .env
->>>>>>> 170e1ca6
+prune .env