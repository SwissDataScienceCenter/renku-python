--- conflicted
+++ resolved
@@ -65,11 +65,5 @@
 recursive-include renku *.txt
 recursive-include renku *.yml
 recursive-include renku Dockerfile
-<<<<<<< HEAD
 recursive-include tests *.py *.gz *.yml *.json
-=======
-recursive-include tests *.py *.gz *.yml *.json
-recursive-include renku/templates *
-prune .github
-prune .env
->>>>>>> 44057440
+recursive-include renku/templates *