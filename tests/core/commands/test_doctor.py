--- conflicted
+++ resolved
@@ -57,13 +57,8 @@
     assert "Everything seems to be ok." in result.output
 
     # Modify Renku hook
-<<<<<<< HEAD
-    modified = [line for line in lines if '# END RENKU HOOK.' not in line]
-    hook_path.write_text('\n'.join(modified))
-=======
-    modified = [l for l in lines if "# END RENKU HOOK." not in l]
+    modified = [line for line in lines if "# END RENKU HOOK." not in line]
     hook_path.write_text("\n".join(modified))
->>>>>>> 25b74792
 
     result = runner.invoke(cli, ["doctor"])
     assert 1 == result.exit_code
