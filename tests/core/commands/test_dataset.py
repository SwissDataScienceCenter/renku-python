--- conflicted
+++ resolved
@@ -153,13 +153,8 @@
         "ds1", title="", description="", creators=[]
     )
 
-<<<<<<< HEAD
-    last_commit = Repo(".").head.commit
+    last_commit = Repository(".").head.commit
     assert "my dataset" == last_commit.message.splitlines()[0]
-=======
-    last_commit = Repository(".").head.commit
-    assert "my dataset\n" == last_commit.message
->>>>>>> 6780b590
 
 
 def test_list_datasets_default(project):
