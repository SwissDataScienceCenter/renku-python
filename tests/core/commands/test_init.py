--- conflicted
+++ resolved
@@ -33,14 +33,9 @@
 TEMPLATE_URL = (
     'https://github.com/SwissDataScienceCenter/renku-project-template'
 )
-<<<<<<< HEAD
 TEMPLATE_ID = 'python-minimal'
 TEMPLATE_INDEX = 1
-TEMPLATE_REF = '0.1.6'
-=======
-TEMPLATE_NAME = 'Basic Python Project'
 TEMPLATE_REF = '0.1.7'
->>>>>>> bf5f2db3
 METADATA = {'name': 'myname', 'description': 'nodesc'}
 FAKE = 'NON_EXISTING'
 
