# -*- coding: utf-8 -*-
#
# Copyright 2019-2020 - Swiss Data Science Center (SDSC)
# A partnership between École Polytechnique Fédérale de Lausanne (EPFL) and
# Eidgenössische Technische Hochschule Zürich (ETHZ).
#
# Licensed under the Apache License, Version 2.0 (the "License");
# you may not use this file except in compliance with the License.
# You may obtain a copy of the License at
#
#     http://www.apache.org/licenses/LICENSE-2.0
#
# Unless required by applicable law or agreed to in writing, software
# distributed under the License is distributed on an "AS IS" BASIS,
# WITHOUT WARRANTIES OR CONDITIONS OF ANY KIND, either express or implied.
# See the License for the specific language governing permissions and
# limitations under the License.
"""Project initialization tests."""

import shutil
from pathlib import Path
from tempfile import TemporaryDirectory

import pkg_resources
import pytest

from renku.core import errors
from renku.core.commands.init import (
    TEMPLATE_MANIFEST,
    create_from_template,
    fetch_template_from_git,
    read_template_manifest,
    validate_template,
)
from renku.core.management.config import RENKU_HOME
from renku.core.management.migrate import migrate
from tests.utils import raises

<<<<<<< HEAD
TEMPLATE_URL = "https://github.com/SwissDataScienceCenter/renku-project-template"
TEMPLATE_ID = "python-minimal"
TEMPLATE_INDEX = 1
TEMPLATE_REF = "0.1.11"
METADATA = {"description": "nodesc"}
DEFAULT_METADATA = {
    "__template_source__": "renku",
    "__template_ref__": "master",
    "__template_id__": "python-minimal",
    "__namespace__": "",
    "__repository__": "",
    "__project_slug__": "",
}
FAKE = "NON_EXISTING"
NAME = "myname"

=======
>>>>>>> b4d597e0
template_local = Path(pkg_resources.resource_filename("renku", "templates"))


@pytest.mark.integration
<<<<<<< HEAD
def test_fetch_template_from_git(url, ref, result, error):
=======
def test_fetch_template(template):
>>>>>>> b4d597e0
    """Test fetching a template.

    It fetches a template from remote and verifies that the manifest
    file is there.
    """
<<<<<<< HEAD
    with TemporaryDirectory() as tempdir:
        with raises(error):
            manifest_file, _ = fetch_template_from_git(url, ref, Path(tempdir))
            assert Path(tempdir) / TEMPLATE_MANIFEST == manifest_file
            assert manifest_file.exists()
=======
    # ? Can't parametrize with fixtures yet
    # ? REF: https://docs.pytest.org/en/stable/proposals/parametrize_with_fixtures.html
    parametrize = [
        {"url": template["url"], "ref": template["ref"], "error": None},
        {"url": "fake", "ref": template["ref"], "error": errors.GitError},
        {"url": template["url"], "ref": "fake", "error": errors.GitError},
    ]
    for parameters in parametrize:
        with TemporaryDirectory() as tempdir:
            with raises(parameters["error"]):
                manifest_file = fetch_template(parameters["url"], parameters["ref"], Path(tempdir))
                assert Path(tempdir) / TEMPLATE_MANIFEST == manifest_file
                assert manifest_file.exists()
>>>>>>> b4d597e0


def test_read_template_manifest():
    """Test reading template manifest file.

    It creates a fake manifest file and it verifies it's read property.
    """
    with TemporaryDirectory() as tempdir:
        template_file = Path(tempdir) / TEMPLATE_MANIFEST

        # error on missing template file
        with raises(errors.InvalidTemplateError):
            manifest = read_template_manifest(Path(tempdir), checkout=False)

        template_file.touch(exist_ok=True)
        # error on invalid template file
        with raises(errors.InvalidTemplateError):
            manifest = read_template_manifest(Path(tempdir), checkout=False)

        template_file.write_text(
            "-\n"
            "  folder: first\n"
            "  name: Basic Project 1\n"
            "  description: Description 1\n"
            "  variables: {}\n"
            "-\n"
            "  folder: second\n"
            "  name: Basic Project 2\n"
            "  description: Description 2\n"
            "  variables:\n"
            "    custom: Custom Value\n"
        )

        manifest = read_template_manifest(Path(tempdir), checkout=False)
        assert 2 == len(manifest)
        assert "first" == manifest[0]["folder"]
        assert "second" == manifest[1]["folder"]
        assert "Basic Project 1" == manifest[0]["name"]
        assert "Description 2" == manifest[1]["description"]

        variables1 = manifest[0]["variables"]
        variables2 = manifest[1]["variables"]
        assert 0 == len(variables1)
        assert 1 == len(variables2)
        assert 1 == len(variables2.keys())
        assert "custom" in variables2.keys()
        assert "Custom Value" == variables2["custom"]

        template_file.write_text("-\n" "  folder: first\n" "  description: Description 1\n")
        with raises(errors.InvalidTemplateError):
            manifest = read_template_manifest(Path(tempdir), checkout=False)

        template_file.write_text("-\n" "  name: Basic Project 2\n" "  description: Description 2\n")
        with raises(errors.InvalidTemplateError):
            manifest = read_template_manifest(Path(tempdir), checkout=False)


@pytest.mark.integration
<<<<<<< HEAD
def test_fetch_template_from_git_and_read_manifest():
=======
def test_fetch_template_and_read_manifest(template):
>>>>>>> b4d597e0
    """Test template fetch and manifest reading.

    It fetches a local template, reads the manifest, checkouts the
    template folders and verify they exist.
    """
    with TemporaryDirectory() as tempdir:
        template_path = Path(tempdir)
<<<<<<< HEAD
        fetch_template_from_git(TEMPLATE_URL, TEMPLATE_REF, template_path)
=======
        fetch_template(template["url"], template["ref"], template_path)
>>>>>>> b4d597e0
        manifest = read_template_manifest(template_path, checkout=True)
        for template in manifest:
            template_folder = template_path / template["folder"]
            assert template_folder.exists()


def test_validate_template():
    """Test template validation.

    It validates each local template.
    """
    with TemporaryDirectory() as tempdir:
        temppath = Path(tempdir)
        # file error
        with raises(errors.InvalidTemplateError):
            validate_template(temppath)

        # folder error
        shutil.rmtree(str(tempdir))
        renku_dir = temppath / RENKU_HOME
        renku_dir.mkdir(parents=True)
        with raises(errors.InvalidTemplateError):
            validate_template(temppath)

        # valid template
        shutil.rmtree(str(tempdir))
        shutil.copytree(str(template_local), str(tempdir))
        manifest = read_template_manifest(Path(tempdir))
        for template in manifest:
            template_folder = temppath / template["folder"]
            assert validate_template(template_folder) is True


def test_create_from_template(local_client, template):
    """Test repository creation from a template.

    It creates a renku projects from one of the local templates and it verifies
    the data are properly copied to the new renku project folder.
    """
    with TemporaryDirectory() as tempdir:
        temppath = Path(tempdir) / "local"
        shutil.copytree(str(template_local), str(temppath))
        manifest = read_template_manifest(temppath)
        template_path = temppath / manifest[0]["folder"]
<<<<<<< HEAD
        create_from_template(template_path, local_client, NAME, {**DEFAULT_METADATA, **METADATA})
=======
        create_from_template(template_path, local_client, "name", template["metadata"])
>>>>>>> b4d597e0
        template_files = [
            f
            for f in local_client.path.glob("**/*")
            if ".git" not in str(f)
            and not str(f).endswith(".renku/metadata.yml")
            and not str(f).endswith(".renku/template_checksums.json")
        ]
        for template_file in template_files:
            expected_file = template_path / template_file.relative_to(local_client.path)
            assert expected_file.exists()


def test_template_filename(local_client):
    """Test using a template with dynamic filenames.
    """
    with TemporaryDirectory() as tempdir:
        template_folder = Path(tempdir) / "first"

        template_folder.mkdir(parents=True)

        template_file = template_folder / "{{ name }}.r"
        template_file.write_text("{{ name }}")

        (local_client.path / ".renku").mkdir()

        create_from_template(template_folder, local_client, name="test", metadata=DEFAULT_METADATA)

        assert (local_client.path / "test.r").exists()


def test_update_from_template(local_client, mocker):
    """Test repository update from a template."""
    with TemporaryDirectory() as tempdir:
        temppath = Path(tempdir) / "local"
        shutil.copytree(str(template_local), str(temppath))
        manifest = read_template_manifest(temppath)
        template_path = temppath / manifest[0]["folder"]
        create_from_template(
            template_path,
            local_client,
            NAME,
            {**DEFAULT_METADATA, **METADATA},
            template_version="0.0.1",
            automated_update=True,
        )
        project_files = [
            f
            for f in local_client.path.glob("**/*")
            if ".git" not in str(f)
            and not str(f).endswith(".renku/metadata.yml")
            and not str(f).endswith(".renku/template_checksums.json")
        ]
        template_files = []
        for project_file in project_files:
            expected_file = template_path / project_file.relative_to(local_client.path)
            template_files.append(expected_file)
            assert expected_file.exists()

        # NOTE: Update from template
        fetch_template = mocker.patch("renku.core.commands.init.fetch_template")
        fetch_template.return_value = (manifest, temppath, "renku", "0.0.2")

        project_files_before = {p: p.read_text() for p in project_files if not p.is_dir()}

        for p in template_files:
            if p.is_dir():
                continue
            p.write_text(f"{p.read_text()}\nmodified")

        migrate(local_client, skip_docker_update=True)

        for p in project_files:
            if p.is_dir():
                continue
            content = project_files_before[p]
            new_content = p.read_text()
            assert content != new_content


def test_update_from_template_with_modified_files(local_client, mocker):
    """Test repository update from a template with modified local files."""
    with TemporaryDirectory() as tempdir:
        temppath = Path(tempdir) / "local"
        shutil.copytree(str(template_local), str(temppath))
        manifest = read_template_manifest(temppath)
        template_path = temppath / manifest[0]["folder"]
        create_from_template(
            template_path,
            local_client,
            NAME,
            {**DEFAULT_METADATA, **METADATA},
            template_version="0.0.1",
            automated_update=True,
        )
        project_files = [
            f
            for f in local_client.path.glob("**/*")
            if ".git" not in str(f)
            and not str(f).endswith(".renku/metadata.yml")
            and not str(f).endswith(".renku/template_checksums.json")
        ]
        template_files = []
        for project_file in project_files:
            expected_file = template_path / project_file.relative_to(local_client.path)
            template_files.append(expected_file)
            assert expected_file.exists()

        # NOTE: Update from template
        fetch_template = mocker.patch("renku.core.commands.init.fetch_template")
        fetch_template.return_value = (manifest, temppath, "renku", "0.0.2")

        project_files_before = {p: p.read_text() for p in project_files if not p.is_dir()}

        for p in template_files:
            if p.is_dir():
                continue
            p.write_text(f"{p.read_text()}\nmodified")

        # NOTE: modify local file
        modified_file = next(f for f in project_files if str(f).endswith("README.md"))
        modified_local_content = modified_file.read_text() + "\nlocal modification"
        modified_file.write_text(modified_local_content)

        migrate(local_client, skip_docker_update=True)

        for p in project_files:
            if p.is_dir():
                continue
            content = project_files_before[p]
            new_content = p.read_text()
            if p == modified_file:
                assert modified_local_content == new_content
            else:
                assert content != new_content


def test_update_from_template_with_immutable_modified_files(local_client, mocker):
    """Test repository update from a template with modified local immutable files."""
    with TemporaryDirectory() as tempdir:
        temppath = Path(tempdir) / "local"
        shutil.copytree(str(template_local), str(temppath))
        manifest = read_template_manifest(temppath)
        template_path = temppath / manifest[0]["folder"]
        create_from_template(
            template_path,
            local_client,
            NAME,
            {**DEFAULT_METADATA, **METADATA},
            template_version="0.0.1",
            automated_update=True,
            immutable_template_files=["README.md"],
        )
        project_files = [
            f
            for f in local_client.path.glob("**/*")
            if ".git" not in str(f)
            and not str(f).endswith(".renku/metadata.yml")
            and not str(f).endswith(".renku/template_checksums.json")
        ]
        template_files = []
        for project_file in project_files:
            expected_file = template_path / project_file.relative_to(local_client.path)
            template_files.append(expected_file)
            assert expected_file.exists()

        # NOTE: Update from template
        fetch_template = mocker.patch("renku.core.commands.init.fetch_template")
        fetch_template.return_value = (manifest, temppath, "renku", "0.0.2")

        for p in template_files:
            if p.is_dir():
                continue
            p.write_text(f"{p.read_text()}\nmodified")

        # NOTE: modify local file
        modified_file = next(f for f in project_files if str(f).endswith("README.md"))
        modified_local_content = modified_file.read_text() + "\nlocal modification"
        modified_file.write_text(modified_local_content)

        with pytest.raises(
            errors.TemplateUpdateError, match=r"Can't update template as immutable template file .* has local changes."
        ):
            migrate(local_client)


def test_update_template_dockerfile(local_client, mocker):
    """Test repository Dockerfile update."""
    with TemporaryDirectory() as tempdir:
        temppath = Path(tempdir) / "local"
        shutil.copytree(str(template_local), str(temppath))
        manifest = read_template_manifest(temppath)
        template_path = temppath / manifest[0]["folder"]

        import renku

        mocker.patch.object(renku, "__version__", return_value="0.0.1")

        # TODO: remove this once the renku template contains RENKU_VERSION
        dockerfile_path = template_path / "Dockerfile"
        dockerfile = dockerfile_path.read_text()
        dockerfile_path.write_text(f"{dockerfile}\nARG RENKU_VERSION=0.0.1")

        create_from_template(
            template_path,
            local_client,
            NAME,
            {**DEFAULT_METADATA, **METADATA},
            template_version="0.0.1",
            automated_update=True,
        )
        project_files = [
            f
            for f in local_client.path.glob("**/*")
            if ".git" not in str(f)
            and not str(f).endswith(".renku/metadata.yml")
            and not str(f).endswith(".renku/template_checksums.json")
        ]
        template_files = []
        for project_file in project_files:
            expected_file = template_path / project_file.relative_to(local_client.path)
            template_files.append(expected_file)
            assert expected_file.exists()

        mocker.patch.object(renku, "__version__", "0.0.2")

        fetch_template = mocker.patch("renku.core.commands.init.fetch_template")
        fetch_template.return_value = (manifest, temppath, "renku", "0.0.1")

        migrate(local_client)

        dockerfile = (local_client.path / "Dockerfile").read_text()
        assert "0.0.2" in dockerfile


def test_update_from_template_with_new_variable(local_client, mocker):
    """Test repository update from a template with a new template variable required."""
    with TemporaryDirectory() as tempdir:
        temppath = Path(tempdir) / "local"
        shutil.copytree(str(template_local), str(temppath))
        manifest = read_template_manifest(temppath)
        template_path = temppath / manifest[0]["folder"]
        create_from_template(
            template_path,
            local_client,
            NAME,
            {**DEFAULT_METADATA, **METADATA},
            template_version="0.0.1",
            automated_update=True,
        )
        project_files = [
            f
            for f in local_client.path.glob("**/*")
            if ".git" not in str(f)
            and not str(f).endswith(".renku/metadata.yml")
            and not str(f).endswith(".renku/template_checksums.json")
        ]
        template_files = []
        for project_file in project_files:
            expected_file = template_path / project_file.relative_to(local_client.path)
            template_files.append(expected_file)
            assert expected_file.exists()

        # NOTE: Update from template
        manifest[0]["variables"]["__new_arbitrary_template_value__"] = None
        fetch_template = mocker.patch("renku.core.commands.init.fetch_template")
        fetch_template.return_value = (manifest, temppath, "renku", "0.0.2")

        for p in template_files:
            if p.is_dir():
                continue
            p.write_text(f"{p.read_text()}\nmodified")

        with pytest.raises(errors.TemplateUpdateError, match=r".*Can't update template, it now requires variable.*"):
            migrate(local_client)<|MERGE_RESOLUTION|>--- conflicted
+++ resolved
@@ -36,46 +36,16 @@
 from renku.core.management.migrate import migrate
 from tests.utils import raises
 
-<<<<<<< HEAD
-TEMPLATE_URL = "https://github.com/SwissDataScienceCenter/renku-project-template"
-TEMPLATE_ID = "python-minimal"
-TEMPLATE_INDEX = 1
-TEMPLATE_REF = "0.1.11"
-METADATA = {"description": "nodesc"}
-DEFAULT_METADATA = {
-    "__template_source__": "renku",
-    "__template_ref__": "master",
-    "__template_id__": "python-minimal",
-    "__namespace__": "",
-    "__repository__": "",
-    "__project_slug__": "",
-}
-FAKE = "NON_EXISTING"
-NAME = "myname"
-
-=======
->>>>>>> b4d597e0
 template_local = Path(pkg_resources.resource_filename("renku", "templates"))
 
 
 @pytest.mark.integration
-<<<<<<< HEAD
-def test_fetch_template_from_git(url, ref, result, error):
-=======
-def test_fetch_template(template):
->>>>>>> b4d597e0
+def test_fetch_template_from_git(template):
     """Test fetching a template.
 
     It fetches a template from remote and verifies that the manifest
     file is there.
     """
-<<<<<<< HEAD
-    with TemporaryDirectory() as tempdir:
-        with raises(error):
-            manifest_file, _ = fetch_template_from_git(url, ref, Path(tempdir))
-            assert Path(tempdir) / TEMPLATE_MANIFEST == manifest_file
-            assert manifest_file.exists()
-=======
     # ? Can't parametrize with fixtures yet
     # ? REF: https://docs.pytest.org/en/stable/proposals/parametrize_with_fixtures.html
     parametrize = [
@@ -86,10 +56,9 @@
     for parameters in parametrize:
         with TemporaryDirectory() as tempdir:
             with raises(parameters["error"]):
-                manifest_file = fetch_template(parameters["url"], parameters["ref"], Path(tempdir))
+                manifest_file, _ = fetch_template_from_git(parameters["url"], parameters["ref"], Path(tempdir))
                 assert Path(tempdir) / TEMPLATE_MANIFEST == manifest_file
                 assert manifest_file.exists()
->>>>>>> b4d597e0
 
 
 def test_read_template_manifest():
@@ -148,11 +117,7 @@
 
 
 @pytest.mark.integration
-<<<<<<< HEAD
-def test_fetch_template_from_git_and_read_manifest():
-=======
-def test_fetch_template_and_read_manifest(template):
->>>>>>> b4d597e0
+def test_fetch_template_from_git_and_read_manifest(template):
     """Test template fetch and manifest reading.
 
     It fetches a local template, reads the manifest, checkouts the
@@ -160,11 +125,7 @@
     """
     with TemporaryDirectory() as tempdir:
         template_path = Path(tempdir)
-<<<<<<< HEAD
-        fetch_template_from_git(TEMPLATE_URL, TEMPLATE_REF, template_path)
-=======
-        fetch_template(template["url"], template["ref"], template_path)
->>>>>>> b4d597e0
+        fetch_template_from_git(template["url"], template["ref"], template_path)
         manifest = read_template_manifest(template_path, checkout=True)
         for template in manifest:
             template_folder = template_path / template["folder"]
@@ -209,11 +170,9 @@
         shutil.copytree(str(template_local), str(temppath))
         manifest = read_template_manifest(temppath)
         template_path = temppath / manifest[0]["folder"]
-<<<<<<< HEAD
-        create_from_template(template_path, local_client, NAME, {**DEFAULT_METADATA, **METADATA})
-=======
-        create_from_template(template_path, local_client, "name", template["metadata"])
->>>>>>> b4d597e0
+        create_from_template(
+            template_path, local_client, "name", {**template["default_metadata"], **template["metadata"]}
+        )
         template_files = [
             f
             for f in local_client.path.glob("**/*")
@@ -226,7 +185,7 @@
             assert expected_file.exists()
 
 
-def test_template_filename(local_client):
+def test_template_filename(local_client, template):
     """Test using a template with dynamic filenames.
     """
     with TemporaryDirectory() as tempdir:
@@ -239,12 +198,12 @@
 
         (local_client.path / ".renku").mkdir()
 
-        create_from_template(template_folder, local_client, name="test", metadata=DEFAULT_METADATA)
+        create_from_template(template_folder, local_client, name="test", metadata=template["default_metadata"])
 
         assert (local_client.path / "test.r").exists()
 
 
-def test_update_from_template(local_client, mocker):
+def test_update_from_template(local_client, mocker, template):
     """Test repository update from a template."""
     with TemporaryDirectory() as tempdir:
         temppath = Path(tempdir) / "local"
@@ -254,8 +213,8 @@
         create_from_template(
             template_path,
             local_client,
-            NAME,
-            {**DEFAULT_METADATA, **METADATA},
+            "name",
+            {**template["default_metadata"], **template["metadata"]},
             template_version="0.0.1",
             automated_update=True,
         )
@@ -293,7 +252,7 @@
             assert content != new_content
 
 
-def test_update_from_template_with_modified_files(local_client, mocker):
+def test_update_from_template_with_modified_files(local_client, mocker, template):
     """Test repository update from a template with modified local files."""
     with TemporaryDirectory() as tempdir:
         temppath = Path(tempdir) / "local"
@@ -303,8 +262,8 @@
         create_from_template(
             template_path,
             local_client,
-            NAME,
-            {**DEFAULT_METADATA, **METADATA},
+            "name",
+            {**template["default_metadata"], **template["metadata"]},
             template_version="0.0.1",
             automated_update=True,
         )
@@ -350,7 +309,7 @@
                 assert content != new_content
 
 
-def test_update_from_template_with_immutable_modified_files(local_client, mocker):
+def test_update_from_template_with_immutable_modified_files(local_client, mocker, template):
     """Test repository update from a template with modified local immutable files."""
     with TemporaryDirectory() as tempdir:
         temppath = Path(tempdir) / "local"
@@ -360,8 +319,8 @@
         create_from_template(
             template_path,
             local_client,
-            NAME,
-            {**DEFAULT_METADATA, **METADATA},
+            "name",
+            {**template["default_metadata"], **template["metadata"]},
             template_version="0.0.1",
             automated_update=True,
             immutable_template_files=["README.md"],
@@ -399,7 +358,7 @@
             migrate(local_client)
 
 
-def test_update_template_dockerfile(local_client, mocker):
+def test_update_template_dockerfile(local_client, mocker, template):
     """Test repository Dockerfile update."""
     with TemporaryDirectory() as tempdir:
         temppath = Path(tempdir) / "local"
@@ -419,8 +378,8 @@
         create_from_template(
             template_path,
             local_client,
-            NAME,
-            {**DEFAULT_METADATA, **METADATA},
+            "name",
+            {**template["default_metadata"], **template["metadata"]},
             template_version="0.0.1",
             automated_update=True,
         )
@@ -448,7 +407,7 @@
         assert "0.0.2" in dockerfile
 
 
-def test_update_from_template_with_new_variable(local_client, mocker):
+def test_update_from_template_with_new_variable(local_client, mocker, template):
     """Test repository update from a template with a new template variable required."""
     with TemporaryDirectory() as tempdir:
         temppath = Path(tempdir) / "local"
@@ -458,8 +417,8 @@
         create_from_template(
             template_path,
             local_client,
-            NAME,
-            {**DEFAULT_METADATA, **METADATA},
+            "name",
+            {**template["default_metadata"], **template["metadata"]},
             template_version="0.0.1",
             automated_update=True,
         )
