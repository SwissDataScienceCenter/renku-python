# -*- coding: utf-8 -*-
#
# Copyright 2019-2020 - Swiss Data Science Center (SDSC)
# A partnership between École Polytechnique Fédérale de Lausanne (EPFL) and
# Eidgenössische Technische Hochschule Zürich (ETHZ).
#
# Licensed under the Apache License, Version 2.0 (the "License");
# you may not use this file except in compliance with the License.
# You may obtain a copy of the License at
#
#     http://www.apache.org/licenses/LICENSE-2.0
#
# Unless required by applicable law or agreed to in writing, software
# distributed under the License is distributed on an "AS IS" BASIS,
# WITHOUT WARRANTIES OR CONDITIONS OF ANY KIND, either express or implied.
# See the License for the specific language governing permissions and
# limitations under the License.
"""Project initialization tests."""

import shutil
from pathlib import Path
from tempfile import TemporaryDirectory

import pkg_resources
import pytest
from tests.utils import raises

from renku.core import errors
from renku.core.commands.init import TEMPLATE_MANIFEST, create_from_template, \
    fetch_template, read_template_manifest, validate_template
from renku.core.management.config import RENKU_HOME

TEMPLATE_URL = (
    'https://github.com/SwissDataScienceCenter/renku-project-template'
)
TEMPLATE_ID = 'python-minimal'
TEMPLATE_INDEX = 1
<<<<<<< HEAD
TEMPLATE_REF = '0.1.10'
METADATA = {'description': 'nodesc'}
=======
TEMPLATE_REF = '0.1.11'
METADATA = {'name': 'myname', 'description': 'nodesc'}
>>>>>>> 1b95cb50
FAKE = 'NON_EXISTING'
NAME = 'myname'

template_local = Path(pkg_resources.resource_filename('renku', 'templates'))


@pytest.mark.parametrize(
    'url, ref, result, error', [(TEMPLATE_URL, TEMPLATE_REF, True, None),
                                (FAKE, TEMPLATE_REF, None, errors.GitError),
                                (TEMPLATE_URL, FAKE, None, errors.GitError)]
)
@pytest.mark.integration
def test_fetch_template(url, ref, result, error):
    """Test fetching a template.

    It fetches a template from remote and verifies that the manifest
    file is there.
    """
    with TemporaryDirectory() as tempdir:
        with raises(error):
            manifest_file = fetch_template(url, ref, Path(tempdir))
            assert Path(tempdir) / TEMPLATE_MANIFEST == manifest_file
            assert manifest_file.exists()


def test_read_template_manifest():
    """Test reading template manifest file.

    It creates a fake manifest file and it verifies it's read property.
    """
    with TemporaryDirectory() as tempdir:
        template_file = Path(tempdir) / TEMPLATE_MANIFEST

        # error on missing template file
        with raises(errors.InvalidTemplateError):
            manifest = read_template_manifest(Path(tempdir), checkout=False)

        template_file.touch(exist_ok=True)
        # error on invalid template file
        with raises(errors.InvalidTemplateError):
            manifest = read_template_manifest(Path(tempdir), checkout=False)

        template_file.write_text(
            '-\n'
            '  folder: first\n'
            '  name: Basic Project 1\n'
            '  description: Description 1\n'
            '  variables: {}\n'
            '-\n'
            '  folder: second\n'
            '  name: Basic Project 2\n'
            '  description: Description 2\n'
            '  variables:\n'
            '    custom: Custom Value\n'
        )

        manifest = read_template_manifest(Path(tempdir), checkout=False)
        assert 2 == len(manifest)
        assert 'first' == manifest[0]['folder']
        assert 'second' == manifest[1]['folder']
        assert 'Basic Project 1' == manifest[0]['name']
        assert 'Description 2' == manifest[1]['description']

        variables1 = manifest[0]['variables']
        variables2 = manifest[1]['variables']
        assert 0 == len(variables1)
        assert 1 == len(variables2)
        assert 1 == len(variables2.keys())
        assert 'custom' in variables2.keys()
        assert 'Custom Value' == variables2['custom']

        template_file.write_text(
            '-\n'
            '  folder: first\n'
            '  description: Description 1\n'
        )
        with raises(errors.InvalidTemplateError):
            manifest = read_template_manifest(Path(tempdir), checkout=False)

        template_file.write_text(
            '-\n'
            '  name: Basic Project 2\n'
            '  description: Description 2\n'
        )
        with raises(errors.InvalidTemplateError):
            manifest = read_template_manifest(Path(tempdir), checkout=False)


@pytest.mark.integration
def test_fetch_template_and_read_manifest():
    """Test template fetch and manifest reading.

    It fetches a local template, reads the manifest, checkouts the
    template folders and verify they exist.
    """
    with TemporaryDirectory() as tempdir:
        template_path = Path(tempdir)
        fetch_template(TEMPLATE_URL, TEMPLATE_REF, template_path)
        manifest = read_template_manifest(template_path, checkout=True)
        for template in manifest:
            template_folder = template_path / template['folder']
            assert template_folder.exists()


def test_validate_template():
    """Test template validation.

    It validates each local template.
    """
    with TemporaryDirectory() as tempdir:
        temppath = Path(tempdir)
        # file error
        with raises(errors.InvalidTemplateError):
            validate_template(temppath)

        # folder error
        shutil.rmtree(str(tempdir))
        renku_dir = temppath / RENKU_HOME
        renku_dir.mkdir(parents=True)
        with raises(errors.InvalidTemplateError):
            validate_template(temppath)

        # valid template
        shutil.rmtree(str(tempdir))
        shutil.copytree(str(template_local), str(tempdir))
        manifest = read_template_manifest(Path(tempdir))
        for template in manifest:
            template_folder = temppath / template['folder']
            assert validate_template(template_folder) is True


def test_create_from_template(local_client):
    """Test repository creation from a template.

    It creates a renku projects from one of the local templates and it verifies
    the data are properly copied to the new renku project folder.
    """
    with TemporaryDirectory() as tempdir:
        temppath = Path(tempdir) / 'local'
        shutil.copytree(str(template_local), str(temppath))
        manifest = read_template_manifest(temppath)
        template_path = temppath / manifest[0]['folder']
        create_from_template(template_path, local_client, NAME, METADATA)
        template_files = [
            f
            for f in local_client.path.glob('**/*') if '.git' not in str(f) and
            not str(f).endswith('.renku/metadata.yml')
        ]
        for template_file in template_files:
            expected_file = template_path / template_file.relative_to(
                local_client.path
            )
            assert expected_file.exists()


def test_template_filename(local_client):
    """Test using a template with dynamic filenames.
    """
    with TemporaryDirectory() as tempdir:
        template_folder = Path(tempdir) / 'first'

        template_folder.mkdir(parents=True)

        template_file = template_folder / '{{ name }}.r'
        template_file.write_text('{{ name }}')

        (local_client.path / '.renku').mkdir()

        create_from_template(template_folder, local_client, name='test')

        assert (local_client.path / 'test.r').exists()<|MERGE_RESOLUTION|>--- conflicted
+++ resolved
@@ -35,13 +35,8 @@
 )
 TEMPLATE_ID = 'python-minimal'
 TEMPLATE_INDEX = 1
-<<<<<<< HEAD
-TEMPLATE_REF = '0.1.10'
+TEMPLATE_REF = '0.1.11'
 METADATA = {'description': 'nodesc'}
-=======
-TEMPLATE_REF = '0.1.11'
-METADATA = {'name': 'myname', 'description': 'nodesc'}
->>>>>>> 1b95cb50
 FAKE = 'NON_EXISTING'
 NAME = 'myname'
 
