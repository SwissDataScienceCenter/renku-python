--- conflicted
+++ resolved
@@ -183,16 +183,6 @@
                 with pytest.raises(result):
                     session_list(provider=provider, config_path=None)
             else:
-<<<<<<< HEAD
-                result = session_list(provider=provider, config_path=None)
-                assert result.sessions == result
-
-
-def test_session_setup_ssh(project, with_injection, fake_home, mock_communication):
-    """Test setting up SSH config for a deployment."""
-    with with_injection():
-        ssh_setup()
-=======
                 output = session_list(provider=provider, config_path=None)
                 assert output.sessions == result
 
@@ -202,35 +192,11 @@
     with patch("renku.core.util.ssh.get_renku_url", lambda: "https://renkulab.io/"):
         with with_injection():
             ssh_setup()
->>>>>>> daeb51fc
 
     ssh_home = fake_home / ".ssh"
     renku_ssh_path = ssh_home / "renku"
     assert renku_ssh_path.exists()
     assert re.search(r"Include .*/\.ssh/renku/\*\.conf", (ssh_home / "config").read_text())
-<<<<<<< HEAD
-    assert (renku_ssh_path / "99-None-jumphost.conf").exists()
-    assert (renku_ssh_path / "None-key").exists()
-    assert (renku_ssh_path / "None-key.pub").exists()
-    assert len(mock_communication.confirm_calls) == 0
-
-    key = (renku_ssh_path / "None-key").read_text()
-
-    with with_injection():
-        with pytest.raises(click.Abort):
-            ssh_setup()
-
-    assert len(mock_communication.confirm_calls) == 1
-    assert key == (renku_ssh_path / "None-key").read_text()
-
-    with with_injection():
-        ssh_setup(force=True)
-
-    assert key != (renku_ssh_path / "None-key").read_text()
-
-
-def test_session_start_ssh(project, with_injection, mock_communication, fake_home):
-=======
     assert (renku_ssh_path / "99-renkulab.io-jumphost.conf").exists()
     assert (renku_ssh_path / "renkulab.io-key").exists()
     assert (renku_ssh_path / "renkulab.io-key.pub").exists()
@@ -256,7 +222,6 @@
 def test_session_start_ssh(project, with_injection, mock_communication, fake_home):
     """Test starting of a session with SSH support."""
 
->>>>>>> daeb51fc
     def _fake_send_request(self, req_type: str, *args, **kwargs):
         class _FakeResponse:
             status_code = 200
@@ -280,24 +245,14 @@
         provider_implementation = next(filter(lambda x: x.name == "renkulab", get_supported_session_providers()), None)
         assert provider_implementation is not None
 
-<<<<<<< HEAD
-        with with_injection():
-            ssh_setup()
-            session_start(provider="renkulab", config_path=None, ssh=True)
-=======
         with patch("renku.core.util.ssh.get_renku_url", lambda: "https://renkulab.io/"):
             with with_injection():
                 ssh_setup()
                 session_start(provider="renkulab", config_path=None, ssh=True)
->>>>>>> daeb51fc
 
         assert any("0xdeadbeef" in line for line in mock_communication.stdout_lines)
         ssh_home = fake_home / ".ssh"
         renku_ssh_path = ssh_home / "renku"
-<<<<<<< HEAD
-        assert (renku_ssh_path / "99-None-jumphost.conf").exists()
-=======
         assert (renku_ssh_path / "99-renkulab.io-jumphost.conf").exists()
->>>>>>> daeb51fc
         assert (project.path / ".ssh" / "authorized_keys").exists()
         assert len(list(renku_ssh_path.glob("00-*-0xdeadbeef.conf"))) == 1