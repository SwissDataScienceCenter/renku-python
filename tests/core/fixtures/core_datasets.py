--- conflicted
+++ resolved
@@ -1,5 +1,6 @@
-# Copyright Swiss Data Science Center (SDSC). A partnership between
-# École Polytechnique Fédérale de Lausanne (EPFL) and
+#
+# Copyright 2021 Swiss Data Science Center (SDSC)
+# A partnership between École Polytechnique Fédérale de Lausanne (EPFL) and
 # Eidgenössische Technische Hochschule Zürich (ETHZ).
 #
 # Licensed under the Apache License, Version 2.0 (the "License");
@@ -56,13 +57,8 @@
         person_1 = Person.from_string("P1 <p1@example.com> [IANA]")
         person_2 = Person.from_string("P2 <p2@example.com>")
 
-<<<<<<< HEAD
         with with_injection():
-            create_dataset(name="dataset-1", keywords=["dataset", "1"], creators=[person_1])
-=======
-    with with_injection():
-        create_dataset(slug="dataset-1", keywords=["dataset", "1"], creators=[person_1])
->>>>>>> 9377ac4a
+            create_dataset(slug="dataset-1", keywords=["dataset", "1"], creators=[person_1])
 
             dataset = add_to_dataset(
                 "dataset-2", urls=[str(p) for p in directory_tree.glob("*")], create=True, copy=True
