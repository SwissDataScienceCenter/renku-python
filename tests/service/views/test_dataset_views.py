--- conflicted
+++ resolved
@@ -557,36 +557,6 @@
     assert file_id == response.json["result"]["files"][0]["file_id"]
 
 
-<<<<<<< HEAD
-=======
-@pytest.mark.service
-@pytest.mark.integration
-@retry_failed
-def test_add_file_commit_msg(svc_client_with_repo):
-    """Check adding of uploaded file to dataset with custom commit message."""
-    svc_client, headers, project_id, _ = svc_client_with_repo
-
-    file_id = upload_file(svc_client, headers, "datafile1.txt")
-
-    payload = {
-        "commit_message": "my awesome data file",
-        "project_id": project_id,
-        "name": uuid.uuid4().hex,
-        "create_dataset": True,
-        "files": [{"file_id": file_id}],
-    }
-    response = svc_client.post("/datasets.add", data=json.dumps(payload), headers=headers)
-
-    assert response
-    assert_rpc_response(response)
-
-    assert {"name", "project_id", "files", "remote_branch"} == set(response.json["result"].keys())
-
-    assert 1 == len(response.json["result"]["files"])
-    assert file_id == response.json["result"]["files"][0]["file_id"]
-
-
->>>>>>> 48adb548
 @pytest.mark.integration
 @pytest.mark.service
 @retry_failed
