# -*- coding: utf-8 -*-
#
# Copyright 2019-2022 - Swiss Data Science Center (SDSC)
# A partnership between École Polytechnique Fédérale de Lausanne (EPFL) and
# Eidgenössische Technische Hochschule Zürich (ETHZ).
#
# Licensed under the Apache License, Version 2.0 (the "License");
# you may not use this file except in compliance with the License.
# You may obtain a copy of the License at
#
#     http://www.apache.org/licenses/LICENSE-2.0
#
# Unless required by applicable law or agreed to in writing, software
# distributed under the License is distributed on an "AS IS" BASIS,
# WITHOUT WARRANTIES OR CONDITIONS OF ANY KIND, either express or implied.
# See the License for the specific language governing permissions and
# limitations under the License.
"""Renku service dataset view tests."""
import io
import json
import os
import shutil
import uuid
from pathlib import Path

import pytest
from werkzeug.utils import secure_filename

from renku.core.util.os import normalize_to_ascii
from renku.ui.service.errors import (
    IntermittentDatasetExistsError,
    IntermittentFileNotExistsError,
    IntermittentProjectIdError,
    ProgramInvalidGenericFieldsError,
    UserAnonymousError,
    UserDatasetsMultipleImagesError,
    UserDatasetsUnlinkError,
    UserDatasetsUnreachableImageError,
    UserInvalidGenericFieldsError,
    UserMissingFieldError,
    UserOutdatedProjectError,
    UserRepoNoAccessError,
)
from renku.ui.service.serializers.headers import encode_b64
from tests.utils import assert_rpc_response, make_dataset_add_payload, retry_failed


def upload_file(svc_client, headers, filename) -> str:
    """Upload a file to the service cache."""
    content_type = headers.pop("Content-Type")

    response = svc_client.post(
        "/cache.files_upload",
        data=dict(file=(io.BytesIO(b"Test file content"), filename)),
        query_string={"override_existing": True},
        headers=headers,
    )

    assert_rpc_response(response)
    assert 1 == len(response.json["result"]["files"])

    file_id = response.json["result"]["files"][0]["file_id"]
    assert isinstance(uuid.UUID(file_id), uuid.UUID)

    headers["Content-Type"] = content_type

    return file_id


@pytest.mark.service
@pytest.mark.integration
@retry_failed
def test_create_dataset_view(svc_client_with_repo):
    """Create a new dataset successfully."""
    svc_client, headers, project_id, _ = svc_client_with_repo

    payload = {
        "project_id": project_id,
        "name": uuid.uuid4().hex,
    }

    response = svc_client.post("/datasets.create", data=json.dumps(payload), headers=headers)
    assert_rpc_response(response)

    assert {"name", "remote_branch"} == set(response.json["result"].keys())
    assert payload["name"] == response.json["result"]["name"]


@pytest.mark.service
@pytest.mark.integration
@retry_failed
def test_remote_create_dataset_view(svc_client_cache, it_remote_repo_url):
    """Create a new dataset successfully."""
    svc_client, headers, cache = svc_client_cache

    payload = {
        "git_url": it_remote_repo_url,
        "name": "{0}".format(uuid.uuid4().hex),
    }

    response = svc_client.post("/datasets.create", data=json.dumps(payload), headers=headers)
    assert_rpc_response(response, "error")
    assert UserOutdatedProjectError.code == response.json["error"]["code"]


@pytest.mark.service
@pytest.mark.integration
@retry_failed
def test_delay_create_dataset_view(svc_client_cache, it_remote_repo_url):
    """Create a new job for dataset create operation."""
    svc_client, headers, cache = svc_client_cache

    payload = {
        "git_url": it_remote_repo_url,
        "name": "{0}".format(uuid.uuid4().hex),
        "is_delayed": True,
    }

    response = svc_client.post("/datasets.create", data=json.dumps(payload), headers=headers)
    assert_rpc_response(response)
    assert {"job_id", "created_at"} == set(response.json["result"].keys())


@pytest.mark.service
@pytest.mark.integration
@retry_failed
def test_create_dataset_wrong_ref_view(svc_client_with_repo):
    """Create a new dataset successfully."""
    svc_client, headers, _, _ = svc_client_with_repo

    payload = {
        "project_id": "ref does not exist",
        "name": uuid.uuid4().hex,
    }

    response = svc_client.post("/datasets.create", data=json.dumps(payload), headers=headers)
    assert_rpc_response(response, "error")
    assert IntermittentProjectIdError.code == response.json["error"]["code"]


@pytest.mark.service
@pytest.mark.integration
@retry_failed
def test_remove_dataset_view(svc_client_with_repo):
    """Create a new dataset successfully."""
    svc_client, headers, project_id, _ = svc_client_with_repo
    payload = {
        "project_id": project_id,
        "name": uuid.uuid4().hex,
    }

    svc_client.post("/datasets.create", data=json.dumps(payload), headers=headers)

    response = svc_client.post("/datasets.remove", data=json.dumps(payload), headers=headers)

    assert {"name", "remote_branch"} == set(response.json["result"].keys())
    assert payload["name"] == response.json["result"]["name"]

    # NOTE: Ensure that dataset does not exists in this project anymore!
    response = svc_client.get("/datasets.list", query_string={"project_id": project_id}, headers=headers)
    assert_rpc_response(response)
    datasets = [ds["name"] for ds in response.json["result"]["datasets"]]
    assert payload["name"] not in datasets


@pytest.mark.integration
@pytest.mark.service
@retry_failed
def test_remote_remove_view(svc_client, it_remote_repo_url, identity_headers):
    """Test creating a delayed remove."""
    response = svc_client.post(
        "/datasets.remove",
        data=json.dumps(dict(git_url=it_remote_repo_url, is_delayed=True, name="mydata")),
        headers=identity_headers,
    )

    assert_rpc_response(response)
    assert response.json["result"]["created_at"]
    assert response.json["result"]["job_id"]


@pytest.mark.service
@pytest.mark.integration
@retry_failed
def test_create_dataset_with_metadata(svc_client_with_repo):
    """Create a new dataset with metadata."""
    svc_client, headers, project_id, _ = svc_client_with_repo

    payload = {
        "project_id": project_id,
        "name": uuid.uuid4().hex,
        "title": "my little dataset",
        "creators": [{"name": "name123", "email": "name123@ethz.ch", "affiliation": "ethz"}],
        "description": "my little description",
        "keywords": ["keyword1", "keyword2"],
    }

    response = svc_client.post("/datasets.create", data=json.dumps(payload), headers=headers)

    assert_rpc_response(response)
    assert {"name", "remote_branch"} == set(response.json["result"].keys())
    assert payload["name"] == response.json["result"]["name"]

    params = {
        "project_id": project_id,
    }
    response = svc_client.get("/datasets.list", query_string=params, headers=headers)

    assert_rpc_response(response)
    ds = next(ds for ds in response.json["result"]["datasets"] if ds["name"] == payload["name"])
    assert payload["title"] == ds["title"]
    assert payload["name"] == ds["name"]
    assert payload["description"] == ds["description"]
    assert payload["creators"] == ds["creators"]
    assert payload["keywords"] == ds["keywords"]


@pytest.mark.service
@pytest.mark.integration
@retry_failed
def test_create_dataset_with_images(svc_client_with_repo):
    """Create a new dataset with metadata."""
    svc_client, headers, project_id, _ = svc_client_with_repo

    payload = {
        "project_id": project_id,
        "name": uuid.uuid4().hex,
        "title": "my little dataset",
        "creators": [{"name": "name123", "email": "name123@ethz.ch", "affiliation": "ethz"}],
        "description": "my little description",
        "images": [
            {"content_url": "https://example.com/image1.jpg", "position": 1},
            {"content_url": "data/renku_logo.png", "position": 1},
        ],
    }

    response = svc_client.post("/datasets.create", data=json.dumps(payload), headers=headers)
    assert_rpc_response(response, "error")
    assert UserDatasetsMultipleImagesError.code == response.json["error"]["code"]

    payload = {
        "project_id": project_id,
        "name": uuid.uuid4().hex,
        "title": "my little dataset",
        "creators": [{"name": "name123", "email": "name123@ethz.ch", "affiliation": "ethz"}],
        "description": "my little description",
        "images": [
            {"content_url": "https://example.com/image1.jpg", "position": 1},
            {"content_url": "data/renku_logo.png", "position": 2},
        ],
    }

    response = svc_client.post("/datasets.create", data=json.dumps(payload), headers=headers)
    assert_rpc_response(response)

    assert {"name", "remote_branch"} == set(response.json["result"].keys())
    assert payload["name"] == response.json["result"]["name"]

    params = {
        "project_id": project_id,
    }
    response = svc_client.get("/datasets.list", query_string=params, headers=headers)
    assert_rpc_response(response)

    ds = next(ds for ds in response.json["result"]["datasets"] if ds["name"] == payload["name"])

    assert payload["title"] == ds["title"]
    assert payload["name"] == ds["name"]
    assert payload["description"] == ds["description"]
    assert payload["creators"] == ds["creators"]
    assert len(ds["images"]) == 2
    img1 = next(img for img in ds["images"] if img["position"] == 1)
    img2 = next(img for img in ds["images"] if img["position"] == 2)

    assert img1["content_url"] == "https://example.com/image1.jpg"
    assert img2["content_url"].startswith(".renku/dataset_images/")
    assert img2["content_url"].endswith("/2.png")


@pytest.mark.service
@pytest.mark.integration
@retry_failed
def test_create_dataset_with_custom_metadata(svc_client_with_repo):
    """Create a new dataset with metadata."""
    svc_client, headers, project_id, _ = svc_client_with_repo

    payload = {
        "project_id": project_id,
        "name": uuid.uuid4().hex,
        "title": "my little dataset",
        "creators": [{"name": "name123", "email": "name123@ethz.ch", "affiliation": "ethz"}],
        "description": "my little description",
        "custom_metadata": {
            "@id": "http://example.com/metadata12",
            "@type": "https://schema.org/myType",
            "https://schema.org/property1": 1,
            "https://schema.org/property2": "test",
        },
    }

    response = svc_client.post("/datasets.create", data=json.dumps(payload), headers=headers)
    assert_rpc_response(response)

    assert {"name", "remote_branch"} == set(response.json["result"].keys())
    assert payload["name"] == response.json["result"]["name"]

    params = {
        "project_id": project_id,
    }
    response = svc_client.get("/datasets.list", query_string=params, headers=headers)
    assert_rpc_response(response)

    ds = next(ds for ds in response.json["result"]["datasets"] if ds["name"] == payload["name"])

    assert payload["title"] == ds["title"]
    assert payload["name"] == ds["name"]
    assert payload["description"] == ds["description"]
    assert payload["creators"] == ds["creators"]
    assert payload["custom_metadata"] == ds["annotations"][0]["body"]


@pytest.mark.parametrize(
    "img_url",
    ["https://raw.githubusercontent.com/SwissDataScienceCenter/calamus/master/docs/reed.png", "https://bit.ly/2ZoutNn"],
)
@pytest.mark.service
@pytest.mark.integration
@retry_failed
def test_create_dataset_with_image_download(svc_client_with_repo, img_url):
    """Create a new dataset with metadata."""
    svc_client, headers, project_id, _ = svc_client_with_repo

    payload = {
        "project_id": project_id,
        "name": uuid.uuid4().hex,
        "title": "my little dataset",
        "creators": [{"name": "name123", "email": "name123@ethz.ch", "affiliation": "ethz"}],
        "description": "my little description",
        "images": [{"content_url": "https://renkulab.io/api/doesnt_exist.png", "position": 1, "mirror_locally": True}],
    }

    response = svc_client.post("/datasets.create", data=json.dumps(payload), headers=headers)
    assert_rpc_response(response, "error")
    assert UserDatasetsUnreachableImageError.code == response.json["error"]["code"]

    payload = {
        "project_id": project_id,
        "name": uuid.uuid4().hex,
        "title": "my little dataset",
        "creators": [{"name": "name123", "email": "name123@ethz.ch", "affiliation": "ethz"}],
        "description": "my little description",
        "images": [{"content_url": img_url, "position": 1, "mirror_locally": True}],
    }

    response = svc_client.post("/datasets.create", data=json.dumps(payload), headers=headers)
    assert_rpc_response(response)
    assert {"name", "remote_branch"} == set(response.json["result"].keys())
    assert payload["name"] == response.json["result"]["name"]

    params = {
        "project_id": project_id,
    }
    response = svc_client.get("/datasets.list", query_string=params, headers=headers)
    assert_rpc_response(response)

    ds = next(ds for ds in response.json["result"]["datasets"] if ds["name"] == payload["name"])
    assert len(ds["images"]) == 1
    img1 = next(img for img in ds["images"] if img["position"] == 1)

    assert img1["content_url"].startswith(".renku/dataset_images/")
    assert img1["content_url"].endswith("/1.png")


@pytest.mark.service
@pytest.mark.integration
@retry_failed
def test_create_dataset_with_uploaded_images(svc_client_with_repo):
    """Create a new dataset with metadata."""
    svc_client, headers, project_id, _ = svc_client_with_repo

    file_id1 = upload_file(svc_client, headers, "image1.jpg")
    file_id2 = upload_file(svc_client, headers, "image2.png")

    payload = {
        "project_id": project_id,
        "name": uuid.uuid4().hex,
        "title": "my little dataset",
        "creators": [{"name": "name123", "email": "name123@ethz.ch", "affiliation": "ethz"}],
        "description": "my little description",
        "images": [{"file_id": file_id1, "position": 1}, {"file_id": file_id2, "position": 2}],
    }

    response = svc_client.post("/datasets.create", data=json.dumps(payload), headers=headers)
    assert_rpc_response(response)
    assert {"name", "remote_branch"} == set(response.json["result"].keys())
    assert payload["name"] == response.json["result"]["name"]

    params = {
        "project_id": project_id,
    }
    response = svc_client.get("/datasets.list", query_string=params, headers=headers)
    assert_rpc_response(response)

    ds = next(ds for ds in response.json["result"]["datasets"] if ds["name"] == payload["name"])

    assert payload["title"] == ds["title"]
    assert payload["name"] == ds["name"]
    assert payload["description"] == ds["description"]
    assert payload["creators"] == ds["creators"]
    assert len(ds["images"]) == 2
    img1 = next(img for img in ds["images"] if img["position"] == 1)
    img2 = next(img for img in ds["images"] if img["position"] == 2)

    assert img1["content_url"].startswith(".renku/dataset_images/")
    assert img1["content_url"].endswith("/1.jpg")
    assert img2["content_url"].startswith(".renku/dataset_images/")
    assert img2["content_url"].endswith("/2.png")


@pytest.mark.service
@pytest.mark.integration
@retry_failed
def test_create_dataset_invalid_creator(svc_client_with_repo):
    """Create a new dataset with metadata."""
    svc_client, headers, project_id, _ = svc_client_with_repo

    payload = {
        "project_id": project_id,
        "name": uuid.uuid4().hex,
        "title": "my little dataset",
        "creators": [{"name": None, "email": "name123@ethz.ch", "affiliation": "ethz"}],
        "description": "my little description",
    }

    response = svc_client.post("/datasets.create", data=json.dumps(payload), headers=headers)

    assert_rpc_response(response, "error")
    assert UserMissingFieldError.code == response.json["error"]["code"]
    assert "creators.0.name" in response.json["error"]["userMessage"]


@pytest.mark.service
@pytest.mark.integration
@retry_failed
def test_create_dataset_view_dataset_exists(svc_client_with_repo):
    """Create a new dataset which already exists."""
    svc_client, headers, project_id, _ = svc_client_with_repo

    payload = {
        "project_id": project_id,
        "name": "mydataset",
    }

    response = svc_client.post("/datasets.create", data=json.dumps(payload), headers=headers)
    assert_rpc_response(response)

    response = svc_client.post("/datasets.create", data=json.dumps(payload), headers=headers)
    assert_rpc_response(response, "error")
    assert IntermittentDatasetExistsError.code == response.json["error"]["code"]


@pytest.mark.service
@pytest.mark.integration
@retry_failed
def test_create_dataset_view_unknown_param(svc_client_with_repo):
    """Create new dataset by specifying unknown parameters."""
    svc_client, headers, project_id, _ = svc_client_with_repo

    unknown_field = "remote_name"
    payload = {"project_id": project_id, "name": "mydata", unknown_field: "origin"}

    response = svc_client.post("/datasets.create", data=json.dumps(payload), headers=headers)
    assert_rpc_response(response, "error")
    assert ProgramInvalidGenericFieldsError.code == response.json["error"]["code"]
    assert unknown_field in response.json["error"]["devMessage"]


@pytest.mark.service
@pytest.mark.integration
@retry_failed
def test_create_dataset_with_no_identity(svc_client_with_repo):
    """Create a new dataset with no identification provided."""
    svc_client, headers, project_id, _ = svc_client_with_repo

    payload = {
        "project_id": project_id,
        "name": "mydata",
        "remote_name": "origin",
    }

    response = svc_client.post(
        "/datasets.create", data=json.dumps(payload), headers={"Content-Type": headers["Content-Type"]}
    )

    assert_rpc_response(response, "error")
    assert UserAnonymousError.code == response.json["error"]["code"]


@pytest.mark.service
@pytest.mark.integration
@retry_failed
def test_add_file_view_with_no_identity(svc_client_with_repo):
    """Check identity error raise in dataset add."""
    svc_client, headers, project_id, _ = svc_client_with_repo
    payload = {
        "project_id": project_id,
        "name": "mydata",
        "remote_name": "origin",
    }

    response = svc_client.post(
        "/datasets.add", data=json.dumps(payload), headers={"Content-Type": headers["Content-Type"]}
    )

    assert_rpc_response(response, "error")
    assert UserAnonymousError.code == response.json["error"]["code"]


@pytest.mark.service
@pytest.mark.integration
@retry_failed
def test_add_file_view(svc_client_with_repo):
    """Check adding of uploaded file to dataset."""
    svc_client, headers, project_id, _ = svc_client_with_repo

    file_id = upload_file(svc_client, headers, "datafile1.txt")

    payload = {
        "project_id": project_id,
        "name": uuid.uuid4().hex,
        "create_dataset": True,
        "files": [{"file_id": file_id}],
    }

    response = svc_client.post("/datasets.add", data=json.dumps(payload), headers=headers)

    assert_rpc_response(response)
    assert {"name", "project_id", "files", "remote_branch"} == set(response.json["result"].keys())
    assert 1 == len(response.json["result"]["files"])
    assert file_id == response.json["result"]["files"][0]["file_id"]


@pytest.mark.integration
@pytest.mark.service
@retry_failed
def test_remote_add_view(svc_client, it_remote_repo_url, identity_headers):
    """Test creating a delayed add."""
    response = svc_client.post(
        "/datasets.add",
        data=json.dumps(
            dict(git_url=it_remote_repo_url, is_delayed=True, name="mydata", files=[{"file_path": "somefile.txt"}])
        ),
        headers=identity_headers,
    )

    assert_rpc_response(response)
    assert response.json["result"]["created_at"]
    assert response.json["result"]["job_id"]


@pytest.mark.service
@pytest.mark.integration
@retry_failed
def test_add_file_failure(svc_client_with_repo):
    """Check adding of uploaded file to dataset with non-existing file."""
    svc_client, headers, project_id, _ = svc_client_with_repo

    file_id = upload_file(svc_client, headers, "datafile1.txt")

    payload = {
        "project_id": project_id,
        "name": uuid.uuid4().hex,
        "create_dataset": True,
        "files": [{"file_id": file_id}, {"file_path": "my problem right here"}],
    }
    response = svc_client.post("/datasets.add", data=json.dumps(payload), headers=headers)

    assert_rpc_response(response, "error")
    assert IntermittentFileNotExistsError.code == response.json["error"]["code"]


@pytest.mark.service
@pytest.mark.integration
@retry_failed
def test_list_datasets_view(svc_client_with_repo):
    """Check listing of existing datasets."""
    svc_client, headers, project_id, _ = svc_client_with_repo

    params = {
        "project_id": project_id,
    }

    response = svc_client.get("/datasets.list", query_string=params, headers=headers)
    assert_rpc_response(response)
    assert {"datasets"} == set(response.json["result"].keys())
    assert 0 != len(response.json["result"]["datasets"])
    assert {
        "version",
        "description",
        "identifier",
        "images",
        "created_at",
        "name",
        "title",
        "creators",
        "keywords",
        "annotations",
<<<<<<< HEAD
        "storage",
=======
        "datadir",
>>>>>>> a01606a4
    } == set(response.json["result"]["datasets"][0].keys())


@pytest.mark.service
@pytest.mark.integration
@retry_failed
def test_list_datasets_anonymous(svc_client_with_repo, it_remote_repo_url):
    """Check listing of existing datasets."""
    svc_client, headers, project_id, _ = svc_client_with_repo

    params = {
        "project_id": project_id,
    }

    response = svc_client.get("/datasets.list", query_string=params, headers={})
    assert_rpc_response(response, "error")
    assert UserAnonymousError.code == response.json["error"]["code"]

    params = {
        "git_url": it_remote_repo_url,
    }
    response = svc_client.get("/datasets.list", query_string=params, headers={})
    assert_rpc_response(response, "error")
    assert UserRepoNoAccessError.code == response.json["error"]["code"]

    params = {
        "git_url": "https://dev.renku.ch/gitlab/renku-python-integration-tests/no-renku",
    }

    response = svc_client.get("/datasets.list", query_string=params, headers={})
    assert_rpc_response(response, "error")
    # NOTE: We don't migrate remote projects; the fact that this operation fails with a migration error means that the
    # project could be cloned for the anonymous user
    assert UserOutdatedProjectError.code == response.json["error"]["code"]


@pytest.mark.service
@pytest.mark.integration
@retry_failed
def test_list_datasets_view_remote(svc_client_with_repo, it_remote_repo_url):
    """Check listing of existing datasets."""
    svc_client, headers, _, _ = svc_client_with_repo

    params = dict(git_url=it_remote_repo_url)

    response = svc_client.get("/datasets.list", query_string=params, headers=headers)

    assert_rpc_response(response)
    assert {"datasets"} == set(response.json["result"].keys())
    assert 0 != len(response.json["result"]["datasets"])
    assert {
        "version",
        "description",
        "identifier",
        "images",
        "created_at",
        "name",
        "title",
        "creators",
        "keywords",
        "annotations",
<<<<<<< HEAD
        "storage",
=======
        "datadir",
>>>>>>> a01606a4
    } == set(response.json["result"]["datasets"][0].keys())


@pytest.mark.service
@pytest.mark.integration
@retry_failed
def test_list_datasets_view_no_auth(svc_client_with_repo):
    """Check listing of existing datasets with no auth."""
    svc_client, headers, project_id, _ = svc_client_with_repo

    params = {
        "project_id": project_id,
    }

    response = svc_client.get("/datasets.list", query_string=params)
    assert_rpc_response(response, "error")
    assert UserAnonymousError.code == response.json["error"]["code"]


@pytest.mark.service
@pytest.mark.integration
@retry_failed
def test_list_dataset_files_anonymous(svc_client_with_repo, it_remote_repo_url):
    """Check listing of existing dataset files."""
    svc_client, headers, project_id, _ = svc_client_with_repo

    params = {"project_id": project_id, "name": "ds1"}

    response = svc_client.get("/datasets.files_list", query_string=params, headers={})
    assert_rpc_response(response, "error")
    assert UserAnonymousError.code == response.json["error"]["code"]

    params = {"git_url": it_remote_repo_url, "name": "ds1"}

    response = svc_client.get("/datasets.files_list", query_string=params, headers={})
    assert_rpc_response(response, "error")
    assert UserRepoNoAccessError.code == response.json["error"]["code"]

    params = {"git_url": "https://dev.renku.ch/gitlab/renku-python-integration-tests/no-renku", "name": "mydata"}

    response = svc_client.get("/datasets.files_list", query_string=params, headers={})
    assert_rpc_response(response, "error")
    # NOTE: We don't migrate remote projects; the fact that this operation fails with a migration error means that the
    # project could be cloned for the anonymous user
    assert UserOutdatedProjectError.code == response.json["error"]["code"]


@pytest.mark.service
@pytest.mark.integration
@retry_failed
def test_list_datasets_files_remote(svc_client_with_repo, it_remote_repo_url):
    """Check listing of existing dataset files."""
    svc_client, headers, _, _ = svc_client_with_repo

    params = dict(git_url=it_remote_repo_url, name="ds1")

    response = svc_client.get("/datasets.files_list", query_string=params, headers=headers)

    assert_rpc_response(response)
    assert {"files", "name"} == set(response.json["result"].keys())
    assert 0 != len(response.json["result"]["files"])
    assert "ds1" == response.json["result"]["name"]


@pytest.mark.integration
@pytest.mark.service
@retry_failed
def test_remote_create_view(svc_client, it_remote_repo_url, identity_headers):
    """Test creating a delayed dataset create."""
    response = svc_client.post(
        "/datasets.create",
        data=json.dumps(dict(git_url=it_remote_repo_url, is_delayed=True, name=uuid.uuid4().hex)),
        headers=identity_headers,
    )

    assert_rpc_response(response)
    assert response.json["result"]["created_at"]
    assert response.json["result"]["job_id"]


@pytest.mark.service
@pytest.mark.integration
@retry_failed
def test_create_and_list_datasets_view(svc_client_with_repo):
    """Create and list created dataset."""
    svc_client, headers, project_id, _ = svc_client_with_repo

    payload = {
        "project_id": project_id,
        "name": uuid.uuid4().hex,
    }

    response = svc_client.post("/datasets.create", data=json.dumps(payload), headers=headers)
    assert_rpc_response(response)
    assert {"name", "remote_branch"} == set(response.json["result"].keys())
    assert payload["name"] == response.json["result"]["name"]

    params_list = {
        "project_id": project_id,
    }

    response = svc_client.get("/datasets.list", query_string=params_list, headers=headers)
    assert_rpc_response(response)
    assert {"datasets"} == set(response.json["result"].keys())
    assert 0 != len(response.json["result"]["datasets"])
    assert {
        "creators",
        "name",
        "identifier",
        "images",
        "version",
        "title",
        "description",
        "created_at",
        "keywords",
        "annotations",
<<<<<<< HEAD
        "storage",
=======
        "datadir",
>>>>>>> a01606a4
    } == set(response.json["result"]["datasets"][0].keys())

    assert payload["name"] in [ds["name"] for ds in response.json["result"]["datasets"]]


@pytest.mark.service
@pytest.mark.integration
@retry_failed
def test_list_dataset_files(svc_client_with_repo):
    """Check listing of dataset files."""
    svc_client, headers, project_id, _ = svc_client_with_repo

    file_name = uuid.uuid4().hex
    file_id = upload_file(svc_client, headers, file_name)

    payload = {
        "project_id": project_id,
        "name": "mydata",
        "files": [{"file_id": file_id}],
    }

    response = svc_client.post("/datasets.add", data=json.dumps(payload), headers=headers)
    assert_rpc_response(response)
    assert {"name", "files", "project_id", "remote_branch"} == set(response.json["result"].keys())
    assert file_id == response.json["result"]["files"][0]["file_id"]

    params = {
        "project_id": project_id,
        "name": "mydata",
    }

    response = svc_client.get("/datasets.files_list", query_string=params, headers=headers)
    assert_rpc_response(response)
    assert {"name", "files"} == set(response.json["result"].keys())
    assert params["name"] == response.json["result"]["name"]
    assert file_name in [file["name"] for file in response.json["result"]["files"]]
    assert {"name", "path", "added"} == response.json["result"]["files"][0].keys()


@pytest.mark.service
@pytest.mark.integration
@retry_failed
def test_add_with_unpacked_archive(datapack_zip, svc_client_with_repo):
    """Upload archive and add it to a dataset."""
    svc_client, headers, project_id, _ = svc_client_with_repo
    content_type = headers.pop("Content-Type")

    response = svc_client.post(
        "/cache.files_upload",
        data=dict(file=(io.BytesIO(datapack_zip.read_bytes()), datapack_zip.name)),
        query_string={"unpack_archive": True, "override_existing": True},
        headers=headers,
    )

    assert_rpc_response(response)
    assert response.json["result"]["files"]
    mm = {}
    for file_ in response.json["result"]["files"]:
        assert not file_["is_archive"]
        assert not file_["unpack_archive"]

        file_id = file_["file_id"]
        assert file_id
        mm[file_["file_name"]] = file_

    file_ = mm["file2"]
    payload = {
        "project_id": project_id,
        "name": uuid.uuid4().hex,
    }

    headers["Content-Type"] = content_type
    response = svc_client.post("/datasets.create", data=json.dumps(payload), headers=headers)

    assert_rpc_response(response)
    assert {"name", "remote_branch"} == set(response.json["result"].keys())
    assert payload["name"] == response.json["result"]["name"]

    payload = {"project_id": project_id, "name": payload["name"], "files": [{"file_id": file_["file_id"]}]}
    response = svc_client.post("/datasets.add", data=json.dumps(payload), headers=headers)

    assert_rpc_response(response)
    assert {"name", "files", "project_id", "remote_branch"} == set(response.json["result"].keys())
    assert file_["file_id"] == response.json["result"]["files"][0]["file_id"]

    params = {
        "project_id": project_id,
        "name": payload["name"],
    }
    response = svc_client.get("/datasets.files_list", query_string=params, headers=headers)

    assert_rpc_response(response)
    assert {"name", "files"} == set(response.json["result"].keys())
    assert params["name"] == response.json["result"]["name"]
    assert file_["file_name"] in [file["name"] for file in response.json["result"]["files"]]


@pytest.mark.service
@pytest.mark.integration
@retry_failed
def test_add_with_unpacked_archive_all(datapack_zip, svc_client_with_repo):
    """Upload archive and add its contents to a dataset."""
    svc_client, headers, project_id, _ = svc_client_with_repo
    content_type = headers.pop("Content-Type")

    response = svc_client.post(
        "/cache.files_upload",
        data=dict(file=(io.BytesIO(datapack_zip.read_bytes()), datapack_zip.name)),
        query_string={"unpack_archive": True, "override_existing": True},
        headers=headers,
    )

    assert_rpc_response(response)
    assert response.json["result"]["files"]
    mm = {}
    for file_ in response.json["result"]["files"]:
        assert not file_["is_archive"]
        assert not file_["unpack_archive"]

        file_id = file_["file_id"]
        assert file_id
        mm[file_["file_name"]] = file_

    file_ = mm["file2"]
    files = [{"file_id": file_["file_id"]} for file_ in response.json["result"]["files"]]

    payload = {
        "project_id": project_id,
        "name": uuid.uuid4().hex,
    }
    headers["Content-Type"] = content_type
    response = svc_client.post("/datasets.create", data=json.dumps(payload), headers=headers)

    assert_rpc_response(response)
    assert {"name", "remote_branch"} == set(response.json["result"].keys())
    assert payload["name"] == response.json["result"]["name"]

    payload = {
        "project_id": project_id,
        "name": payload["name"],
        "files": files,
    }
    response = svc_client.post("/datasets.add", data=json.dumps(payload), headers=headers)

    assert_rpc_response(response)
    assert {"name", "files", "project_id", "remote_branch"} == set(response.json["result"].keys())
    assert files == response.json["result"]["files"]

    params = {
        "project_id": project_id,
        "name": payload["name"],
    }
    response = svc_client.get("/datasets.files_list", query_string=params, headers=headers)
    assert_rpc_response(response)
    assert {"name", "files"} == set(response.json["result"].keys())
    assert params["name"] == response.json["result"]["name"]
    assert file_["file_name"] in [file["name"] for file in response.json["result"]["files"]]


@pytest.mark.service
@pytest.mark.integration
@retry_failed
def test_add_existing_file(svc_client_with_repo):
    """Upload archive and add it to a dataset."""
    svc_client, headers, project_id, _ = svc_client_with_repo
    payload = {
        "project_id": project_id,
        "name": uuid.uuid4().hex,
    }
    response = svc_client.post("/datasets.create", data=json.dumps(payload), headers=headers)

    assert_rpc_response(response)
    assert {"name", "remote_branch"} == set(response.json["result"].keys())
    assert payload["name"] == response.json["result"]["name"]

    files = [{"file_path": "README.md"}]
    payload = {
        "project_id": project_id,
        "name": payload["name"],
        "files": files,
    }
    response = svc_client.post("/datasets.add", data=json.dumps(payload), headers=headers)
    assert_rpc_response(response)
    assert {"name", "files", "project_id", "remote_branch"} == set(response.json["result"].keys())
    assert files == response.json["result"]["files"]


@pytest.mark.parametrize(
    "doi",
    [
        "10.5281/zenodo.3239980",
        "10.7910/DVN/TJCLKP"
        # TODO: add http uri
    ],
)
@pytest.mark.integration
@pytest.mark.service
@retry_failed
@pytest.mark.vcr
def test_cached_import_dataset_job(doi, svc_client_cache, project):
    """Test import a dataset."""
    client, headers, cache = svc_client_cache

    user_id = encode_b64(secure_filename("9ab2fc80-3a5c-426d-ae78-56de01d214df"))
    user = cache.ensure_user({"user_id": user_id})

    name = Path(project).name

    project_meta = {
        "project_id": uuid.uuid4().hex,
        "name": name,
        "slug": normalize_to_ascii(name),
        "fullname": "full project name",
        "email": "my@email.com",
        "owner": "me",
        "token": "awesome token",
        "git_url": "git@gitlab.com",
        "initialized": True,
    }

    project_obj = cache.make_project(user, project_meta)

    dest = project_obj.abs_path
    os.makedirs(dest.parent, exist_ok=True)
    if not (project / dest).exists():
        shutil.copytree(project, dest)

    response = client.post(
        "/datasets.import",
        data=json.dumps({"project_id": project_meta["project_id"], "dataset_uri": doi}),
        headers=headers,
    )

    assert_rpc_response(response)
    assert {"created_at", "job_id"} == set(response.json["result"])

    user_job = cache.get_job(user, response.json["result"]["job_id"])
    assert response.json["result"]["job_id"] == user_job.job_id

    response = client.get("/jobs", headers=headers)
    assert_rpc_response(response)
    assert response.json["result"]["jobs"]

    assert user_job.job_id in [job["job_id"] for job in response.json["result"]["jobs"]]


@pytest.mark.parametrize("doi", ["10.5281/zenodo.3239980"])
@pytest.mark.integration
@pytest.mark.service
@retry_failed
@pytest.mark.vcr
def test_remote_import_dataset_job(doi, svc_client, it_remote_repo_url, identity_headers):
    """Test creating a delayed import of a dataset."""
    response = svc_client.post(
        "/datasets.import",
        data=json.dumps(dict(git_url=it_remote_repo_url, dataset_uri=doi, is_delayed=True)),
        headers=identity_headers,
    )

    assert_rpc_response(response)
    assert response.json["result"]["created_at"]
    assert response.json["result"]["job_id"]


@pytest.mark.parametrize("url", ["https://gist.github.com/jsam/d957f306ed0fe4ff018e902df6a1c8e3"])
@pytest.mark.integration
@pytest.mark.service
@retry_failed
def test_dataset_add_remote(url, svc_client_cache, project_metadata):
    """Test import a dataset."""
    project, project_meta = project_metadata
    client, headers, cache = svc_client_cache

    user_id = encode_b64(secure_filename("9ab2fc80-3a5c-426d-ae78-56de01d214df"))
    user = cache.ensure_user({"user_id": user_id})
    project_obj = cache.make_project(user, project_meta)

    dest = project_obj.abs_path
    os.makedirs(dest.parent, exist_ok=True)
    if not (project / dest).exists():
        shutil.copytree(project, dest)

    payload = make_dataset_add_payload(project_meta["project_id"], [url])
    response = client.post("/datasets.add", data=json.dumps(payload), headers=headers)

    assert_rpc_response(response)
    assert {"files", "name", "project_id", "remote_branch"} == set(response.json["result"])
    job_id = response.json["result"]["files"][0]["job_id"]

    user_job = cache.get_job(user, job_id)
    assert job_id == user_job.job_id

    response = client.get("/jobs", headers=headers)
    assert_rpc_response(response)
    assert response.json["result"]["jobs"]

    assert user_job.job_id in [job["job_id"] for job in response.json["result"]["jobs"]]


@pytest.mark.integration
@pytest.mark.service
@retry_failed
def test_dataset_add_multiple_remote(svc_client_cache, project_metadata):
    """Test dataset add multiple remote files."""
    project, project_meta = project_metadata
    url_gist = "https://gist.github.com/jsam/d957f306ed0fe4ff018e902df6a1c8e3"
    url_dbox = "https://www.dropbox.com/s/qcpts6fc81x6j4f/addme?dl=0"

    client, headers, cache = svc_client_cache
    user_id = encode_b64(secure_filename("9ab2fc80-3a5c-426d-ae78-56de01d214df"))
    user = cache.ensure_user({"user_id": user_id})
    project_obj = cache.make_project(user, project_meta)

    dest = project_obj.abs_path
    os.makedirs(dest.parent, exist_ok=True)
    if not (project / dest).exists():
        shutil.copytree(project, dest)

    payload = make_dataset_add_payload(project_meta["project_id"], [url_gist, url_dbox])
    response = client.post("/datasets.add", data=json.dumps(payload), headers=headers)

    assert_rpc_response(response)
    assert {"files", "name", "project_id", "remote_branch"} == set(response.json["result"])

    for file in response.json["result"]["files"]:
        job_id = file["job_id"]

        user_job = cache.get_job(user, job_id)
        assert job_id == user_job.job_id

        response = client.get("/jobs", headers=headers)
        assert_rpc_response(response)
        assert response.json["result"]["jobs"]

        assert user_job.job_id in [job["job_id"] for job in response.json["result"]["jobs"]]


@pytest.mark.service
@pytest.mark.integration
@retry_failed
def test_add_remote_and_local_file(svc_client_with_repo):
    """Test dataset add remote and local files."""
    svc_client, headers, project_id, _ = svc_client_with_repo

    payload = make_dataset_add_payload(
        project_id, [("file_path", "README.md"), "https://gist.github.com/jsam/d957f306ed0fe4ff018e902df6a1c8e3"]
    )
    response = svc_client.post("/datasets.add", data=json.dumps(payload), headers=headers)

    assert_rpc_response(response)
    assert {"name", "files", "project_id", "remote_branch"} == set(response.json["result"].keys())
    for pair in zip(response.json["result"]["files"], payload["files"]):
        if "job_id" in pair[0]:
            assert pair[0].pop("job_id")
        assert set(pair[0].values()) == set(pair[1].values())


@pytest.mark.service
@pytest.mark.integration
@retry_failed
def test_edit_datasets_view(svc_client_with_repo):
    """Test editing dataset metadata."""
    svc_client, headers, project_id, _ = svc_client_with_repo
    name = uuid.uuid4().hex

    payload = {
        "project_id": project_id,
        "name": name,
    }

    response = svc_client.post("/datasets.create", data=json.dumps(payload), headers=headers)

    assert_rpc_response(response)
    assert {"name", "remote_branch"} == set(response.json["result"].keys())
    assert payload["name"] == response.json["result"]["name"]

    params_list = {
        "project_id": project_id,
    }
    response = svc_client.get("/datasets.list", query_string=params_list, headers=headers)

    assert_rpc_response(response)

    edit_payload = {
        "project_id": project_id,
        "name": name,
        "title": "my new title",
        "keywords": ["keyword1"],
        "creators": [{"name": "name123", "email": "name123@ethz.ch", "affiliation": "ethz"}],
        "custom_metadata": {
            "@id": "http://example.com/metadata12",
            "@type": "https://schema.org/myType",
            "https://schema.org/property1": 1,
            "https://schema.org/property2": "test",
        },
    }
    response = svc_client.post("/datasets.edit", data=json.dumps(edit_payload), headers=headers)

    assert_rpc_response(response)
    assert {"warnings", "edited", "remote_branch"} == set(response.json["result"])
    assert {
        "title": "my new title",
        "keywords": ["keyword1"],
        "creators": [{"name": "name123", "email": "name123@ethz.ch", "affiliation": "ethz"}],
        "custom_metadata": {
            "@id": "http://example.com/metadata12",
            "@type": "https://schema.org/myType",
            "https://schema.org/property1": 1,
            "https://schema.org/property2": "test",
        },
    } == response.json["result"]["edited"]


@pytest.mark.service
@pytest.mark.integration
@retry_failed
def test_edit_datasets_view_without_modification(svc_client_with_repo):
    """Test editing dataset metadata."""
    svc_client, headers, project_id, _ = svc_client_with_repo
    name = uuid.uuid4().hex

    payload = {
        "project_id": project_id,
        "name": name,
        "creators": [{"name": "name123", "email": "name123@ethz.ch", "affiliation": "ethz"}],
        "title": "my-title",
        "description": "my description",
        "keywords": ["keywords"],
    }

    response = svc_client.post("/datasets.create", data=json.dumps(payload), headers=headers)

    assert_rpc_response(response)
    assert {"name", "remote_branch"} == set(response.json["result"].keys())
    assert payload["name"] == response.json["result"]["name"]

    params_list = {
        "project_id": project_id,
    }

    response = svc_client.get("/datasets.list", query_string=params_list, headers=headers)

    assert_rpc_response(response)
    edit_payload = {
        "project_id": project_id,
        "name": name,
    }
    response = svc_client.post("/datasets.edit", data=json.dumps(edit_payload), headers=headers)

    assert_rpc_response(response)
    assert {"warnings", "edited", "remote_branch"} == set(response.json["result"])
    assert {} == response.json["result"]["edited"]

    params_list = {
        "project_id": project_id,
    }

    response = svc_client.get("/datasets.list", query_string=params_list, headers=headers)

    assert_rpc_response(response)
    ds = next(ds for ds in response.json["result"]["datasets"] if ds["name"] == payload["name"])
    assert payload["title"] == ds["title"]
    assert payload["name"] == ds["name"]
    assert payload["description"] == ds["description"]
    assert payload["creators"] == ds["creators"]
    assert payload["keywords"] == ds["keywords"]


@pytest.mark.service
@pytest.mark.integration
@retry_failed
def test_edit_datasets_view_unset_values(svc_client_with_repo):
    """Test editing dataset metadata."""
    svc_client, headers, project_id, _ = svc_client_with_repo
    name = uuid.uuid4().hex

    payload = {
        "project_id": project_id,
        "name": name,
        "creators": [{"name": "name123", "email": "name123@ethz.ch", "affiliation": "ethz"}],
        "title": "my-title",
        "description": "my description",
        "keywords": ["keywords"],
        "images": [
            {"content_url": "https://example.com/image1.jpg", "position": 1},
        ],
        "custom_metadata": {"test": "test"},
    }

    response = svc_client.post("/datasets.create", data=json.dumps(payload), headers=headers)
    assert_rpc_response(response)
    assert {"name", "remote_branch"} == set(response.json["result"].keys())
    assert payload["name"] == response.json["result"]["name"]

    params_list = {
        "project_id": project_id,
    }

    response = svc_client.get("/datasets.list", query_string=params_list, headers=headers)

    assert_rpc_response(response)
    edit_payload = {
        "project_id": project_id,
        "name": name,
        "keywords": None,
        "images": None,
        "custom_metadata": None,
    }
    response = svc_client.post("/datasets.edit", data=json.dumps(edit_payload), headers=headers)

    assert_rpc_response(response)
    assert {"warnings", "edited", "remote_branch"} == set(response.json["result"])
    assert {"keywords": [], "custom_metadata": None, "images": [],} == response.json[
        "result"
    ]["edited"]

    params_list = {
        "project_id": project_id,
    }

    response = svc_client.get("/datasets.list", query_string=params_list, headers=headers)

    assert_rpc_response(response)
    ds = next(ds for ds in response.json["result"]["datasets"] if ds["name"] == payload["name"])
    assert edit_payload["name"] == ds["name"]
    assert 0 == len(ds["keywords"])
    assert 0 == len(ds["annotations"])
    assert 0 == len(ds["images"])


@pytest.mark.service
@pytest.mark.integration
@retry_failed
def test_edit_dataset_with_images(svc_client_with_repo):
    """Edit images of a dataset."""
    svc_client, headers, project_id, _ = svc_client_with_repo

    name = uuid.uuid4().hex

    payload = {
        "project_id": project_id,
        "name": name,
        "title": "my little dataset",
        "creators": [{"name": "name123", "email": "name123@ethz.ch", "affiliation": "ethz"}],
        "description": "my little description",
        "images": [
            {"content_url": "https://example.com/image1.jpg", "position": 1},
            {"content_url": "data/renku_logo.png", "position": 2},
        ],
    }

    response = svc_client.post("/datasets.create", data=json.dumps(payload), headers=headers)

    assert_rpc_response(response)
    assert {"name", "remote_branch"} == set(response.json["result"].keys())
    assert payload["name"] == response.json["result"]["name"]

    params = {
        "project_id": project_id,
    }
    response = svc_client.get("/datasets.list", query_string=params, headers=headers)

    assert_rpc_response(response)
    file_id = upload_file(svc_client, headers, "image2.jpg")

    # NOTE: test edit reordering and add
    edit_payload = {
        "project_id": project_id,
        "name": name,
        "images": [
            {"content_url": "data/renku_logo.png", "position": 1},
            {"content_url": "https://example.com/image1.jpg", "position": 2},
            {"content_url": "https://example.com/other_image.jpg", "position": 3},
            {"file_id": file_id, "position": 4},
        ],
    }
    response = svc_client.post("/datasets.edit", data=json.dumps(edit_payload), headers=headers)

    assert_rpc_response(response)
    assert {"warnings", "edited", "remote_branch"} == set(response.json["result"])
    assert {"images"} == response.json["result"]["edited"].keys()

    images = response.json["result"]["edited"]["images"]
    assert len(images) == 4
    images.sort(key=lambda x: x["position"])

    assert images[0]["content_url"].startswith(".renku/dataset_images/")
    assert images[0]["content_url"].endswith("/1.png")
    assert images[1]["content_url"] == "https://example.com/image1.jpg"
    assert images[2]["content_url"] == "https://example.com/other_image.jpg"
    assert images[3]["content_url"].startswith(".renku/dataset_images/")
    assert images[3]["content_url"].endswith("/4.jpg")

    # NOTE: test edit with duplicate position
    edit_payload = {
        "project_id": project_id,
        "name": name,
        "images": [
            {"content_url": "data/renku_logo.png", "position": 1},
            {"content_url": "https://example.com/image1.jpg", "position": 2},
            {"content_url": "https://example.com/other_image.jpg", "position": 2},
        ],
    }
    response = svc_client.post("/datasets.edit", data=json.dumps(edit_payload), headers=headers)

    assert_rpc_response(response, "error")
    assert UserDatasetsMultipleImagesError.code == response.json["error"]["code"]

    # NOTE: test edit remove images
    edit_payload = {
        "project_id": project_id,
        "name": name,
        "images": [],
    }
    response = svc_client.post("/datasets.edit", data=json.dumps(edit_payload), headers=headers)

    assert_rpc_response(response)
    assert {"warnings", "edited", "remote_branch"} == set(response.json["result"])
    assert {"images"} == response.json["result"]["edited"].keys()
    assert 0 == len(response.json["result"]["edited"]["images"])

    # NOTE: test edit no change
    edit_payload = {
        "project_id": project_id,
        "name": name,
        "images": [],
    }
    response = svc_client.post("/datasets.edit", data=json.dumps(edit_payload), headers=headers)

    assert_rpc_response(response)
    assert {"warnings", "edited", "remote_branch"} == set(response.json["result"])
    assert 0 == len(response.json["result"]["edited"].keys())


@pytest.mark.integration
@pytest.mark.service
@retry_failed
def test_remote_edit_view(svc_client, it_remote_repo_url, identity_headers):
    """Test creating a delayed edit."""
    response = svc_client.post(
        "/datasets.edit",
        data=json.dumps(dict(git_url=it_remote_repo_url, is_delayed=True, name="mydata")),
        headers=identity_headers,
    )

    assert_rpc_response(response)
    assert response.json["result"]["created_at"]
    assert response.json["result"]["job_id"]


@pytest.mark.integration
@pytest.mark.service
@retry_failed
def test_protected_branch(svc_protected_repo):
    """Test adding a file to protected branch."""
    svc_client, headers, payload, response = svc_protected_repo

    assert_rpc_response(response)
    assert {"result"} == set(response.json.keys())

    payload = {
        "project_id": response.json["result"]["project_id"],
        "name": uuid.uuid4().hex,
    }
    response = svc_client.post("/datasets.create", data=json.dumps(payload), headers=headers)

    assert_rpc_response(response)
    assert {"result"} == set(response.json.keys())
    assert "master" not in response.json["result"]["remote_branch"]


@pytest.mark.integration
@pytest.mark.service
@retry_failed
def test_unlink_file(unlink_file_setup):
    """Check unlinking of a file from a dataset."""
    svc_client, headers, unlink_payload = unlink_file_setup
    response = svc_client.post("/datasets.unlink", data=json.dumps(unlink_payload), headers=headers)

    assert_rpc_response(response)
    assert {"unlinked", "remote_branch"} == set(response.json["result"].keys())
    assert ["README.md"] == response.json["result"]["unlinked"]


@pytest.mark.integration
@pytest.mark.service
@retry_failed
def test_remote_unlink_view(svc_client, it_remote_repo_url, identity_headers):
    """Test creating a delayed unlink."""
    response = svc_client.post(
        "/datasets.unlink",
        data=json.dumps(dict(git_url=it_remote_repo_url, is_delayed=True, name="mydata", include_filters=["data1"])),
        headers=identity_headers,
    )

    assert_rpc_response(response)
    assert response.json["result"]["created_at"]
    assert response.json["result"]["job_id"]


@pytest.mark.integration
@pytest.mark.service
@retry_failed
def test_unlink_file_no_filter_error(unlink_file_setup):
    """Check for correct exception raise when no filters specified."""
    svc_client, headers, unlink_payload = unlink_file_setup

    unlink_payload.pop("include_filters")
    response = svc_client.post("/datasets.unlink", data=json.dumps(unlink_payload), headers=headers)

    assert_rpc_response(response, "error")
    assert UserInvalidGenericFieldsError.code == response.json["error"]["code"]


@pytest.mark.integration
@pytest.mark.service
@retry_failed
def test_unlink_file_exclude(unlink_file_setup):
    """Check unlinking of a file from a dataset with exclude."""
    svc_client, headers, unlink_payload = unlink_file_setup
    unlink_payload["exclude_filters"] = unlink_payload.pop("include_filters")

    response = svc_client.post("/datasets.unlink", data=json.dumps(unlink_payload), headers=headers)

    assert_rpc_response(response, "error")
    assert UserDatasetsUnlinkError.code == response.json["error"]["code"]<|MERGE_RESOLUTION|>--- conflicted
+++ resolved
@@ -605,11 +605,8 @@
         "creators",
         "keywords",
         "annotations",
-<<<<<<< HEAD
         "storage",
-=======
         "datadir",
->>>>>>> a01606a4
     } == set(response.json["result"]["datasets"][0].keys())
 
 
@@ -671,11 +668,8 @@
         "creators",
         "keywords",
         "annotations",
-<<<<<<< HEAD
         "storage",
-=======
         "datadir",
->>>>>>> a01606a4
     } == set(response.json["result"]["datasets"][0].keys())
 
 
@@ -792,11 +786,8 @@
         "created_at",
         "keywords",
         "annotations",
-<<<<<<< HEAD
         "storage",
-=======
         "datadir",
->>>>>>> a01606a4
     } == set(response.json["result"]["datasets"][0].keys())
 
     assert payload["name"] in [ds["name"] for ds in response.json["result"]["datasets"]]
