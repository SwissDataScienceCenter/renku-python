# -*- coding: utf-8 -*-
#
# Copyright 2020-2021 - Swiss Data Science Center (SDSC)
# A partnership between École Polytechnique Fédérale de Lausanne (EPFL) and
# Eidgenössische Technische Hochschule Zürich (ETHZ).
#
# Licensed under the Apache License, Version 2.0 (the "License");
# you may not use this file except in compliance with the License.
# You may obtain a copy of the License at
#
#     http://www.apache.org/licenses/LICENSE-2.0
#
# Unless required by applicable law or agreed to in writing, software
# distributed under the License is distributed on an "AS IS" BASIS,
# WITHOUT WARRANTIES OR CONDITIONS OF ANY KIND, either express or implied.
# See the License for the specific language governing permissions and
# limitations under the License.
"""Renku service templates view tests."""
import json
from copy import deepcopy
from pathlib import Path
from tempfile import TemporaryDirectory
from time import sleep

import pytest

from renku.core.commands.init import fetch_template_from_git, read_template_manifest
from renku.core.utils.scm import normalize_to_ascii
from renku.service.config import RENKU_EXCEPTION_ERROR_CODE
from tests.utils import retry_failed


@pytest.mark.service
@pytest.mark.integration
@retry_failed
def test_read_manifest_from_template(svc_client_with_templates):
    """Check reading manifest template."""
    svc_client, headers, template_params = svc_client_with_templates

    response = svc_client.get("/templates.read_manifest", query_string=template_params, headers=headers)

    assert response
    assert {"result"} == set(response.json.keys())
    assert response.json["result"]["templates"]

    templates = response.json["result"]["templates"]
    assert len(templates) > 0

    default_template = templates[template_params["index"] - 1]
    assert default_template["folder"] == template_params["id"]


@pytest.mark.service
@pytest.mark.integration
@retry_failed
def test_compare_manifests(svc_client_with_templates):
    """Check reading manifest template."""
    svc_client, headers, template_params = svc_client_with_templates

    response = svc_client.get("/templates.read_manifest", query_string=template_params, headers=headers)

    assert response
    assert {"result"} == set(response.json.keys())
    assert response.json["result"]["templates"]

    with TemporaryDirectory() as temp_dir:
        temp_path = Path(temp_dir)
        manifest_file, _ = fetch_template_from_git(template_params["url"], template_params["ref"], temp_path)
        manifest = read_template_manifest(temp_path)

        assert manifest_file and manifest_file.exists()
        assert manifest

        templates_service = response.json["result"]["templates"]
        templates_local = manifest
        default_index = template_params["index"] - 1

<<<<<<< HEAD
        if "icon" in templates_service:
            del templates_service["icon"]
        if "icon" in templates_local:
            del templates_local["icon"]
=======
        if "icon" in templates_service[default_index]:
            del templates_service[default_index]["icon"]
        if "icon" in templates_local[default_index]:
            del templates_local[default_index]["icon"]
>>>>>>> 871458b5

        assert templates_service[default_index] == templates_local[default_index]


@pytest.mark.service
@pytest.mark.integration
@retry_failed
def test_create_project_from_template(svc_client_templates_creation):
    """Check reading manifest template."""
    from git import Repo

    from renku.service.serializers.headers import RenkuHeaders
    from renku.service.utils import CACHE_PROJECTS_PATH

    svc_client, headers, payload, rm_remote = svc_client_templates_creation

    # NOTE:  fail: remote authentication
    anonymous_headers = deepcopy(headers)
    anonymous_headers["Authorization"] = "Bearer None"
    response = svc_client.post("/templates.create_project", data=json.dumps(payload), headers=anonymous_headers)

    assert response
    assert response.json["error"]
    assert "Cannot push changes" in response.json["error"]["reason"]

    # NOTE:  fail: missing parameters
    if len(payload["parameters"]) > 0:
        payload_without_parameters = deepcopy(payload)
        payload_without_parameters["parameters"] = []
        response = svc_client.post(
            "/templates.create_project", data=json.dumps(payload_without_parameters), headers=headers
        )
        assert response
        assert response.json["error"]
        assert RENKU_EXCEPTION_ERROR_CODE == response.json["error"]["code"]
        assert "missing parameter" in response.json["error"]["reason"]

    # NOTE:  successfully push with proper authentication
    response = svc_client.post("/templates.create_project", data=json.dumps(payload), headers=headers)

    assert response
    assert {"result"} == set(response.json.keys())
    stripped_name = normalize_to_ascii(payload["project_name"])
    assert stripped_name == response.json["result"]["name"]
    expected_url = "{0}/{1}/{2}".format(payload["project_repository"], payload["project_namespace"], stripped_name)
    assert expected_url == response.json["result"]["url"]

    # NOTE: assert correct git user is set on new project
    user_data = RenkuHeaders.decode_user(headers["Renku-User"])
    project_path = (
        CACHE_PROJECTS_PATH
        / user_data["user_id"]
        / response.json["result"]["project_id"]
        / payload["project_namespace"]
        / stripped_name
    )
    repo = Repo(project_path)
    reader = repo.config_reader()
    assert reader.get_value("user", "email") == user_data["email"]
    assert reader.get_value("user", "name") == user_data["name"]

    # NOTE:  successfully re-use old name after cleanup
    assert rm_remote() is True
    sleep(1)  # NOTE: sleep to make sure remote isn't locked
    response = svc_client.post("/templates.create_project", data=json.dumps(payload), headers=headers)
    assert response
    assert {"result"} == set(response.json.keys())
    assert expected_url == response.json["result"]["url"]
    assert rm_remote() is True<|MERGE_RESOLUTION|>--- conflicted
+++ resolved
@@ -75,17 +75,10 @@
         templates_local = manifest
         default_index = template_params["index"] - 1
 
-<<<<<<< HEAD
-        if "icon" in templates_service:
-            del templates_service["icon"]
-        if "icon" in templates_local:
-            del templates_local["icon"]
-=======
         if "icon" in templates_service[default_index]:
             del templates_service[default_index]["icon"]
         if "icon" in templates_local[default_index]:
             del templates_local[default_index]["icon"]
->>>>>>> 871458b5
 
         assert templates_service[default_index] == templates_local[default_index]
 
