# -*- coding: utf-8 -*-
#
# Copyright 2019-2020 - Swiss Data Science Center (SDSC)
# A partnership between École Polytechnique Fédérale de Lausanne (EPFL) and
# Eidgenössische Technische Hochschule Zürich (ETHZ).
#
# Licensed under the Apache License, Version 2.0 (the "License");
# you may not use this file except in compliance with the License.
# You may obtain a copy of the License at
#
#     http://www.apache.org/licenses/LICENSE-2.0
#
# Unless required by applicable law or agreed to in writing, software
# distributed under the License is distributed on an "AS IS" BASIS,
# WITHOUT WARRANTIES OR CONDITIONS OF ANY KIND, either express or implied.
# See the License for the specific language governing permissions and
# limitations under the License.
"""Renku service cache view tests."""
import io
import json
import uuid

import pytest
from flaky import flaky

from conftest import IT_GIT_ACCESS_TOKEN, IT_REMOTE_REPO_URL
from renku.core.models.git import GitURL
from renku.service.config import INVALID_HEADERS_ERROR_CODE, INVALID_PARAMS_ERROR_CODE


@pytest.mark.service
def test_serve_api_spec(svc_client):
    """Check serving of service spec."""
    headers = {
        "Content-Type": "application/json",
        "accept": "application/json",
    }
    response = svc_client.get("/api/v1/spec", headers=headers)

    assert 0 != len(response.json.keys())
    assert 200 == response.status_code


@pytest.mark.service
def test_list_upload_files_all(svc_client):
    """Check list uploaded files view."""
    headers_user = {"Content-Type": "application/json", "accept": "application/json", "Renku-User-Id": "user"}
    response = svc_client.get("/cache.files_list", headers=headers_user)

    assert {"result"} == set(response.json.keys())

    assert 0 == len(response.json["result"]["files"])
    assert 200 == response.status_code


@pytest.mark.service
def test_list_upload_files_all_no_auth(svc_client):
    """Check error response on list uploaded files view."""
    headers = {
        "Content-Type": "application/json",
        "accept": "application/json",
    }
    response = svc_client.get("/cache.files_list", headers=headers,)

    assert 200 == response.status_code

    assert {"error"} == set(response.json.keys())
    assert INVALID_HEADERS_ERROR_CODE == response.json["error"]["code"]


@pytest.mark.service
def test_file_upload(svc_client):
    """Check successful file upload."""
    headers_user = {"Renku-User-Id": "{0}".format(uuid.uuid4().hex)}

    response = svc_client.post(
        "/cache.files_upload", data=dict(file=(io.BytesIO(b"this is a test"), "datafile.txt"),), headers=headers_user,
    )

    assert response
    assert 200 == response.status_code

    assert {"result"} == set(response.json.keys())
    assert isinstance(uuid.UUID(response.json["result"]["files"][0]["file_id"]), uuid.UUID)


@pytest.mark.service
def test_file_upload_override(svc_client):
    """Check successful file upload."""
    headers_user = {"Renku-User-Id": "{0}".format(uuid.uuid4().hex)}

    response = svc_client.post(
        "/cache.files_upload", data=dict(file=(io.BytesIO(b"this is a test"), "datafile.txt"),), headers=headers_user,
    )

    assert response
    assert 200 == response.status_code

    assert {"result"} == set(response.json.keys())
    assert isinstance(uuid.UUID(response.json["result"]["files"][0]["file_id"]), uuid.UUID)
    old_file_id = response.json["result"]["files"][0]["file_id"]

    response = svc_client.post(
        "/cache.files_upload", data=dict(file=(io.BytesIO(b"this is a test"), "datafile.txt"),), headers=headers_user,
    )

    assert response
    assert 200 == response.status_code

    assert {"error"} == set(response.json.keys())
    assert INVALID_PARAMS_ERROR_CODE == response.json["error"]["code"]
    assert "file exists" == response.json["error"]["reason"]

    response = svc_client.post(
        "/cache.files_upload",
        data=dict(file=(io.BytesIO(b"this is a test"), "datafile.txt"),),
        query_string={"override_existing": True},
        headers=headers_user,
    )

    assert response
    assert 200 == response.status_code

    assert {"result"} == set(response.json.keys())
    assert isinstance(uuid.UUID(response.json["result"]["files"][0]["file_id"]), uuid.UUID)
    assert old_file_id != response.json["result"]["files"][0]["file_id"]


@pytest.mark.service
def test_file_upload_same_file(svc_client):
    """Check successful file upload with same file uploaded twice."""
    headers_user1 = {"Renku-User-Id": "{0}".format(uuid.uuid4().hex)}
    response = svc_client.post(
        "/cache.files_upload", data=dict(file=(io.BytesIO(b"this is a test"), "datafile.txt"),), headers=headers_user1,
    )

    assert response
    assert 200 == response.status_code

    assert {"result"} == set(response.json.keys())

    assert isinstance(uuid.UUID(response.json["result"]["files"][0]["file_id"]), uuid.UUID)

    response = svc_client.post(
        "/cache.files_upload", data=dict(file=(io.BytesIO(b"this is a test"), "datafile.txt"),), headers=headers_user1,
    )

    assert response
    assert 200 == response.status_code
    assert {"error"} == set(response.json.keys())
    assert INVALID_PARAMS_ERROR_CODE == response.json["error"]["code"]
    assert "file exists" == response.json["error"]["reason"]


@pytest.mark.service
def test_file_upload_no_auth(svc_client):
    """Check failed file upload."""
    response = svc_client.post("/cache.files_upload", data=dict(file=(io.BytesIO(b"this is a test"), "datafile.txt"),),)

    assert response
    assert 200 == response.status_code

    assert {"error"} == set(response.json.keys())
    assert INVALID_HEADERS_ERROR_CODE == response.json["error"]["code"]


@pytest.mark.service
def test_file_upload_with_users(svc_client):
    """Check successful file upload and listing based on user auth header."""
    headers_user1 = {"Renku-User-Id": "{0}".format(uuid.uuid4().hex)}
    headers_user2 = {"Renku-User-Id": "{0}".format(uuid.uuid4().hex)}

    response = svc_client.post(
        "/cache.files_upload", data=dict(file=(io.BytesIO(b"this is a test"), "datafile1.txt"),), headers=headers_user1
    )

    assert {"result"} == set(response.json.keys())

    file_id = response.json["result"]["files"][0]["file_id"]
    assert file_id
    assert 200 == response.status_code

    response = svc_client.post(
        "/cache.files_upload", data=dict(file=(io.BytesIO(b"this is a test"), "datafile1.txt"),), headers=headers_user2
    )

    assert response
    assert {"result"} == set(response.json.keys())

    response = svc_client.get("/cache.files_list", headers=headers_user1)

    assert response

    assert {"result"} == set(response.json.keys())
    assert 1 == len(response.json["result"]["files"])

    file = response.json["result"]["files"][0]
    assert file_id == file["file_id"]
    assert 0 < file["file_size"]


@pytest.mark.service
@pytest.mark.integration
@flaky(max_runs=10, min_passes=1)
def test_clone_projects_no_auth(svc_client):
    """Check error on cloning of remote repository."""
    payload = {
        "git_url": IT_REMOTE_REPO_URL,
    }

    response = svc_client.post(
        "/cache.project_clone", data=json.dumps(payload), headers={"Content-Type": "application/json"}
    )

    assert {"error"} == set(response.json.keys())
    assert INVALID_HEADERS_ERROR_CODE == response.json["error"]["code"]

    err_message = "user identification is incorrect or missing"
    assert err_message == response.json["error"]["reason"]

    headers = {
        "Content-Type": "application/json",
        "accept": "application/json",
        "Renku-User-Id": "{0}".format(uuid.uuid4().hex),
        "Renku-User-FullName": "Just Sam",
        "Renku-User-Email": "contact@justsam.io",
        "Authorization": f"Bearer {IT_GIT_ACCESS_TOKEN}",
    }

    response = svc_client.post("/cache.project_clone", data=json.dumps(payload), headers=headers)
    assert response
    assert {"result"} == set(response.json.keys())


@pytest.mark.service
@pytest.mark.integration
@flaky(max_runs=10, min_passes=1)
def test_clone_projects_with_auth(svc_client):
    """Check cloning of remote repository."""
    headers = {
        "Content-Type": "application/json",
        "accept": "application/json",
        "Renku-User-Id": "{0}".format(uuid.uuid4().hex),
        "Renku-User-FullName": "Just Sam",
        "Renku-User-Email": "contact@justsam.io",
        "Authorization": "Bearer {0}".format(IT_GIT_ACCESS_TOKEN),
    }

    payload = {
        "git_url": IT_REMOTE_REPO_URL,
    }

    response = svc_client.post("/cache.project_clone", data=json.dumps(payload), headers=headers)

    assert response
    assert {"result"} == set(response.json.keys())


@pytest.mark.service
@pytest.mark.integration
@flaky(max_runs=10, min_passes=1)
def test_clone_projects_multiple(svc_client):
    """Check multiple cloning of remote repository."""
    project_ids = []

    headers = {
        "Content-Type": "application/json",
        "Renku-User-Id": "{0}".format(uuid.uuid4().hex),
        "Renku-User-FullName": "Just Sam",
        "Renku-User-Email": "contact@justsam.io",
        "Authorization": "Bearer {0}".format(IT_GIT_ACCESS_TOKEN),
    }

    payload = {
        "git_url": IT_REMOTE_REPO_URL,
    }

    response = svc_client.post("/cache.project_clone", data=json.dumps(payload), headers=headers)
    assert response

    assert {"result"} == set(response.json.keys())
    project_ids.append(response.json["result"])

    response = svc_client.post("/cache.project_clone", data=json.dumps(payload), headers=headers)

    assert response
    assert {"result"} == set(response.json.keys())
    project_ids.append(response.json["result"])

    response = svc_client.post("/cache.project_clone", data=json.dumps(payload), headers=headers)

    assert response
    assert {"result"} == set(response.json.keys())
    project_ids.append(response.json["result"])

    response = svc_client.post("/cache.project_clone", data=json.dumps(payload), headers=headers)

    assert response
    assert {"result"} == set(response.json.keys())
    last_pid = response.json["result"]["project_id"]

    response = svc_client.get("/cache.project_list", headers=headers)

    assert response
    assert {"result"} == set(response.json.keys())

    pids = [p["project_id"] for p in response.json["result"]["projects"]]
    assert last_pid in pids

    for inserted in project_ids:
        assert inserted["project_id"] not in pids


@pytest.mark.service
@pytest.mark.integration
@flaky(max_runs=10, min_passes=1)
def test_clone_projects_list_view_errors(svc_client):
    """Check cache state of cloned projects with no headers."""
    headers = {
        "Content-Type": "application/json",
        "Renku-User-Id": "{0}".format(uuid.uuid4().hex),
        "Renku-User-FullName": "Just Sam",
        "Renku-User-Email": "contact@justsam.io",
        "Authorization": "Bearer {0}".format(IT_GIT_ACCESS_TOKEN),
    }

    payload = {
        "git_url": IT_REMOTE_REPO_URL,
    }

    response = svc_client.post("/cache.project_clone", data=json.dumps(payload), headers=headers)
    assert response
    assert {"result"} == set(response.json.keys())

    assert isinstance(uuid.UUID(response.json["result"]["project_id"]), uuid.UUID)

    response = svc_client.get(
        "/cache.project_list",
        # no auth headers, expected error
    )
    assert response

    assert {"error"} == set(response.json.keys())
    assert INVALID_HEADERS_ERROR_CODE == response.json["error"]["code"]

    response = svc_client.get("/cache.project_list", headers=headers)

    assert response
    assert {"result"} == set(response.json.keys())
    assert 1 == len(response.json["result"]["projects"])

    project = response.json["result"]["projects"][0]
    assert isinstance(uuid.UUID(project["project_id"]), uuid.UUID)
    assert isinstance(GitURL.parse(project["git_url"]), GitURL)


@pytest.mark.service
@pytest.mark.integration
@flaky(max_runs=10, min_passes=1)
def test_clone_projects_invalid_headers(svc_client):
    """Check cache state of cloned projects with invalid headers."""
    headers = {
        "Content-Type": "application/json",
        "accept": "application/json",
        "Renku-User-Id": "{0}".format(uuid.uuid4().hex),
        "Renku-User-FullName": "Not Sam",
        "Renku-User-Email": "not@sam.io",
        "Authorization": f"Bearer {IT_GIT_ACCESS_TOKEN}",
    }

    payload = {
        "git_url": IT_REMOTE_REPO_URL,
    }

    response = svc_client.post("/cache.project_clone", data=json.dumps(payload), headers=headers,)
    assert response
    assert {"result"} == set(response.json.keys())

    response = svc_client.get(
        "/cache.project_list",
        # no auth headers, expected error
    )
    assert response
    assert {"error"} == set(response.json.keys())
    assert INVALID_HEADERS_ERROR_CODE == response.json["error"]["code"]

    response = svc_client.get("/cache.project_list", headers=headers)
    assert response
    assert {"result"} == set(response.json.keys())
    assert 1 == len(response.json["result"]["projects"])


@pytest.mark.service
@pytest.mark.integration
def test_upload_zip_unpack_archive(datapack_zip, svc_client_with_repo):
    """Upload zip archive with unpack."""
    svc_client, headers, project_id, _ = svc_client_with_repo
    headers.pop("Content-Type")

    response = svc_client.post(
        "/cache.files_upload",
        data=dict(file=(io.BytesIO(datapack_zip.read_bytes()), datapack_zip.name),),
        query_string={"unpack_archive": True, "override_existing": True,},
        headers=headers,
    )

    assert response

    assert 200 == response.status_code
    assert {"result"} == set(response.json.keys())
    assert response.json["result"]["files"]

    for file_ in response.json["result"]["files"]:
        assert not file_["is_archive"]
        assert not file_["unpack_archive"]


@pytest.mark.service
@pytest.mark.integration
def test_upload_zip_archive(datapack_zip, svc_client_with_repo):
    """Upload zip archive."""
    svc_client, headers, project_id, _ = svc_client_with_repo
    headers.pop("Content-Type")

    response = svc_client.post(
        "/cache.files_upload",
        data=dict(file=(io.BytesIO(datapack_zip.read_bytes()), datapack_zip.name),),
        query_string={"unpack_archive": False, "override_existing": True,},
        headers=headers,
    )

    assert response

    assert 200 == response.status_code
    assert {"result"} == set(response.json.keys())
    assert 1 == len(response.json["result"]["files"])

    for file_ in response.json["result"]["files"]:
        assert file_["is_archive"]
        assert not file_["unpack_archive"]


@pytest.mark.service
@pytest.mark.integration
def test_upload_tar_unpack_archive(datapack_tar, svc_client_with_repo):
    """Upload zip archive with unpack."""
    svc_client, headers, project_id, _ = svc_client_with_repo
    headers.pop("Content-Type")

    response = svc_client.post(
        "/cache.files_upload",
        data=dict(file=(io.BytesIO(datapack_tar.read_bytes()), datapack_tar.name),),
        query_string={"unpack_archive": True, "override_existing": True,},
        headers=headers,
    )

    assert response

    assert 200 == response.status_code
    assert {"result"} == set(response.json.keys())
    assert response.json["result"]["files"]

    for file_ in response.json["result"]["files"]:
        assert not file_["is_archive"]
        assert not file_["unpack_archive"]

    response = svc_client.get("/cache.files_list", headers=headers,)

    assert response
    assert 200 == response.status_code
    assert {"result"} == set(response.json.keys())
    assert response.json["result"]["files"]

    dirs = filter(lambda x: x["is_dir"], response.json["result"]["files"])
    assert list(dirs)

    files = filter(lambda x: not x["is_dir"], response.json["result"]["files"])
    assert list(files)

    paths = [_file["relative_path"] for _file in files]
    assert sorted(paths) == paths


@pytest.mark.service
@pytest.mark.integration
def test_upload_tar_archive(datapack_tar, svc_client_with_repo):
    """Upload zip archive."""
    svc_client, headers, project_id, _ = svc_client_with_repo
    headers.pop("Content-Type")

    response = svc_client.post(
        "/cache.files_upload",
        data=dict(file=(io.BytesIO(datapack_tar.read_bytes()), datapack_tar.name),),
        query_string={"unpack_archive": False, "override_existing": True,},
        headers=headers,
    )

    assert response

    assert 200 == response.status_code
    assert {"result"} == set(response.json.keys())
    assert 1 == len(response.json["result"]["files"])

    for file_ in response.json["result"]["files"]:
        assert file_["is_archive"]
        assert not file_["unpack_archive"]


@pytest.mark.service
@pytest.mark.integration
def test_field_upload_resp_fields(datapack_tar, svc_client_with_repo):
    """Check response fields."""
    svc_client, headers, project_id, _ = svc_client_with_repo
    headers.pop("Content-Type")

    response = svc_client.post(
        "/cache.files_upload",
        data=dict(file=(io.BytesIO(datapack_tar.read_bytes()), datapack_tar.name),),
        query_string={"unpack_archive": True, "override_existing": True,},
        headers=headers,
    )

    assert response

    assert 200 == response.status_code

    assert {"result"} == set(response.json.keys())
    assert response.json["result"]["files"]

    assert {
        "content_type",
        "file_id",
        "file_name",
        "file_size",
        "is_archive",
        "created_at",
        "is_dir",
        "unpack_archive",
        "relative_path",
    } == set(response.json["result"]["files"][0].keys())

    assert not response.json["result"]["files"][0]["is_archive"]
    assert not response.json["result"]["files"][0]["unpack_archive"]

    rel_path = response.json["result"]["files"][0]["relative_path"]
    assert rel_path.startswith(datapack_tar.name) and "unpacked" in rel_path


@pytest.mark.service
@pytest.mark.integration
def test_execute_migrations(svc_client_setup):
    """Check execution of all migrations."""
    svc_client, headers, project_id, _ = svc_client_setup

    response = svc_client.post("/cache.migrate", data=json.dumps(dict(project_id=project_id)), headers=headers)

    assert 200 == response.status_code
    assert response.json["result"]["was_migrated"]
    assert any(
        m.startswith("Successfully applied") and m.endswith("migrations.") for m in response.json["result"]["messages"]
    )


@pytest.mark.service
@pytest.mark.integration
def test_execute_migrations_job(svc_client_setup):
    """Check execution of all migrations."""
    svc_client, headers, project_id, _ = svc_client_setup

    response = svc_client.post(
        "/cache.migrate", data=json.dumps(dict(project_id=project_id, is_delayed=True)), headers=headers
    )

    assert 200 == response.status_code
    assert response.json["result"]["created_at"]
    assert response.json["result"]["job_id"]


@pytest.mark.service
@pytest.mark.integration
def test_check_migrations(svc_client_setup):
    """Check if migrations are required."""
    svc_client, headers, project_id, _ = svc_client_setup

    response = svc_client.get("/cache.migrations_check", query_string=dict(project_id=project_id), headers=headers)

    assert 200 == response.status_code
<<<<<<< HEAD
    assert response.json['result']['migration_required']
    assert response.json['result']['project_supported']
    assert response.json['result']['project_version']
    assert response.json['result']['latest_version']
=======
    assert response.json["result"]["migration_required"]
    assert response.json["result"]["project_supported"]
>>>>>>> 127d606f


@pytest.mark.service
@pytest.mark.integration
def test_check_no_migrations(svc_client_with_repo):
    """Check if migrations are not required."""
    svc_client, headers, project_id, _ = svc_client_with_repo

    response = svc_client.get("/cache.migrations_check", query_string=dict(project_id=project_id), headers=headers)

    assert 200 == response.status_code
    assert not response.json["result"]["migration_required"]
    assert response.json["result"]["project_supported"]<|MERGE_RESOLUTION|>--- conflicted
+++ resolved
@@ -585,15 +585,11 @@
     response = svc_client.get("/cache.migrations_check", query_string=dict(project_id=project_id), headers=headers)
 
     assert 200 == response.status_code
-<<<<<<< HEAD
-    assert response.json['result']['migration_required']
-    assert response.json['result']['project_supported']
-    assert response.json['result']['project_version']
-    assert response.json['result']['latest_version']
-=======
+
     assert response.json["result"]["migration_required"]
     assert response.json["result"]["project_supported"]
->>>>>>> 127d606f
+    assert response.json["result"]["project_version"]
+    assert response.json["result"]["latest_version"]
 
 
 @pytest.mark.service
