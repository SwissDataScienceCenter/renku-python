# -*- coding: utf-8 -*-
#
# Copyright 2019-2022 - Swiss Data Science Center (SDSC)
# A partnership between École Polytechnique Fédérale de Lausanne (EPFL) and
# Eidgenössische Technische Hochschule Zürich (ETHZ).
#
# Licensed under the Apache License, Version 2.0 (the "License");
# you may not use this file except in compliance with the License.
# You may obtain a copy of the License at
#
#     http://www.apache.org/licenses/LICENSE-2.0
#
# Unless required by applicable law or agreed to in writing, software
# distributed under the License is distributed on an "AS IS" BASIS,
# WITHOUT WARRANTIES OR CONDITIONS OF ANY KIND, either express or implied.
# See the License for the specific language governing permissions and
# limitations under the License.
"""Renku service cache view tests."""
import copy
import io
import json
import uuid
from unittest.mock import MagicMock

import jwt
import pytest

from renku.core.dataset.context import DatasetContext
from renku.domain_model.git import GitURL
<<<<<<< HEAD
from renku.domain_model.project import Project
from renku.domain_model.provenance.agent import Person
from renku.domain_model.template import TemplateMetadata
=======
>>>>>>> 2021e761
from renku.infrastructure.gateway.dataset_gateway import DatasetGateway
from renku.infrastructure.repository import Repository
from renku.ui.service.errors import (
    IntermittentFileExistsError,
    IntermittentProjectTemplateUnavailable,
    UserAnonymousError,
    UserProjectTemplateReferenceError,
    UserRepoUrlInvalidError,
)
from renku.ui.service.serializers.headers import JWT_TOKEN_SECRET
from tests.utils import assert_rpc_response, retry_failed


@pytest.mark.service
def test_serve_api_spec(svc_client):
    """Check serving of service spec."""
    headers = {
        "Content-Type": "application/json",
        "accept": "application/json",
    }
    response = svc_client.get("/spec.json", headers=headers)

    assert 0 != len(response.json.keys())
    assert 200 == response.status_code


@pytest.mark.service
def test_list_upload_files_all(svc_client, identity_headers):
    """Check list uploaded files view."""
    response = svc_client.get("/cache.files_list", headers=identity_headers)

    assert {"result"} == set(response.json.keys())

    assert 0 == len(response.json["result"]["files"])
    assert 200 == response.status_code


@pytest.mark.service
def test_list_upload_files_all_no_auth(svc_client):
    """Check error response on list uploaded files view."""
    headers = {
        "Content-Type": "application/json",
        "accept": "application/json",
    }
    response = svc_client.get("/cache.files_list", headers=headers)

    assert 200 == response.status_code

    assert {"error"} == set(response.json.keys())
    assert UserAnonymousError.code == response.json["error"]["code"]


@pytest.mark.service
def test_file_upload(svc_client, identity_headers):
    """Check successful file upload."""
    headers = copy.deepcopy(identity_headers)
    headers.pop("Content-Type")

    response = svc_client.post(
        "/cache.files_upload", data=dict(file=(io.BytesIO(b"this is a test"), uuid.uuid4().hex)), headers=headers
    )

    assert response
    assert 200 == response.status_code

    assert {"result"} == set(response.json.keys())
    assert isinstance(uuid.UUID(response.json["result"]["files"][0]["file_id"]), uuid.UUID)


@pytest.mark.service
def test_file_upload_override(svc_client, identity_headers):
    """Check successful file upload."""
    headers = copy.deepcopy(identity_headers)
    headers.pop("Content-Type")

    filename = uuid.uuid4().hex

    response = svc_client.post(
        "/cache.files_upload", data=dict(file=(io.BytesIO(b"this is a test"), filename)), headers=headers
    )

    assert 200 == response.status_code
    assert {"result"} == set(response.json.keys())
    assert isinstance(uuid.UUID(response.json["result"]["files"][0]["file_id"]), uuid.UUID)
    old_file_id = response.json["result"]["files"][0]["file_id"]

    response = svc_client.post(
        "/cache.files_upload", data=dict(file=(io.BytesIO(b"this is a test"), filename)), headers=headers
    )

    assert 200 == response.status_code
    assert {"error"} == set(response.json.keys())
    assert IntermittentFileExistsError.code == response.json["error"]["code"]

    response = svc_client.post(
        "/cache.files_upload",
        data=dict(file=(io.BytesIO(b"this is a test"), filename)),
        query_string={"override_existing": True},
        headers=headers,
    )

    assert response
    assert 200 == response.status_code

    assert {"result"} == set(response.json.keys())
    assert isinstance(uuid.UUID(response.json["result"]["files"][0]["file_id"]), uuid.UUID)
    assert old_file_id != response.json["result"]["files"][0]["file_id"]


@pytest.mark.service
def test_file_upload_same_file(svc_client, identity_headers):
    """Check successful file upload with same file uploaded twice."""
    headers = copy.deepcopy(identity_headers)
    headers.pop("Content-Type")

    filename = uuid.uuid4().hex

    response = svc_client.post(
        "/cache.files_upload", data=dict(file=(io.BytesIO(b"this is a test"), filename)), headers=headers
    )

    assert 200 == response.status_code
    assert {"result"} == set(response.json.keys())
    assert isinstance(uuid.UUID(response.json["result"]["files"][0]["file_id"]), uuid.UUID)

    response = svc_client.post(
        "/cache.files_upload", data=dict(file=(io.BytesIO(b"this is a test"), filename)), headers=headers
    )

    assert 200 == response.status_code
    assert {"error"} == set(response.json.keys())
    assert IntermittentFileExistsError.code == response.json["error"]["code"]


@pytest.mark.service
def test_file_upload_no_auth(svc_client):
    """Check failed file upload."""
    response = svc_client.post("/cache.files_upload", data=dict(file=(io.BytesIO(b"this is a test"), "datafile.txt")))

    assert response
    assert 200 == response.status_code

    assert {"error"} == set(response.json.keys())
    assert UserAnonymousError.code == response.json["error"]["code"]


@pytest.mark.service
def test_file_upload_with_users(svc_client, identity_headers):
    """Check successful file upload and listing based on user auth header."""
    headers_user1 = copy.deepcopy(identity_headers)
    headers_user1.pop("Content-Type")

    filename = uuid.uuid4().hex

    jwt_data = {
        "aud": ["renku"],
        "email_verified": False,
        "preferred_username": "user1@platform2.com",
        "given_name": "user",
        "family_name": "user one",
        "name": "User One",
        "email": "user1@platform2.com",
        "sub": "8d1f08e2-b136-4c93-a38f-d5f36a5919d9",
    }

    headers_user2 = {
        "Renku-User": jwt.encode(jwt_data, JWT_TOKEN_SECRET, algorithm="HS256"),
        "Authorization": identity_headers["Authorization"],
    }

    response = svc_client.post(
        "/cache.files_upload", data=dict(file=(io.BytesIO(b"this is a test"), filename)), headers=headers_user1
    )

    assert {"result"} == set(response.json.keys())

    file_id = response.json["result"]["files"][0]["file_id"]
    assert file_id
    assert 200 == response.status_code

    response = svc_client.post(
        "/cache.files_upload", data=dict(file=(io.BytesIO(b"this is a test"), filename)), headers=headers_user2
    )

    assert response
    assert {"result"} == set(response.json.keys())

    response = svc_client.get("/cache.files_list", headers=headers_user1)

    assert response

    assert {"result"} == set(response.json.keys())
    assert 0 < len(response.json["result"]["files"])

    assert file_id in [file["file_id"] for file in response.json["result"]["files"]]


@pytest.mark.service
@pytest.mark.integration
@retry_failed
def test_clone_projects_no_auth(svc_client, identity_headers, it_remote_repo_url):
    """Check error on cloning of remote repository."""
    payload = {
        "git_url": it_remote_repo_url,
    }

    response = svc_client.post(
        "/cache.project_clone", data=json.dumps(payload), headers={"Content-Type": "application/json"}
    )

    assert 200 == response.status_code
    assert {"error"} == set(response.json.keys())
    assert UserAnonymousError.code == response.json["error"]["code"]

    response = svc_client.post("/cache.project_clone", data=json.dumps(payload), headers=identity_headers)
    assert 200 == response.status_code
    assert {"result"} == set(response.json.keys())


@pytest.mark.service
@pytest.mark.integration
@retry_failed
def test_clone_projects_with_auth(svc_client, identity_headers, it_remote_repo_url):
    """Check cloning of remote repository."""
    payload = {
        "git_url": it_remote_repo_url,
    }

    response = svc_client.post("/cache.project_clone", data=json.dumps(payload), headers=identity_headers)

    assert response
    assert {"result"} == set(response.json.keys())
    assert response.json["result"]["initialized"]


@pytest.mark.service
@pytest.mark.integration
@retry_failed
def test_clone_projects_multiple(svc_client, identity_headers, it_remote_repo_url):
    """Check multiple cloning of remote repository."""
    project_ids = []

    payload = {
        "git_url": it_remote_repo_url,
    }

    response = svc_client.post("/cache.project_clone", data=json.dumps(payload), headers=identity_headers)
    assert response

    assert {"result"} == set(response.json.keys())
    project_ids.append(response.json["result"])

    response = svc_client.post("/cache.project_clone", data=json.dumps(payload), headers=identity_headers)

    assert response
    assert {"result"} == set(response.json.keys())
    project_ids.append(response.json["result"])

    response = svc_client.post("/cache.project_clone", data=json.dumps(payload), headers=identity_headers)

    assert response
    assert {"result"} == set(response.json.keys())
    project_ids.append(response.json["result"])

    response = svc_client.post("/cache.project_clone", data=json.dumps(payload), headers=identity_headers)

    assert response
    assert {"result"} == set(response.json.keys())
    last_pid = response.json["result"]["project_id"]

    response = svc_client.get("/cache.project_list", headers=identity_headers)

    assert response
    assert {"result"} == set(response.json.keys())

    pids = [p["project_id"] for p in response.json["result"]["projects"]]
    assert last_pid in pids

    for inserted in project_ids:
        assert inserted["project_id"] not in pids


@pytest.mark.service
@pytest.mark.integration
@retry_failed
def test_clone_projects_list_view_errors(svc_client, identity_headers, it_remote_repo_url):
    """Check cache state of cloned projects with no headers."""
    payload = {
        "git_url": it_remote_repo_url,
    }

    response = svc_client.post("/cache.project_clone", data=json.dumps(payload), headers=identity_headers)
    assert response
    assert {"result"} == set(response.json.keys())

    assert isinstance(uuid.UUID(response.json["result"]["project_id"]), uuid.UUID)

    response = svc_client.get(
        "/cache.project_list",
        # no auth headers, expected error
    )
    assert 200 == response.status_code
    assert {"error"} == set(response.json.keys())
    assert UserAnonymousError.code == response.json["error"]["code"]

    response = svc_client.get("/cache.project_list", headers=identity_headers)

    assert response
    assert {"result"} == set(response.json.keys())
    assert 1 == len(response.json["result"]["projects"])

    project = response.json["result"]["projects"][0]
    assert isinstance(uuid.UUID(project["project_id"]), uuid.UUID)
    assert isinstance(GitURL.parse(project["git_url"]), GitURL)


@pytest.mark.service
@pytest.mark.integration
@retry_failed
def test_clone_projects_invalid_headers(svc_client, identity_headers, it_remote_repo_url):
    """Check cache state of cloned projects with invalid headers."""
    payload = {
        "git_url": it_remote_repo_url,
    }

    response = svc_client.post("/cache.project_clone", data=json.dumps(payload), headers=identity_headers)
    assert response

    assert {"result"} == set(response.json.keys())

    response = svc_client.get(
        "/cache.project_list",
        # no auth headers, expected error
    )
    assert 200 == response.status_code
    assert {"error"} == set(response.json.keys())
    assert UserAnonymousError.code == response.json["error"]["code"]

    response = svc_client.get("/cache.project_list", headers=identity_headers)

    assert response
    assert {"result"} == set(response.json.keys())
    assert 1 == len(response.json["result"]["projects"])


@pytest.mark.service
@pytest.mark.integration
def test_upload_zip_unpack_archive(datapack_zip, svc_client_with_repo):
    """Upload zip archive with unpack."""
    svc_client, headers, project_id, _ = svc_client_with_repo
    headers.pop("Content-Type")

    response = svc_client.post(
        "/cache.files_upload",
        data=dict(file=(io.BytesIO(datapack_zip.read_bytes()), datapack_zip.name)),
        query_string={"unpack_archive": True, "override_existing": True},
        headers=headers,
    )

    assert response

    assert 200 == response.status_code
    assert {"result"} == set(response.json.keys())
    assert response.json["result"]["files"]

    for file_ in response.json["result"]["files"]:
        assert not file_["is_archive"]
        assert not file_["unpack_archive"]


@pytest.mark.service
@pytest.mark.integration
def test_upload_zip_archive(datapack_zip, svc_client_with_repo):
    """Upload zip archive."""
    svc_client, headers, project_id, _ = svc_client_with_repo
    headers.pop("Content-Type")

    response = svc_client.post(
        "/cache.files_upload",
        data=dict(file=(io.BytesIO(datapack_zip.read_bytes()), datapack_zip.name)),
        query_string={"unpack_archive": False, "override_existing": True},
        headers=headers,
    )

    assert response

    assert 200 == response.status_code
    assert {"result"} == set(response.json.keys())
    assert 1 == len(response.json["result"]["files"])

    for file_ in response.json["result"]["files"]:
        assert file_["is_archive"]
        assert not file_["unpack_archive"]


@pytest.mark.service
@pytest.mark.integration
def test_upload_tar_unpack_archive(datapack_tar, svc_client_with_repo):
    """Upload tar archive with unpack."""
    svc_client, headers, project_id, _ = svc_client_with_repo
    headers.pop("Content-Type")

    response = svc_client.post(
        "/cache.files_upload",
        data=dict(file=(io.BytesIO(datapack_tar.read_bytes()), datapack_tar.name)),
        query_string={"unpack_archive": True, "override_existing": True},
        headers=headers,
    )

    assert response

    assert 200 == response.status_code
    assert {"result"} == set(response.json.keys())
    assert response.json["result"]["files"]

    for file_ in response.json["result"]["files"]:
        assert not file_["is_archive"]
        assert not file_["unpack_archive"]

    response = svc_client.get("/cache.files_list", headers=headers)

    assert response
    assert 200 == response.status_code
    assert {"result"} == set(response.json.keys())
    assert response.json["result"]["files"]

    dirs = filter(lambda x: x["is_dir"], response.json["result"]["files"])
    assert list(dirs)

    files = filter(lambda x: not x["is_dir"], response.json["result"]["files"])
    assert list(files)

    paths = [_file["relative_path"] for _file in files]
    assert sorted(paths) == paths


@pytest.mark.service
@pytest.mark.integration
def test_upload_tar_archive(datapack_tar, svc_client_with_repo):
    """Upload tar archive."""
    svc_client, headers, project_id, _ = svc_client_with_repo
    headers.pop("Content-Type")

    response = svc_client.post(
        "/cache.files_upload",
        data=dict(file=(io.BytesIO(datapack_tar.read_bytes()), datapack_tar.name)),
        query_string={"unpack_archive": False, "override_existing": True},
        headers=headers,
    )

    assert response

    assert 200 == response.status_code
    assert {"result"} == set(response.json.keys())
    assert 1 == len(response.json["result"]["files"])

    for file_ in response.json["result"]["files"]:
        assert file_["is_archive"]
        assert not file_["unpack_archive"]


@pytest.mark.service
@pytest.mark.integration
def test_upload_gz_unpack_archive(datapack_gz, svc_client_with_repo):
    """Upload gz archive with unpack."""
    svc_client, headers, project_id, _ = svc_client_with_repo
    headers.pop("Content-Type")

    response = svc_client.post(
        "/cache.files_upload",
        data=dict(file=(io.BytesIO(datapack_gz.read_bytes()), datapack_gz.name, "application/x-gzip")),
        query_string={"unpack_archive": True, "override_existing": True},
        headers=headers,
    )

    assert response

    assert 200 == response.status_code
    assert {"result"} == set(response.json.keys())
    assert response.json["result"]["files"]

    for file_ in response.json["result"]["files"]:
        assert not file_["is_archive"]
        assert not file_["unpack_archive"]

    response = svc_client.get("/cache.files_list", headers=headers)

    assert response
    assert 200 == response.status_code
    assert {"result"} == set(response.json.keys())
    assert response.json["result"]["files"]

    dirs = filter(lambda x: x["is_dir"], response.json["result"]["files"])
    assert list(dirs)

    files = filter(lambda x: not x["is_dir"], response.json["result"]["files"])
    assert list(files)

    paths = [_file["relative_path"] for _file in files]
    assert sorted(paths) == paths


@pytest.mark.service
@pytest.mark.integration
def test_upload_gz_archive(datapack_gz, svc_client_with_repo):
    """Upload gz archive."""
    svc_client, headers, project_id, _ = svc_client_with_repo
    headers.pop("Content-Type")

    response = svc_client.post(
        "/cache.files_upload",
        data=dict(file=(io.BytesIO(datapack_gz.read_bytes()), datapack_gz.name, "application/x-gzip")),
        query_string={"unpack_archive": False, "override_existing": True},
        headers=headers,
    )

    assert response

    assert 200 == response.status_code
    assert {"result"} == set(response.json.keys())
    assert 1 == len(response.json["result"]["files"])

    for file_ in response.json["result"]["files"]:
        assert file_["is_archive"]
        assert not file_["unpack_archive"]


@pytest.mark.service
@pytest.mark.integration
def test_field_upload_resp_fields(datapack_tar, svc_client_with_repo):
    """Check response fields."""
    svc_client, headers, project_id, _ = svc_client_with_repo
    headers.pop("Content-Type")

    response = svc_client.post(
        "/cache.files_upload",
        data=dict(file=(io.BytesIO(datapack_tar.read_bytes()), datapack_tar.name)),
        query_string={"unpack_archive": True, "override_existing": True},
        headers=headers,
    )

    assert response

    assert 200 == response.status_code

    assert {"result"} == set(response.json.keys())
    assert response.json["result"]["files"]

    assert {
        "content_type",
        "file_id",
        "file_name",
        "file_size",
        "is_archive",
        "created_at",
        "is_dir",
        "unpack_archive",
        "relative_path",
    } == set(response.json["result"]["files"][0].keys())

    assert not response.json["result"]["files"][0]["is_archive"]
    assert not response.json["result"]["files"][0]["unpack_archive"]

    rel_path = response.json["result"]["files"][0]["relative_path"]
    assert rel_path.startswith(datapack_tar.name) and "unpacked" in rel_path


@pytest.mark.service
@pytest.mark.integration
def test_execute_migrations(svc_client_setup):
    """Check execution of all migrations."""
    svc_client, headers, project_id, _, _ = svc_client_setup

    response = svc_client.post(
        "/cache.migrate", data=json.dumps(dict(project_id=project_id, skip_docker_update=True)), headers=headers
    )

    assert 200 == response.status_code
    assert response.json["result"]["was_migrated"]
    assert any(
        m.startswith("Successfully applied") and m.endswith("migrations.") for m in response.json["result"]["messages"]
    )
    assert "warnings" in response.json["result"]
    assert "errors" in response.json["result"]
    assert not response.json["result"]["errors"]


@pytest.mark.service
@pytest.mark.integration
def test_execute_migrations_job(svc_client_setup):
    """Check execution of all migrations."""
    svc_client, headers, project_id, _, _ = svc_client_setup

    response = svc_client.post(
        "/cache.migrate", data=json.dumps(dict(project_id=project_id, is_delayed=True)), headers=headers
    )

    assert 200 == response.status_code
    assert response.json["result"]["created_at"]
    assert response.json["result"]["job_id"]


@pytest.mark.service
@pytest.mark.integration
def test_execute_migrations_remote(svc_client, identity_headers, it_remote_repo_url):
    """Check execution of all migrations."""

    response = svc_client.post(
        "/cache.migrate",
        data=json.dumps(dict(git_url=it_remote_repo_url, skip_docker_update=True)),
        headers=identity_headers,
    )

    assert 200 == response.status_code
    assert response.json["result"]["was_migrated"]
    assert any(
        m.startswith("Successfully applied") and m.endswith("migrations.") for m in response.json["result"]["messages"]
    )


@pytest.mark.service
@pytest.mark.integration
def test_check_migrations_local(svc_client_setup):
    """Check if migrations are required for a local project."""
    svc_client, headers, project_id, _, _ = svc_client_setup

    response = svc_client.get("/cache.migrations_check", query_string=dict(project_id=project_id), headers=headers)
    assert 200 == response.status_code

    assert response.json["result"]["core_compatibility_status"]["migration_required"]
    assert not response.json["result"]["template_status"]["newer_template_available"]
    assert not response.json["result"]["dockerfile_renku_status"]["automated_dockerfile_update"]
    assert response.json["result"]["project_supported"]
    assert response.json["result"]["project_renku_version"]
    assert response.json["result"]["core_renku_version"]
    assert "template_source" in response.json["result"]["template_status"]
    assert "template_ref" in response.json["result"]["template_status"]
    assert "template_id" in response.json["result"]["template_status"]
    assert "automated_template_update" in response.json["result"]["template_status"]


@pytest.mark.service
@pytest.mark.integration
def test_check_migrations_remote(svc_client, identity_headers, it_remote_repo_url):
    """Check if migrations are required for a remote project."""
    response = svc_client.get(
        "/cache.migrations_check", query_string=dict(git_url=it_remote_repo_url), headers=identity_headers
    )

    assert 200 == response.status_code

    assert response.json["result"]["core_compatibility_status"]["migration_required"]
    assert not response.json["result"]["template_status"]["newer_template_available"]
    assert not response.json["result"]["dockerfile_renku_status"]["automated_dockerfile_update"]
    assert response.json["result"]["project_supported"]
    assert response.json["result"]["project_renku_version"]
    assert response.json["result"]["core_renku_version"]


@pytest.mark.service
@pytest.mark.integration
def test_check_migrations_remote_errors(
    svc_client, identity_headers, it_remote_repo_url, it_remote_public_renku_repo_url
):
    """Check migrations throws the correct errors."""

    # NOTE: repo doesn't exist
    fake_url = f"{it_remote_repo_url}FAKE_URL"
    response = svc_client.get("/cache.migrations_check", query_string=dict(git_url=fake_url), headers=identity_headers)

    assert_rpc_response(response, "error")
    assert UserRepoUrlInvalidError.code == response.json["error"]["code"]

    # NOTE: token errors
    response = svc_client.get(
        "/cache.migrations_check", query_string=dict(git_url=it_remote_repo_url), headers=identity_headers
    )
    assert_rpc_response(response)

    headers = copy.copy(identity_headers)
    headers["Authorization"] = "Bearer 123abc"
    response = svc_client.get("/cache.migrations_check", query_string=dict(git_url=it_remote_repo_url), headers=headers)
    assert_rpc_response(response, "error")
    assert UserRepoUrlInvalidError.code == response.json["error"]["code"]

    response = svc_client.get(
        "/cache.migrations_check", query_string=dict(git_url=it_remote_public_renku_repo_url), headers=headers
    )
    assert_rpc_response(response)


@pytest.mark.service
@pytest.mark.integration
<<<<<<< HEAD
def test_migrate_wrong_template_failure(svc_client_with_repo, template, monkeypatch):
=======
def test_migrate_wrong_template_source(svc_client_setup, monkeypatch):
>>>>>>> 2021e761
    """Check if migrations gracefully fail when the project template is not available."""
    svc_client, headers, project_id, _, _ = svc_client_setup

    # NOTE: fake source
    with monkeypatch.context() as monkey:
        import renku.core.template.usecase

<<<<<<< HEAD
    class DummyTemplateMetadata(TemplateMetadata):
        def __init__(self, metadata, immutable_files):
            super().__init__(metadata=metadata, immutable_files=immutable_files)

        def set_fake_source(self, value):
            """Toggle source between fake and real."""
            self.fake_source = value

        @property
        def source(self):
            """Template source."""
            template_url = template["url"]
            if self.fake_source:
                return f"{template_url}FAKE_URL"
            return template_url

        @property
        def reference(self):
            """Template reference."""
            return "FAKE_REF"

    def dummy_check_for_template_update(client):
        metadata = DummyTemplateMetadata.from_client(client=client)
        metadata.set_fake_source(fake_source)
        templates_source = fetch_templates_source(source=metadata.source, reference=metadata.reference)
        update_available, latest_reference = templates_source.is_update_available(
            id=metadata.id, reference=metadata.reference, version=metadata.version
=======
        monkey.setattr(
            renku.core.template.usecase.TemplateMetadata, "source", property(MagicMock(return_value="https://FAKE_URL"))
>>>>>>> 2021e761
        )

        response = svc_client.get("/cache.migrations_check", query_string=dict(project_id=project_id), headers=headers)

        assert_rpc_response(response, "error")
        assert IntermittentProjectTemplateUnavailable.code == response.json["error"]["code"]


@pytest.mark.service
@pytest.mark.integration
def test_migrate_wrong_template_ref(svc_client_setup, template, monkeypatch):
    """Check if migrations gracefully fail when the project template points to a wrong ref."""
    svc_client, headers, project_id, _, _ = svc_client_setup
    # NOTE: fake reference
    with monkeypatch.context() as monkey:
        from renku.domain_model.template import TemplateMetadata

        monkey.setattr(TemplateMetadata, "source", property(MagicMock(return_value=template["url"])))
        monkey.setattr(TemplateMetadata, "reference", property(MagicMock(return_value="FAKE_REF")))

        response = svc_client.get("/cache.migrations_check", query_string=dict(project_id=project_id), headers=headers)

        assert_rpc_response(response, "error")
        assert UserProjectTemplateReferenceError.code == response.json["error"]["code"]


@pytest.mark.service
@pytest.mark.integration
@pytest.mark.serial
@retry_failed
def test_cache_is_reset_after_failing_push(svc_protected_old_repo):
    """Check cache state is reset after pushing to a protected branch fails."""
    svc_client, headers, project_id, cache, user = svc_protected_old_repo

    project = cache.get_project(user, project_id)
    repository = Repository(path=project.abs_path)
    commit_sha_before = repository.head.commit.hexsha
    active_branch_before = repository.active_branch.name

    response = svc_client.post(
        "/cache.migrate", data=json.dumps(dict(project_id=project_id, skip_docker_update=True)), headers=headers
    )
    assert 200 == response.status_code
    assert response.json["result"]["was_migrated"]

    project = cache.get_project(user, project_id)
    repository = Repository(path=project.abs_path)

    assert commit_sha_before == repository.head.commit.hexsha
    assert active_branch_before == repository.active_branch.name


@pytest.mark.service
@pytest.mark.integration
@pytest.mark.serial
@retry_failed
def test_migrating_protected_branch(svc_protected_old_repo):
    """Check migrating on a protected branch does not change cache state."""
    svc_client, headers, project_id, _, _ = svc_protected_old_repo

    response = svc_client.get("/cache.migrations_check", query_string=dict(project_id=project_id), headers=headers)
    assert 200 == response.status_code
    assert response.json["result"]["core_compatibility_status"]["migration_required"]

    response = svc_client.post(
        "/cache.migrate", data=json.dumps(dict(project_id=project_id, skip_docker_update=True)), headers=headers
    )

    assert 200 == response.status_code
    assert response.json["result"]["was_migrated"]
    assert any(
        m.startswith("Successfully applied") and m.endswith("migrations.") for m in response.json["result"]["messages"]
    )

    response = svc_client.get("/cache.migrations_check", query_string=dict(project_id=project_id), headers=headers)
    assert 200 == response.status_code
    assert response.json["result"]["core_compatibility_status"]["migration_required"]


@pytest.mark.service
@pytest.mark.integration
@pytest.mark.serial
@retry_failed
def test_cache_gets_synchronized(
    local_remote_repository, directory_tree, quick_cache_synchronization, client_database_injection_manager
):
    """Test that the cache stays synchronized with the remote repository."""
    from renku.core.management.client import LocalClient
    from renku.domain_model.provenance.agent import Person

    svc_client, identity_headers, project_id, remote_repo, remote_repo_checkout = local_remote_repository

    client = LocalClient(remote_repo_checkout.path)

    with client_database_injection_manager(client):
        with client.commit(commit_message="Create dataset"):
            with DatasetContext(name="my_dataset", create=True, commit_database=True) as dataset:
                dataset.creators = [Person(name="me", email="me@example.com", id="me_id")]

    remote_repo_checkout.push()
    params = {
        "project_id": project_id,
    }

    response = svc_client.get("/datasets.list", query_string=params, headers=identity_headers)
    assert response
    assert 200 == response.status_code

    assert {"datasets"} == set(response.json["result"].keys()), response.json
    assert 1 == len(response.json["result"]["datasets"])

    payload = {
        "project_id": project_id,
        "name": uuid.uuid4().hex,
    }

    response = svc_client.post("/datasets.create", data=json.dumps(payload), headers=identity_headers)

    assert response
    assert 200 == response.status_code
    assert {"name", "remote_branch"} == set(response.json["result"].keys())

    remote_repo_checkout.pull()

    with client_database_injection_manager(client):
        datasets = DatasetGateway().get_all_active_datasets()
        assert 2 == len(datasets)

    assert any(d.name == "my_dataset" for d in datasets)
    assert any(d.name == payload["name"] for d in datasets)


@pytest.mark.service
@pytest.mark.integration
def test_check_migrations_remote_anonymous(svc_client, it_remote_public_repo_url):
    """Test anonymous users can check for migration of public projects."""
    response = svc_client.get(
        "/cache.migrations_check", query_string={"git_url": it_remote_public_repo_url}, headers={}
    )

    assert 200 == response.status_code

    assert response.json["result"]["core_compatibility_status"]["migration_required"] is True


@pytest.mark.service
@pytest.mark.integration
def test_check_migrations_local_minimum_version(svc_client_setup, mocker):
    """Check if migrations are required for a local project."""
    svc_client, headers, project_id, _, _ = svc_client_setup

    def _mock_database_project(project):
        def mocked_getter(self, key):
            if key == "project":
                return project
            return getattr(self, key)

        return mocked_getter

    mocker.patch("renku.domain_model.project.Project.minimum_renku_version", "2.0.0")
    project = Project(creator=Person(name="John Doe", email="jd@example.com"), name="testproject")
    mocker.patch(
        "renku.command.command_builder.database_dispatcher.Database.__getitem__", _mock_database_project(project)
    )
    mocker.patch("renku.version.__version__", "1.0.0")

    response = svc_client.get("/cache.migrations_check", query_string=dict(project_id=project_id), headers=headers)
    assert 200 == response.status_code

    assert response.json["result"]["core_compatibility_status"]
    assert response.json["result"]["template_status"]
    assert response.json["result"]["dockerfile_renku_status"]
    assert not response.json["result"]["project_supported"]
    assert response.json["result"]["project_renku_version"]
    assert ">=2.0.0" == response.json["result"]["project_renku_version"]
    assert response.json["result"]["core_renku_version"]
    assert "1.0.0" == response.json["result"]["core_renku_version"]<|MERGE_RESOLUTION|>--- conflicted
+++ resolved
@@ -27,12 +27,8 @@
 
 from renku.core.dataset.context import DatasetContext
 from renku.domain_model.git import GitURL
-<<<<<<< HEAD
 from renku.domain_model.project import Project
 from renku.domain_model.provenance.agent import Person
-from renku.domain_model.template import TemplateMetadata
-=======
->>>>>>> 2021e761
 from renku.infrastructure.gateway.dataset_gateway import DatasetGateway
 from renku.infrastructure.repository import Repository
 from renku.ui.service.errors import (
@@ -726,11 +722,7 @@
 
 @pytest.mark.service
 @pytest.mark.integration
-<<<<<<< HEAD
-def test_migrate_wrong_template_failure(svc_client_with_repo, template, monkeypatch):
-=======
 def test_migrate_wrong_template_source(svc_client_setup, monkeypatch):
->>>>>>> 2021e761
     """Check if migrations gracefully fail when the project template is not available."""
     svc_client, headers, project_id, _, _ = svc_client_setup
 
@@ -738,38 +730,8 @@
     with monkeypatch.context() as monkey:
         import renku.core.template.usecase
 
-<<<<<<< HEAD
-    class DummyTemplateMetadata(TemplateMetadata):
-        def __init__(self, metadata, immutable_files):
-            super().__init__(metadata=metadata, immutable_files=immutable_files)
-
-        def set_fake_source(self, value):
-            """Toggle source between fake and real."""
-            self.fake_source = value
-
-        @property
-        def source(self):
-            """Template source."""
-            template_url = template["url"]
-            if self.fake_source:
-                return f"{template_url}FAKE_URL"
-            return template_url
-
-        @property
-        def reference(self):
-            """Template reference."""
-            return "FAKE_REF"
-
-    def dummy_check_for_template_update(client):
-        metadata = DummyTemplateMetadata.from_client(client=client)
-        metadata.set_fake_source(fake_source)
-        templates_source = fetch_templates_source(source=metadata.source, reference=metadata.reference)
-        update_available, latest_reference = templates_source.is_update_available(
-            id=metadata.id, reference=metadata.reference, version=metadata.version
-=======
         monkey.setattr(
             renku.core.template.usecase.TemplateMetadata, "source", property(MagicMock(return_value="https://FAKE_URL"))
->>>>>>> 2021e761
         )
 
         response = svc_client.get("/cache.migrations_check", query_string=dict(project_id=project_id), headers=headers)
