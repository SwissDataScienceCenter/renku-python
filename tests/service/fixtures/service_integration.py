# -*- coding: utf-8 -*-
#
# Copyright 2021 Swiss Data Science Center (SDSC)
# A partnership between École Polytechnique Fédérale de Lausanne (EPFL) and
# Eidgenössische Technische Hochschule Zürich (ETHZ).
#
# Licensed under the Apache License, Version 2.0 (the "License");
# you may not use this file except in compliance with the License.
# You may obtain a copy of the License at
#
#     http://www.apache.org/licenses/LICENSE-2.0
#
# Unless required by applicable law or agreed to in writing, software
# distributed under the License is distributed on an "AS IS" BASIS,
# WITHOUT WARRANTIES OR CONDITIONS OF ANY KIND, either express or implied.
# See the License for the specific language governing permissions and
# limitations under the License.
"""Renku service fixtures for integration testing."""
import contextlib
import json
import shutil
import uuid
from copy import deepcopy

import pytest
from git import GitCommandError, Repo

from tests.utils import modified_environ


@contextlib.contextmanager
def _mock_cache_sync(repo):
    """Mocks the resetting of the cache since other fixtures perform migrations on the cache without pushing.

    We don't want to undo that temporary migration with an actual cache sync, as it would break tests with
    repeat service calls, if the migration was just done locally in the fixture.
    """
    from renku.service.controllers.api import mixins

    current_head = repo.head.ref

    def _mocked_repo_reset(self, project):
        """Mock repo reset to work with mocked renku save."""
        repo.git.reset("--hard", current_head)

    reset_repo_function = mixins.RenkuOperationMixin.reset_local_repo
    mixins.RenkuOperationMixin.reset_local_repo = _mocked_repo_reset

    try:
        yield
    finally:
        mixins.RenkuOperationMixin.reset_local_repo = reset_repo_function


def integration_repo_path(headers, project_id, url_components):
    """Constructs integration repo path."""
    from renku.service.serializers.headers import RequiredIdentityHeaders
    from renku.service.utils import make_project_path

    user = RequiredIdentityHeaders().load(headers)
    project = {
        "project_id": project_id,
        "owner": url_components.owner,
        "name": url_components.name,
    }

    project_path = make_project_path(user, project)
    return project_path


@contextlib.contextmanager
def integration_repo(headers, project_id, url_components):
    """With integration repo helper."""
    from git import Repo

    from renku.core.utils.contexts import chdir

    repo_path = integration_repo_path(headers, project_id, url_components)
    with chdir(repo_path):
        repo = Repo(repo_path)
        repo.heads.master.checkout()

        yield repo

        if integration_repo_path(headers, project_id, url_components).exists():
            repo.git.reset("--hard")
            repo.heads.master.checkout()
            repo.git.reset("--hard")
            repo.git.clean("-xdf")


@pytest.fixture()
def integration_lifecycle(svc_client, mock_redis, identity_headers, it_remote_repo_url):
    """Setup and teardown steps for integration tests."""
    from renku.core.models.git import GitURL

    url_components = GitURL.parse(it_remote_repo_url)

    payload = {"git_url": it_remote_repo_url, "depth": -1}

    response = svc_client.post("/cache.project_clone", data=json.dumps(payload), headers=identity_headers)

    assert response
    assert {"result"} == set(response.json.keys())

    project_id = response.json["result"]["project_id"]
    assert isinstance(uuid.UUID(project_id), uuid.UUID)

    yield svc_client, identity_headers, project_id, url_components

    # Teardown step: Delete all branches except master (if needed).
    if integration_repo_path(identity_headers, project_id, url_components).exists():
        with integration_repo(identity_headers, project_id, url_components) as repo:
            try:
                repo.remote().push(refspec=(":{0}".format(repo.active_branch.name)))
            except GitCommandError:
                pass


@pytest.fixture
def svc_client_setup(integration_lifecycle):
    """Service client setup."""
    svc_client, headers, project_id, url_components = integration_lifecycle

    with integration_repo(headers, project_id, url_components) as repo:
        repo.git.checkout("master")

        new_branch = uuid.uuid4().hex
        current = repo.create_head(new_branch)
        current.checkout()

        with _mock_cache_sync(repo):
            yield svc_client, deepcopy(headers), project_id, url_components, repo

        if integration_repo_path(headers, project_id, url_components).exists():
            # NOTE: Some tests delete the repo
            repo.git.checkout("master")
            repo.git.branch("-D", current)


@pytest.fixture
def svc_client_with_repo(svc_client_setup):
    """Service client with a remote repository."""
    svc_client, headers, project_id, url_components, repo = svc_client_setup

    response = svc_client.post(
        "/cache.migrate", data=json.dumps(dict(project_id=project_id, skip_docker_update=True)), headers=headers
    )
    assert response.json["result"]

    with _mock_cache_sync(repo):
        yield svc_client, deepcopy(headers), project_id, url_components


@pytest.fixture
def svc_protected_repo(svc_client, identity_headers, it_protected_repo_url):
    """Service client with migrated remote protected repository."""
    from renku.core.models.git import GitURL

    payload = {
        "git_url": it_protected_repo_url,
        "depth": 0,
    }

    response = svc_client.post("/cache.project_clone", data=json.dumps(payload), headers=identity_headers)

    data = {
        "project_id": response.json["result"]["project_id"],
        "skip_template_update": True,
        "skip_docker_update": True,
    }
    svc_client.post("/cache.migrate", data=json.dumps(data), headers=identity_headers)

    url_components = GitURL.parse(it_protected_repo_url)

    with integration_repo(identity_headers, response.json["result"]["project_id"], url_components) as repo:
        with _mock_cache_sync(repo):
            yield svc_client, identity_headers, payload, response


@pytest.fixture
def svc_protected_old_repo(svc_synced_client, it_protected_repo_url):
    """Service client with remote protected repository."""
    svc_client, identity_headers, cache, user = svc_synced_client

    payload = {
        "git_url": it_protected_repo_url,
        "depth": 1,
    }

    response = svc_client.post("/cache.project_clone", data=json.dumps(payload), headers=identity_headers)
    project_id = response.json["result"]["project_id"]

    yield svc_client, identity_headers, project_id, cache, user


@pytest.fixture()
def local_remote_repository(svc_client, tmp_path, mock_redis, identity_headers, real_sync):
    """Client with a local remote to test pushes."""
    from click.testing import CliRunner
    from git.config import GitConfigParser, get_config_path
    from marshmallow import pre_load

    from renku.cli import cli
    from renku.core.utils.contexts import chdir
    from renku.service.config import PROJECT_CLONE_NO_DEPTH
    from renku.service.serializers import cache

    # NOTE: prevent service from adding an auth token as it doesn't work with local repos
    def _no_auth_format(self, data, **kwargs):
        return data["git_url"]

    orig_format_url = cache.ProjectCloneContext.format_url
    cache.ProjectCloneContext.format_url = _no_auth_format

    # NOTE: mock owner/project so service is happy
    def _mock_owner(self, data, **kwargs):
        data["owner"] = "dummy"

        data["name"] = "project"

        return data

    orig_set_owner = cache.ProjectCloneContext.set_owner_name
    cache.ProjectCloneContext.set_owner_name = pre_load(_mock_owner)

    remote_repo_path = tmp_path / "remote_repo"
    remote_repo_path.mkdir()

    remote_repo = Repo.init(remote_repo_path, bare=True)
    remote_repo_checkout_path = tmp_path / "remote_repo_checkout"
    remote_repo_checkout_path.mkdir()

    remote_repo_checkout = remote_repo.clone(str(remote_repo_checkout_path))

    home = tmp_path / "user_home"
    home.mkdir()

    with modified_environ(HOME=str(home), XDG_CONFIG_HOME=str(home)):
        try:
            with GitConfigParser(get_config_path("global"), read_only=False) as global_config:
                global_config.set_value("user", "name", "Renku @ SDSC")
                global_config.set_value("user", "email", "renku@datascience.ch")

            # NOTE: init "remote" repo
            runner = CliRunner()
            with chdir(remote_repo_checkout_path):

                result = runner.invoke(
                    cli, ["init", ".", "--template-id", "python-minimal", "--force"], "\n", catch_exceptions=False
                )
                assert 0 == result.exit_code

                remote_name = remote_repo_checkout.active_branch.tracking_branch().remote_name
                remote = remote_repo_checkout.remotes[remote_name]
                result = remote.push()
        finally:
            try:
                shutil.rmtree(home)
            except OSError:  # noqa: B014
                pass

<<<<<<< HEAD
        payload = {"git_url": f"file://{remote_repo_path}", "depth": PROJECT_CLONE_NO_DEPTH}
        response = svc_client.post("/cache.project_clone", data=json.dumps(payload), headers=identity_headers)
=======
            payload = {"git_url": f"file://{remote_repo_path}", "depth": PROJECT_CLONE_NO_DEPTH}
            response = svc_client.post("/cache.project_clone", data=json.dumps(payload), headers=identity_headers,)
>>>>>>> 38978f44

            assert response
            assert {"result"} == set(response.json.keys())

            project_id = response.json["result"]["project_id"]
            assert isinstance(uuid.UUID(project_id), uuid.UUID)

    try:
        yield svc_client, identity_headers, project_id, remote_repo, remote_repo_checkout
    finally:
        cache.ProjectCloneContext.format_url = orig_format_url
        cache.ProjectCloneContext.set_owner_name = orig_set_owner

        try:
            shutil.rmtree(remote_repo_path)
        except OSError:  # noqa: B014
            pass

        try:
            shutil.rmtree(remote_repo_checkout_path)
        except OSError:  # noqa: B014
            pass


@pytest.fixture
def quick_cache_synchronization(mocker):
    """Forces cache to synchronize on every request."""
    import renku.service.cache.models.project

    mocker.patch.object(renku.service.cache.models.project.Project, "fetch_age", 10000)

    yield<|MERGE_RESOLUTION|>--- conflicted
+++ resolved
@@ -260,13 +260,8 @@
             except OSError:  # noqa: B014
                 pass
 
-<<<<<<< HEAD
-        payload = {"git_url": f"file://{remote_repo_path}", "depth": PROJECT_CLONE_NO_DEPTH}
-        response = svc_client.post("/cache.project_clone", data=json.dumps(payload), headers=identity_headers)
-=======
             payload = {"git_url": f"file://{remote_repo_path}", "depth": PROJECT_CLONE_NO_DEPTH}
-            response = svc_client.post("/cache.project_clone", data=json.dumps(payload), headers=identity_headers,)
->>>>>>> 38978f44
+            response = svc_client.post("/cache.project_clone", data=json.dumps(payload), headers=identity_headers)
 
             assert response
             assert {"result"} == set(response.json.keys())
