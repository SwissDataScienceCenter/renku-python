--- conflicted
+++ resolved
@@ -38,17 +38,7 @@
     assert {"result": {"templates": ctrl_mock.return_value}} == response.json
 
 
-<<<<<<< HEAD
-@pytest.mark.parametrize(
-    "git_url",
-    [
-        "https://github.com",
-        "https://github.com/SwissDataScienceCenter",
-    ],
-)
-=======
-@pytest.mark.parametrize("git_url", ["https://github.com/`test", "https://github.com/SwissDataScienceCenter/}",])
->>>>>>> 38978f44
+@pytest.mark.parametrize("git_url", ["https://github.com/`test", "https://github.com/SwissDataScienceCenter/}"])
 def test_validation_exc_template_read_manifest_ctrl(git_url, ctrl_init, svc_client_with_templates, mocker):
     """Test validation exception on template read manifest controller."""
     from renku.service.controllers.templates_read_manifest import TemplatesReadManifestCtrl
