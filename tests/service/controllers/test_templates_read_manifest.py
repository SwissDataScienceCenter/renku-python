# -*- coding: utf-8 -*-
#
# Copyright 2020-2021 -Swiss Data Science Center (SDSC)
# A partnership between École Polytechnique Fédérale de Lausanne (EPFL) and
# Eidgenössische Technische Hochschule Zürich (ETHZ).
#
# Licensed under the Apache License, Version 2.0 (the "License");
# you may not use this file except in compliance with the License.
# You may obtain a copy of the License at
#
#     http://www.apache.org/licenses/LICENSE-2.0
#
# Unless required by applicable law or agreed to in writing, software
# distributed under the License is distributed on an "AS IS" BASIS,
# WITHOUT WARRANTIES OR CONDITIONS OF ANY KIND, either express or implied.
# See the License for the specific language governing permissions and
# limitations under the License.
"""Renku service templates read manifest controller tests."""
import pytest

<<<<<<< HEAD
from renku.core.errors import GitError
from renku.service.errors import UserRepoUrlInvalidError
=======
from renku.core import errors
>>>>>>> 4ff9c4f7


def test_template_read_manifest_ctrl(ctrl_init, svc_client_with_templates, mocker):
    """Test template read manifest controller."""
    from renku.service.controllers.templates_read_manifest import TemplatesReadManifestCtrl

    cache, user_data = ctrl_init
    _, _, template_params = svc_client_with_templates

    ctrl = TemplatesReadManifestCtrl(cache, user_data, template_params)
    ctrl_mock = mocker.patch.object(
        ctrl, "template_manifest", return_value=[{"name": "test", "folder": ".", "description": "desc"}]
    )

    response = ctrl.to_response()
    assert {"result": {"templates": ctrl_mock.return_value}} == response.json


@pytest.mark.parametrize("git_url", ["https://github.com/`test", "https://github.com/SwissDataScienceCenter/}"])
def test_validation_exc_template_read_manifest_ctrl(git_url, ctrl_init, svc_client_with_templates, mocker):
    """Test validation exception on template read manifest controller."""
    from renku.service.controllers.templates_read_manifest import TemplatesReadManifestCtrl

    cache, user_data = ctrl_init
    _, _, template_params = svc_client_with_templates
    template_params["url"] = git_url

    with pytest.raises(UserRepoUrlInvalidError):
        TemplatesReadManifestCtrl(cache, user_data, template_params)


@pytest.mark.service
@pytest.mark.integration
@pytest.mark.parametrize("git_url", ["https://example.com/test2/test3", "https://www.example.com/test2/test3"])
def test_found_exc_template_read_manifest_ctrl(git_url, ctrl_init, svc_client_with_templates, mocker):
    """Test git command exception on template read manifest controller."""
    from renku.service.controllers.templates_read_manifest import TemplatesReadManifestCtrl

    cache, user_data = ctrl_init
    _, _, template_params = svc_client_with_templates
    template_params["url"] = git_url

    ctrl = TemplatesReadManifestCtrl(cache, user_data, template_params)

    with pytest.raises(errors.InvalidTemplateError):
        ctrl.to_response()<|MERGE_RESOLUTION|>--- conflicted
+++ resolved
@@ -18,12 +18,8 @@
 """Renku service templates read manifest controller tests."""
 import pytest
 
-<<<<<<< HEAD
-from renku.core.errors import GitError
+from renku.core.errors import InvalidTemplateError
 from renku.service.errors import UserRepoUrlInvalidError
-=======
-from renku.core import errors
->>>>>>> 4ff9c4f7
 
 
 def test_template_read_manifest_ctrl(ctrl_init, svc_client_with_templates, mocker):
@@ -68,5 +64,5 @@
 
     ctrl = TemplatesReadManifestCtrl(cache, user_data, template_params)
 
-    with pytest.raises(errors.InvalidTemplateError):
+    with pytest.raises(InvalidTemplateError):
         ctrl.to_response()