# -*- coding: utf-8 -*-
#
# Copyright 2020-2021 -Swiss Data Science Center (SDSC)
# A partnership between École Polytechnique Fédérale de Lausanne (EPFL) and
# Eidgenössische Technische Hochschule Zürich (ETHZ).
#
# Licensed under the Apache License, Version 2.0 (the "License");
# you may not use this file except in compliance with the License.
# You may obtain a copy of the License at
#
#     http://www.apache.org/licenses/LICENSE-2.0
#
# Unless required by applicable law or agreed to in writing, software
# distributed under the License is distributed on an "AS IS" BASIS,
# WITHOUT WARRANTIES OR CONDITIONS OF ANY KIND, either express or implied.
# See the License for the specific language governing permissions and
# limitations under the License.
"""Renku service project remote abstraction tests."""
import pytest
from marshmallow import ValidationError

import renku
from renku.core.commands.migrate import migrations_check
from renku.service.controllers.utils.remote_project import RemoteProject


def test_project_metadata_remote():
    """Check path construction for remote project metadata path."""
    user_data = {
        "fullname": "testing user",
        "email": "testing@user.com",
        "token": "123",
    }
    request_data = {"git_url": "https://dev.renku.ch/gitlab/renku-python-integration-tests/import-me"}
    ctrl = RemoteProject(user_data, request_data)
    path = ctrl.remote_url

    assert path
    assert "https" == path.scheme
    assert "oauth2:123@dev.renku.ch" == path.netloc
    assert "/gitlab/renku-python-integration-tests/import-me" == path.path
    assert "" == path.params
    assert "" == path.query
    assert "" == path.fragment


def test_project_metadata_custom_remote():
    """Check path construction for remote project metadata path."""
    user_data = {
        "fullname": "testing user",
        "email": "testing@user.com",
        "token": "123",
    }

    request_data = {
        "git_url": "https://dev.renku.ch/gitlab/renku-python-integration-tests/import-me",
        "ref": "my-branch",
    }

    ctrl = RemoteProject(user_data, request_data)
    ref = ctrl.ctx["ref"]

    assert request_data["ref"] == ref


def test_project_metadata_remote_err():
    """Check exception raised during path construction for remote project metadata path."""
    user_data = {
        "fullname": "testing user",
        "email": "testing@user.com",
        "token": "123",
    }
    request_data = {"git_url": "/dev.renku.ch/gitlab/renku-python-integration-tests/import-me"}

    with pytest.raises(ValidationError):
        RemoteProject(user_data, request_data)

    request_data["git_url"] = "httpz://dev.renku.ch/gitlab/renku-python-integration-tests/import-me"

    with pytest.raises(ValidationError):
        RemoteProject(user_data, request_data)


def test_remote_project_context():
    """Check remote project context manager."""
    user_data = {
        "fullname": "testing user",
        "email": "testing@user.com",
        "token": "123",
    }
    request_data = {"git_url": "https://dev.renku.ch/gitlab/renku-python-integration-tests/import-me"}
    ctrl = RemoteProject(user_data, request_data)

    with ctrl.remote() as project_path:
        assert project_path
<<<<<<< HEAD

        result = migrations_check().build().execute().output
        assert result["core_renku_version"] == renku.__version__
        assert result["project_renku_version"] == "pre-0.11.0"
        assert result["core_compatibility_status"]["migration_required"] is True
        assert result["template_status"]["newer_template_available"] is False
        assert result["template_status"]["project_template_version"] is None
        assert result["template_status"]["latest_template_version"] is None
        assert result["template_status"]["template_source"] is None
        assert result["template_status"]["template_ref"] is None
        assert result["template_status"]["template_id"] is None
        assert result["template_status"]["automated_template_update"] is False
        assert result["dockerfile_renku_status"]["automated_dockerfile_update"] is False
        assert result["project_supported"] is True
=======
        latest_version, project_version = migrations_versions().build().execute().output
        assert renku.__version__ == latest_version
        assert "pre-0.11.0" == project_version

        (
            migration_required,
            project_supported,
            template_update_possible,
            current_template_version,
            latest_template_version,
            template_source,
            template_ref,
            template_id,
            automated_update_possible,
            docker_update_possible,
        ) = (
            migrations_check().build().execute().output
        )
        assert migration_required is True
        assert template_update_possible is False
        assert current_template_version is None
        assert latest_template_version is None
        assert template_source is None
        assert template_ref is None
        assert template_id is None
        assert automated_update_possible is False
        assert docker_update_possible is False
        assert project_supported is True
>>>>>>> 1942a30c
<|MERGE_RESOLUTION|>--- conflicted
+++ resolved
@@ -93,8 +93,6 @@
 
     with ctrl.remote() as project_path:
         assert project_path
-<<<<<<< HEAD
-
         result = migrations_check().build().execute().output
         assert result["core_renku_version"] == renku.__version__
         assert result["project_renku_version"] == "pre-0.11.0"
@@ -107,34 +105,4 @@
         assert result["template_status"]["template_id"] is None
         assert result["template_status"]["automated_template_update"] is False
         assert result["dockerfile_renku_status"]["automated_dockerfile_update"] is False
-        assert result["project_supported"] is True
-=======
-        latest_version, project_version = migrations_versions().build().execute().output
-        assert renku.__version__ == latest_version
-        assert "pre-0.11.0" == project_version
-
-        (
-            migration_required,
-            project_supported,
-            template_update_possible,
-            current_template_version,
-            latest_template_version,
-            template_source,
-            template_ref,
-            template_id,
-            automated_update_possible,
-            docker_update_possible,
-        ) = (
-            migrations_check().build().execute().output
-        )
-        assert migration_required is True
-        assert template_update_possible is False
-        assert current_template_version is None
-        assert latest_template_version is None
-        assert template_source is None
-        assert template_ref is None
-        assert template_id is None
-        assert automated_update_possible is False
-        assert docker_update_possible is False
-        assert project_supported is True
->>>>>>> 1942a30c
+        assert result["project_supported"] is True