# -*- coding: utf-8 -*-
#
# Copyright 2017-2020 - Swiss Data Science Center (SDSC)
# A partnership between École Polytechnique Fédérale de Lausanne (EPFL) and
# Eidgenössische Technische Hochschule Zürich (ETHZ).
#
# Licensed under the Apache License, Version 2.0 (the "License");
# you may not use this file except in compliance with the License.
# You may obtain a copy of the License at
#
#     http://www.apache.org/licenses/LICENSE-2.0
#
# Unless required by applicable law or agreed to in writing, software
# distributed under the License is distributed on an "AS IS" BASIS,
# WITHOUT WARRANTIES OR CONDITIONS OF ANY KIND, either express or implied.
# See the License for the specific language governing permissions and
# limitations under the License.
"""Test ``dataset`` command."""

from __future__ import absolute_import, print_function

import json
import os
from pathlib import Path

import pytest
import requests
import yaml

from renku.cli import cli
from renku.core.commands.format.dataset_files import DATASET_FILES_COLUMNS, \
    DATASET_FILES_FORMATS
from renku.core.commands.format.datasets import DATASETS_COLUMNS, \
    DATASETS_FORMATS
from renku.core.commands.providers import DataverseProvider, ProviderFactory, \
    ZenodoProvider
from renku.core.management.config import RENKU_HOME
from renku.core.management.datasets import DatasetsApiMixin
from renku.core.models.refs import LinkReference
from renku.core.utils.contexts import chdir
from renku.core.utils.datetime8601 import validate_iso8601


def test_datasets_create_clean(runner, project, client):
    """Test creating a dataset in clean repository."""
    # create a dataset
    result = runner.invoke(cli, ['dataset', 'create', 'dataset'])
    assert 0 == result.exit_code
    assert 'OK' in result.output

    dataset = client.load_dataset('dataset')
    assert dataset

    staged = client.repo.index.diff('HEAD')
    for file_path in staged:
        assert 'datasets' not in file_path

    untracked = client.repo.untracked_files
    for file_path in untracked:
        assert 'datasets' not in file_path


def test_datasets_create_with_metadata(runner, client):
    """Test creating a dataset with metadata."""
    result = runner.invoke(
        cli, [
            'dataset', 'create', 'my-dataset', '--title', 'Long Title',
            '--description', 'some description here', '-c',
            'John Doe <john.doe@mail.ch>', '-c',
            'John Smiths<john.smiths@mail.ch>'
        ]
    )
    assert 0 == result.exit_code
    assert 'OK' in result.output

    dataset = client.load_dataset('my-dataset')
    assert dataset.name == 'Long Title'
    assert dataset.short_name == 'my-dataset'
    assert dataset.description == 'some description here'
    assert 'John Doe' in [c.name for c in dataset.creator]
    assert 'john.doe@mail.ch' in [c.email for c in dataset.creator]
    assert 'John Smiths' in [c.name for c in dataset.creator]
    assert 'john.smiths@mail.ch' in [c.email for c in dataset.creator]


def test_datasets_create_different_names(runner, client):
    """Test creating datasets with same title but different short_name."""
    result = runner.invoke(
        cli, ['dataset', 'create', 'dataset-1', '--title', 'title']
    )
    assert 0 == result.exit_code
    assert 'OK' in result.output

    result = runner.invoke(
        cli, ['dataset', 'create', 'dataset-2', '--title', 'title']
    )
    assert 0 == result.exit_code
    assert 'OK' in result.output


def test_datasets_create_with_same_name(runner, client):
    """Test creating datasets with same name."""
    result = runner.invoke(cli, ['dataset', 'create', 'dataset'])
    assert 0 == result.exit_code
    assert 'OK' in result.output

    result = runner.invoke(cli, ['dataset', 'create', 'dataset'])
    assert 1 == result.exit_code
    assert 'Dataset exists: "dataset"' in result.output


@pytest.mark.parametrize(
    'name', [
        'any name /@#$!', 'name longer than 24 characters', 'semi valid-name',
        'dataset/new', '/dataset', 'dataset/'
    ]
)
def test_datasets_invalid_name(runner, client, name):
    """Test creating datasets with invalid name."""
    result = runner.invoke(cli, ['dataset', 'create', name])
    assert 2 == result.exit_code
    assert 'short_name "{}" is not valid.'.format(name) in result.output


def test_datasets_create_dirty(runner, project, client):
    """Test creating a dataset in dirty repository."""
    # Create a file in root of the repository.
    with (client.path / 'a').open('w') as fp:
        fp.write('a')

    result = runner.invoke(cli, ['dataset', 'create', 'dataset'])
    assert 0 == result.exit_code
    assert 'OK' in result.output

    dataset = client.load_dataset('dataset')
    assert dataset

    staged = client.repo.index.diff('HEAD')
    for file_path in staged:
        assert 'datasets' not in file_path

    untracked = client.repo.untracked_files
    for file_path in untracked:
        assert 'datasets' not in file_path


def test_datasets_create_dirty_exception_untracked(runner, project, client):
    """Test exception raise for untracked file in renku directory."""
    # 1. Create a problem.
    datasets_dir = client.path / RENKU_HOME / DatasetsApiMixin.DATASETS
    if not datasets_dir.exists():
        datasets_dir.mkdir()

    with (datasets_dir / 'a').open('w') as fp:
        fp.write('a')

    # 2. Ensure correct error has been raised.
    result = runner.invoke(cli, ['dataset', 'create', 'dataset'])
    assert 1 == result.exit_code
    assert '.renku contains uncommitted changes.' in result.output


def test_datasets_create_dirty_exception_staged(runner, project, client):
    """Test exception raise for staged file in renku directory."""
    # 1. Create a problem within .renku directory
    datasets_dir = client.path / RENKU_HOME / DatasetsApiMixin.DATASETS
    if not datasets_dir.exists():
        datasets_dir.mkdir()

    with (datasets_dir / 'a').open('w') as fp:
        fp.write('a')

    # 2. Stage a problem without committing it.
    client.repo.git.add(datasets_dir / 'a')

    # 3. Ensure correct error has been raised.
    result = runner.invoke(cli, ['dataset', 'create', 'dataset'])
    assert 1 == result.exit_code
    assert '.renku contains uncommitted changes.' in result.output


def test_dataset_create_dirty_exception_all_untracked(runner, project, client):
    """Test exception raise for all untracked files."""
    # 1. Create unclean root to enforce ensure checks.
    with (client.path / 'a').open('w') as fp:
        fp.write('a')

    # 2. Create a problem.
    datasets_dir = client.path / RENKU_HOME / DatasetsApiMixin.DATASETS
    if not datasets_dir.exists():
        datasets_dir.mkdir()

    with (datasets_dir / 'a').open('w') as fp:
        fp.write('a')

    # 3. Ensure correct error has been raised.
    result = runner.invoke(cli, ['dataset', 'create', 'dataset'])
    assert 1 == result.exit_code
    assert '.renku contains uncommitted changes.' in result.output


def test_datasets_create_dirty_exception_all_staged(runner, project, client):
    """Test exception raise for all staged files."""
    # 1. Create unclean root to enforce ensure checks.
    with (client.path / 'a').open('w') as fp:
        fp.write('a')

    client.repo.git.add('a')

    # 2. Create a problem.
    datasets_dir = client.path / RENKU_HOME / DatasetsApiMixin.DATASETS
    if not datasets_dir.exists():
        datasets_dir.mkdir()

    with (datasets_dir / 'a').open('w') as fp:
        fp.write('a')

    client.repo.git.add(datasets_dir / 'a')

    # 3. Ensure correct error has been raised.
    result = runner.invoke(cli, ['dataset', 'create', 'dataset'])
    assert 1 == result.exit_code
    assert '.renku contains uncommitted changes.' in result.output


def test_dataset_create_exception_refs(runner, project, client):
    """Test untracked/unstaged exception raise in dirty renku home dir."""
    with (client.path / 'a').open('w') as fp:
        fp.write('a')

    datasets_dir = client.path / RENKU_HOME / DatasetsApiMixin.DATASETS
    if not datasets_dir.exists():
        datasets_dir.mkdir()

    with (datasets_dir / 'a').open('w') as fp:
        fp.write('a')

    refs_dir = client.path / RENKU_HOME / LinkReference.REFS
    if not refs_dir.exists():
        refs_dir.mkdir()

    with (refs_dir / 'b').open('w') as fp:
        fp.write('b')

    result = runner.invoke(cli, ['dataset', 'create', 'dataset'])
    assert 1 == result.exit_code
    assert 'a' in result.output


@pytest.mark.parametrize(
    'creator,field', [('John Doe', 'Email'), ('John Doe<>', 'Email'),
                      ('<john.doe@mail.ch>', 'Name'),
                      ('John Doe<john.doe@mail>', 'Email')]
)
def test_dataset_creator_is_invalid(client, runner, creator, field):
    """Test create dataset with invalid creator format."""
    result = runner.invoke(cli, ['dataset', 'create', 'ds', '-c', creator])
    assert 2 == result.exit_code
    assert field + ' is invalid' in result.output


@pytest.mark.parametrize('output_format', DATASETS_FORMATS.keys())
def test_datasets_list_empty(output_format, runner, project):
    """Test listing without datasets."""
    format_option = '--format={0}'.format(output_format)
    result = runner.invoke(cli, ['dataset', format_option])
    assert 0 == result.exit_code


@pytest.mark.parametrize('output_format', DATASETS_FORMATS.keys())
def test_datasets_list_non_empty(output_format, runner, project):
    """Test listing with datasets."""
    format_option = '--format={0}'.format(output_format)
    result = runner.invoke(cli, ['dataset', 'create', 'my-dataset'])
    assert 0 == result.exit_code
    assert 'OK' in result.output

    result = runner.invoke(cli, ['dataset', format_option])
    assert 0 == result.exit_code
    assert 'my-dataset' in result.output

    result = runner.invoke(
        cli, ['dataset', '--revision=HEAD~1', format_option]
    )
    assert 0 == result.exit_code
    assert 'my-dataset' not in result.output


@pytest.mark.parametrize(
    'columns,headers,values', [(
        'title,short_name', ['TITLE', 'SHORT_NAME'
                             ], ['my-dataset', 'Long Title']
    ), ('creators', ['CREATORS'], ['John Doe'])]
)
def test_datasets_list_with_columns(runner, project, columns, headers, values):
    """Test listing datasets with custom column name."""
    result = runner.invoke(
        cli, [
            'dataset', 'create', 'my-dataset', '--title', 'Long Title', '-c',
            'John Doe <john.doe@mail.ch>'
        ]
    )
    assert 0 == result.exit_code

    result = runner.invoke(cli, ['dataset', '--columns', columns])
    assert 0 == result.exit_code
    assert headers == result.output.split('\n').pop(0).split()
    for value in values:
        assert value in result.output


@pytest.mark.parametrize('column', DATASETS_COLUMNS.keys())
def test_datasets_list_columns_correctly(runner, project, column):
    """Test dataset listing only shows requested columns."""
    result = runner.invoke(cli, ['dataset', '--columns', column])
    assert 0 == result.exit_code
    header = result.output.split('\n').pop(0)
    name, display_name = DATASETS_COLUMNS[column]
    display_name = display_name or name
    assert display_name.upper() == header


@pytest.mark.parametrize('columns', ['invalid', 'id,invalid'])
def test_datasets_list_invalid_column(runner, project, columns):
    """Test dataset listing invalid column name."""
    result = runner.invoke(cli, ['dataset', '--columns', columns])
    assert 2 == result.exit_code
    assert 'Invalid column name: "invalid".' in result.output


def test_add_and_create_dataset(directory_tree, runner, project, client):
    """Test add data to a non-existing dataset."""
    result = runner.invoke(
        cli, ['dataset', 'add', 'new-dataset',
              str(directory_tree)],
        catch_exceptions=False
    )
    assert 1 == result.exit_code
    assert 'Dataset "new-dataset" does not exist.' in result.output

    # Add succeeds with --create
    result = runner.invoke(
        cli,
        ['dataset', 'add', '--create', 'new-dataset',
         str(directory_tree)],
        catch_exceptions=False
    )
    assert 0 == result.exit_code

    # Further, add with --create fails
    result = runner.invoke(
        cli,
        ['dataset', 'add', '--create', 'new-dataset',
         str(directory_tree)],
        catch_exceptions=False
    )
    assert 1 == result.exit_code


def test_add_to_dirty_repo(directory_tree, runner, project, client):
    """Test adding to a dataset in a dirty repo commits only added files."""
    with (client.path / 'tracked').open('w') as fp:
        fp.write('tracked file')
    client.repo.git.add('*')
    client.repo.index.commit('tracked file')

    with (client.path / 'tracked').open('w') as fp:
        fp.write('modified tracked file')
    with (client.path / 'untracked').open('w') as fp:
        fp.write('untracked file')

    result = runner.invoke(
        cli,
        ['dataset', 'add', '--create', 'new-dataset',
         str(directory_tree)],
        catch_exceptions=False
    )
    assert 0 == result.exit_code

    assert client.repo.is_dirty()
    assert ['untracked'] == client.repo.untracked_files

    # Add without making a change
    result = runner.invoke(
        cli, ['dataset', 'add', 'new-dataset',
              str(directory_tree)],
        catch_exceptions=False
    )
    assert 1 == result.exit_code
    assert 'Error: File already exists in dataset' in result.output

    assert client.repo.is_dirty()
    assert ['untracked'] == client.repo.untracked_files


def test_multiple_file_to_dataset(tmpdir, runner, project, client):
    """Test importing multiple data into a dataset at once."""
    # create a dataset
    result = runner.invoke(cli, ['dataset', 'create', 'dataset'])
    assert 0 == result.exit_code
    assert 'OK' in result.output

    with client.with_dataset('dataset') as dataset:
        assert dataset.name == 'dataset'

    paths = []
    for i in range(3):
        new_file = tmpdir.join('file_{0}'.format(i))
        new_file.write(str(i))
        paths.append(str(new_file))

    # add data
    result = runner.invoke(
        cli,
        ['dataset', 'add', 'dataset'] + paths,
        catch_exceptions=False,
    )
    assert 0 == result.exit_code


def test_repository_file_to_dataset(runner, project, client):
    """Test adding a file from the repository into a dataset."""
    # create a dataset
    result = runner.invoke(cli, ['dataset', 'create', 'dataset'])
    assert 0 == result.exit_code
    assert 'OK' in result.output

    with (client.path / 'a').open('w') as fp:
        fp.write('a')

    client.repo.git.add('a')
    client.repo.git.commit(message='Added file a')

    # add data
    result = runner.invoke(
        cli,
        ['dataset', 'add', 'dataset', 'a'],
        catch_exceptions=False,
    )
    assert 0 == result.exit_code

    with client.with_dataset('dataset') as dataset:
        assert dataset.name == 'dataset'
        assert dataset.find_file('a') is not None


def test_relative_import_to_dataset(tmpdir, runner, client):
    """Test importing data from a directory structure."""
    # create a dataset
    result = runner.invoke(cli, ['dataset', 'create', 'dataset'])
    assert 0 == result.exit_code
    assert 'OK' in result.output

    with client.with_dataset('dataset') as dataset:
        assert dataset.name == 'dataset'

    zero_data = tmpdir.join('zero.txt')
    zero_data.write('zero')

    first_level = tmpdir.mkdir('first')
    second_level = first_level.mkdir('second')

    first_data = first_level.join('first.txt')
    first_data.write('first')

    second_data = second_level.join('second.txt')
    second_data.write('second')

    paths = [str(zero_data), str(first_level), str(second_level)]

    # add data in subdirectory
    result = runner.invoke(
        cli,
        ['dataset', 'add', 'dataset'] + paths,
        catch_exceptions=False,
    )
    assert 0 == result.exit_code

    assert os.stat(os.path.join('data', 'dataset', 'zero.txt'))
    assert os.stat(os.path.join('data', 'dataset', 'first', 'first.txt'))
    assert os.stat(
        os.path.join('data', 'dataset', 'first', 'second', 'second.txt')
    )


@pytest.mark.parametrize(
    'params,message', [
        (['-s', 'file', 'https://example.com'
          ], 'Cannot use "--source" with URLs or local files.'),
        (['-s', 'file', '/some/local/path'
          ], 'Cannot use "--source" with URLs or local files.'),
    ]
)
def test_usage_error_in_add_from_url(runner, client, params, message):
    """Test user's errors when adding URL/local file to a dataset."""
    result = runner.invoke(
        cli,
        ['dataset', 'add', 'remote', '--create'] + params,
        catch_exceptions=False,
    )
    assert 2 == result.exit_code
    assert message in result.output


def test_add_from_local_repo_warning(
    runner, client, data_repository, directory_tree
):
    """Test a warning is printed when adding from a local git repo."""
    result = runner.invoke(
        cli,
        ['dataset', 'add', 'dataset', '--create',
         str(directory_tree)],
        catch_exceptions=False,
    )
    assert 0 == result.exit_code
    assert 'Use remote\'s Git URL instead to enable lineage ' in result.output


<<<<<<< HEAD
def test_add_data_directory(runner, client):
    """Test adding a dataset's data directory to it prints an error."""
    result = runner.invoke(cli, ['dataset', 'create', 'new-dataset'])
    assert 0 == result.exit_code

    result = runner.invoke(
        cli,
        ['dataset', 'add', 'new-dataset', 'data/new-dataset'],
        catch_exceptions=False,
    )
    assert 2 == result.exit_code
    assert 'Cannot add dataset\'s data directory recursively' in result.output


def test_dataset_add_with_link(tmpdir, runner, project, client):
    """Test adding data to dataset with --link flag."""
    import stat

    # create a dataset
    result = runner.invoke(cli, ['dataset', 'create', 'my-dataset'])
    assert 0 == result.exit_code
    assert 'OK' in result.output

    paths = []
    expected_inodes = []
    for i in range(3):
        new_file = tmpdir.join('file_{0}'.format(i))
        new_file.write(str(i))
        expected_inodes.append(os.lstat(str(new_file))[stat.ST_INO])
        paths.append(str(new_file))

    # add data
    result = runner.invoke(
        cli,
        ['dataset', 'add', 'my-dataset', '--link'] + paths,
        catch_exceptions=False,
    )
    assert 0 == result.exit_code

    received_inodes = []
    with client.with_dataset('my-dataset') as dataset:
        assert dataset.name == 'my-dataset'
        for file_ in dataset.files:
            path_ = (client.path / file_.path).resolve()
            received_inodes.append(os.lstat(str(path_))[stat.ST_INO])

    # check that original and dataset inodes are the same
    assert sorted(expected_inodes) == sorted(received_inodes)


=======
>>>>>>> 969d4f88
def test_dataset_add_with_copy(tmpdir, runner, project, client):
    """Test adding data to dataset with copy."""
    import os
    import stat

    # create a dataset
    result = runner.invoke(cli, ['dataset', 'create', 'my-dataset'])
    assert 0 == result.exit_code
    assert 'OK' in result.output

    paths = []
    original_inodes = []
    for i in range(3):
        new_file = tmpdir.join('file_{0}'.format(i))
        new_file.write(str(i))
        original_inodes.append(os.lstat(str(new_file))[stat.ST_INO])
        paths.append(str(new_file))

    # add data
    result = runner.invoke(
        cli,
        ['dataset', 'add', 'my-dataset'] + paths,
    )
    assert 0 == result.exit_code

    received_inodes = []
    with client.with_dataset('my-dataset') as dataset:
        assert dataset.name == 'my-dataset'

        for file_ in dataset.files:
            path_ = (client.path / file_.path).resolve()
            received_inodes.append(os.lstat(str(path_))[stat.ST_INO])

    # check that original inodes are within created ones
    for inode in received_inodes:
        assert inode not in original_inodes


def test_dataset_file_path_from_subdirectory(runner, project, client):
    """Test adding a file into a dataset and check path independent
    of the CWD """
    # create a dataset
    result = runner.invoke(cli, ['dataset', 'create', 'dataset'])
    assert 0 == result.exit_code
    assert 'OK' in result.output

    with (client.path / 'a').open('w') as fp:
        fp.write('a')

    client.repo.git.add('a')
    client.repo.git.commit(message='Added file a')

    # add data
    result = runner.invoke(
        cli,
        ['dataset', 'add', 'dataset', 'a'],
        catch_exceptions=False,
    )
    assert 0 == result.exit_code

    with client.with_dataset('dataset') as dataset:
        datasetfile = dataset.find_file('a')
        assert datasetfile is not None

        assert datasetfile.full_path == client.path / 'a'

        os.chdir('./data')

        assert datasetfile.full_path == client.path / 'a'


def test_datasets_ls_files_tabular_empty(runner, project):
    """Test listing of data within empty dataset."""
    # create a dataset
    result = runner.invoke(cli, ['dataset', 'create', 'my-dataset'])
    assert 0 == result.exit_code
    assert 'OK' in result.output

    # list all files in dataset
    result = runner.invoke(
        cli, [
            'dataset', 'ls-files', '--columns', 'added,creators,dataset,path',
            'my-dataset'
        ]
    )
    assert 0 == result.exit_code

    # check output
    output = result.output.split('\n')
    assert output.pop(0).split() == ['ADDED', 'CREATORS', 'DATASET', 'PATH']
    assert set(output.pop(0)) == {' ', '-'}
    assert output.pop(0) == ''
    assert not output


@pytest.mark.parametrize('output_format', DATASET_FILES_FORMATS.keys())
def test_datasets_ls_files_check_exit_code(output_format, runner, project):
    """Test file listing exit codes for different formats."""
    format_option = '--format={0}'.format(output_format)
    result = runner.invoke(cli, ['dataset', 'ls-files', format_option])
    assert 0 == result.exit_code


@pytest.mark.parametrize('column', DATASET_FILES_COLUMNS.keys())
def test_datasets_ls_files_columns_correctly(runner, project, column):
    """Test file listing only shows requested columns."""
    result = runner.invoke(cli, ['dataset', 'ls-files', '--columns', column])
    assert 0 == result.exit_code
    header = result.output.split('\n').pop(0)
    name, display_name = DATASET_FILES_COLUMNS[column]
    display_name = display_name or name
    assert display_name.upper() == header


@pytest.mark.parametrize('columns', ['invalid', 'path,invalid'])
def test_datasets_ls_files_invalid_column(runner, project, columns):
    """Test file listing with invalid column name."""
    result = runner.invoke(cli, ['dataset', 'ls-files', '--columns', columns])
    assert 2 == result.exit_code
    assert 'Invalid column name: "invalid".' in result.output


def test_datasets_ls_files_tabular_dataset_filter(tmpdir, runner, project):
    """Test listing of data within dataset."""
    # create a dataset
    result = runner.invoke(cli, ['dataset', 'create', 'my-dataset'])
    assert 0 == result.exit_code
    assert 'OK' in result.output

    # create some data
    paths = []
    created_files = []
    for i in range(3):
        new_file = tmpdir.join('file_{0}'.format(i))
        new_file.write(str(i))
        paths.append(str(new_file))
        created_files.append(new_file.basename)

    # add data to dataset
    result = runner.invoke(
        cli,
        ['dataset', 'add', 'my-dataset'] + paths,
        catch_exceptions=False,
    )
    assert 0 == result.exit_code

    # list all files in non empty dataset
    result = runner.invoke(
        cli, ['dataset', 'ls-files', '--columns', 'added,path', 'my-dataset']
    )
    assert 0 == result.exit_code

    # check output from ls-files command
    output = result.output.split('\n')
    assert output.pop(0).split() == ['ADDED', 'PATH']
    assert set(output.pop(0)) == {' ', '-'}

    # check listing
    added_at = []
    for i in range(3):
        row = output.pop(0).split(' ')
        assert Path(row.pop()).name in created_files
        added_at.append(row.pop(0))

    # check if sorted by added_at
    assert added_at == sorted(added_at)


def test_datasets_ls_files_tabular_patterns(tmpdir, runner, project):
    """Test listing of data within dataset with include/exclude filters."""

    # create a dataset
    result = runner.invoke(cli, ['dataset', 'create', 'my-dataset'])
    assert 0 == result.exit_code
    assert 'OK' in result.output

    # create some data
    subdir = tmpdir.mkdir('sub')
    paths = [str(subdir)]
    for i in range(3):
        new_file = tmpdir.join('file_{0}'.format(i))
        new_file.write(str(i))
        paths.append(str(new_file))

        sub_file = subdir.join('sub_file_{0}'.format(i))
        sub_file.write(str(i))

    # add data to dataset
    result = runner.invoke(
        cli,
        ['dataset', 'add', 'my-dataset'] + paths,
        catch_exceptions=False,
    )
    assert 0 == result.exit_code

    # check include / exclude filters
    result = runner.invoke(
        cli,
        ['dataset', 'ls-files', '--include=**/file*', '--exclude=**/file_2']
    )
    assert 0 == result.exit_code

    # check output
    assert 'file_0' in result.output
    assert 'file_1' in result.output
    assert 'file_2' not in result.output

    # check directory pattern
    result = runner.invoke(cli, ['dataset', 'ls-files', '--include=**/sub/*'])
    assert 0 == result.exit_code

    # check output
    assert 'sub_file_0' in result.output
    assert 'sub_file_1' in result.output
    assert 'sub_file_2' in result.output


def test_datasets_ls_files_tabular_creators(tmpdir, runner, project, client):
    """Test listing of data within dataset with creators filters."""
    # create a dataset
    result = runner.invoke(cli, ['dataset', 'create', 'my-dataset'])
    assert 0 == result.exit_code
    assert 'OK' in result.output

    # create some data
    paths = []
    for i in range(3):
        new_file = tmpdir.join('file_{0}'.format(i))
        new_file.write(str(i))
        paths.append(str(new_file))

    # add data to dataset
    result = runner.invoke(
        cli,
        ['dataset', 'add', 'my-dataset'] + paths,
    )
    assert 0 == result.exit_code

    creator = None
    with client.with_dataset('my-dataset') as dataset:
        creator = dataset.creator[0].name

    assert creator is not None
    assert len(dataset.creator) > 0

    # check creators filters
    result = runner.invoke(
        cli, ['dataset', 'ls-files', '--creators={0}'.format(creator)]
    )
    assert 0 == result.exit_code

    # check output
    for file_ in paths:
        assert str(Path(file_).name) in result.output


def test_datasets_ls_files_correct_paths(tmpdir, runner, project):
    """Test listing of data within dataset and check that paths are correct."""
    # create a dataset
    result = runner.invoke(cli, ['dataset', 'create', 'my-dataset'])
    assert 0 == result.exit_code
    assert 'OK' in result.output

    # create some data
    paths = []
    for i in range(3):
        new_file = tmpdir.join('file_{0}'.format(i))
        new_file.write(str(i))
        paths.append(str(new_file))

    # add data to dataset
    result = runner.invoke(
        cli,
        ['dataset', 'add', 'my-dataset'] + paths,
        catch_exceptions=False,
    )
    assert 0 == result.exit_code

    # check include / exclude filters
    result = runner.invoke(cli, ['dataset', 'ls-files', '--format=json-ld'])
    assert 0 == result.exit_code

    output = json.loads(result.output)
    for record in output:
        assert Path(record['path']).exists()


def test_datasets_ls_files_with_name(directory_tree, runner, project):
    """Test listing of data within dataset with include/exclude filters."""
    # create a dataset
    result = runner.invoke(
        cli, ['dataset', 'create', 'my-dataset', '--title', 'Long Title']
    )
    assert 0 == result.exit_code

    # add data to dataset
    result = runner.invoke(
        cli,
        ['dataset', 'add', 'my-dataset', directory_tree.strpath],
        catch_exceptions=False,
    )
    assert 0 == result.exit_code

    # list files with short_name
    result = runner.invoke(cli, ['dataset', 'ls-files', 'my-dataset'])
    assert 0 == result.exit_code
    assert 'dir2/file2' in result.output


def test_dataset_unlink_file_not_found(runner, project):
    """Test unlinking of file from dataset with no files found."""
    # create a dataset
    result = runner.invoke(cli, ['dataset', 'create', 'my-dataset'])
    assert 0 == result.exit_code
    assert 'OK' in result.output

    result = runner.invoke(
        cli, ['dataset', 'unlink', 'my-dataset', '--include', 'notthere.csv']
    )

    assert 2 == result.exit_code


def test_dataset_unlink_file_abort_unlinking(tmpdir, runner, project):
    """Test unlinking of file from dataset and aborting."""
    # create a dataset
    result = runner.invoke(cli, ['dataset', 'create', 'my-dataset'])
    assert 0 == result.exit_code
    assert 'OK' in result.output

    # create data file
    new_file = tmpdir.join('datafile.csv')
    new_file.write('1,2,3')

    # add data to dataset
    result = runner.invoke(
        cli, ['dataset', 'add', 'my-dataset',
              str(new_file)]
    )
    assert 0 == result.exit_code

    # unlink file from dataset
    result = runner.invoke(
        cli,
        ['dataset', 'unlink', 'my-dataset', '--include', new_file.basename],
        input='n'
    )
    assert 1 == result.exit_code

    # check output
    assert 'Aborted!' in result.output


def test_dataset_unlink_file(tmpdir, runner, client):
    """Test unlinking of file and check removal from dataset"""
    # create a dataset
    result = runner.invoke(cli, ['dataset', 'create', 'my-dataset'])
    assert 0 == result.exit_code
    assert 'OK' in result.output

    # create data file
    new_file = tmpdir.join('datafile.csv')
    new_file.write('1,2,3')

    # add data to dataset
    result = runner.invoke(
        cli, ['dataset', 'add', 'my-dataset',
              str(new_file)]
    )
    assert 0 == result.exit_code

    with client.with_dataset('my-dataset') as dataset:
        assert new_file.basename in {
            Path(file_.path).name
            for file_ in dataset.files
        }

    result = runner.invoke(
        cli, [
            'dataset', 'unlink', 'my-dataset', '--include', new_file.basename,
            '-y'
        ]
    )
    assert 0 == result.exit_code

    with client.with_dataset('my-dataset') as dataset:
        assert new_file.basename not in [
            file_.path.name for file_ in dataset.files
        ]


def test_dataset_rm(tmpdir, runner, project, client):
    """Test removal of a dataset."""
    # try to delete non existing dataset
    result = runner.invoke(cli, ['dataset', 'rm'])
    assert 2 == result.exit_code

    result = runner.invoke(cli, ['dataset', 'rm', 'does-not-exist'])
    assert 2 == result.exit_code

    # create a dataset
    result = runner.invoke(cli, ['dataset', 'create', 'my-dataset'])
    assert 0 == result.exit_code
    assert 'OK' in result.output

    # create some data
    paths = []
    for i in range(3):
        new_file = tmpdir.join('file_{0}'.format(i))
        new_file.write(str(i))
        paths.append(str(new_file))

    # add data to dataset
    result = runner.invoke(
        cli,
        ['dataset', 'add', 'my-dataset'] + paths,
        catch_exceptions=False,
    )
    assert 0 == result.exit_code

    # try to delete a non empty dataset
    result = runner.invoke(cli, ['dataset', 'rm', 'my-dataset'])
    assert 0 == result.exit_code

    # check output
    assert 'OK' in result.output
    assert not client.load_dataset('my-dataset')

    result = runner.invoke(cli, ['doctor'], catch_exceptions=False)
    assert 0 == result.exit_code


def test_dataset_rm_commit(tmpdir, runner, project, client):
    """Test removal of a dataset repository state."""
    # create a dataset
    result = runner.invoke(cli, ['dataset', 'create', 'my-dataset'])
    assert 0 == result.exit_code
    assert 'OK' in result.output

    # try to delete a non empty dataset
    result = runner.invoke(cli, ['dataset', 'rm', 'my-dataset'])
    assert 0 == result.exit_code

    # check output
    assert 'OK' in result.output
    assert not client.load_dataset('my-dataset')

    # Dirty repository check.
    result = runner.invoke(cli, ['status'])
    assert 0 == result.exit_code


def test_dataset_overwrite_no_confirm(runner, project):
    """Check dataset overwrite behaviour without confirmation."""
    result = runner.invoke(cli, ['dataset', 'create', 'rokstar'])
    assert 0 == result.exit_code
    assert 'OK' in result.output

    result = runner.invoke(cli, ['dataset', 'create', 'rokstar'])
    assert 1 == result.exit_code
    assert 'OK' not in result.output


@pytest.mark.parametrize('dirty', [False, True])
def test_dataset_edit(runner, client, project, dirty):
    """Check dataset metadata editing."""
    if dirty:
        with (client.path / 'dirty_file').open('w') as fp:
            fp.write('a')

    result = runner.invoke(
        cli, ['dataset', 'create', 'dataset', '-t', 'original title']
    )
    assert 0 == result.exit_code

    creator1 = 'Forename1 Surname1 <name.1@mail.com> [Affiliation 1]'
    creator2 = 'Forename2 Surname2'

    result = runner.invoke(
        cli, [
            'dataset', 'edit', 'dataset', '-d', ' new description ', '-c',
            creator1, '-c', creator2
        ],
        catch_exceptions=False
    )
    assert 0 == result.exit_code
    assert 'Successfully updated: creators, description.' in result.output
    warning_msg = 'Warning: No email or wrong format for: Forename2 Surname2'
    assert warning_msg in result.output

    dataset = client.load_dataset('dataset')
    assert ' new description ' == dataset.description
    assert 'original title' == dataset.name
    assert {creator1, creator2} == {c.full_identity for c in dataset.creator}

    result = runner.invoke(
        cli, ['dataset', 'edit', 'dataset', '-t', ' new title '],
        catch_exceptions=False
    )
    assert 0 == result.exit_code
    assert 'Successfully updated: title.' in result.output

    dataset = client.load_dataset('dataset')
    assert ' new description ' == dataset.description
    assert 'new title' == dataset.name
    assert {creator1, creator2} == {c.full_identity for c in dataset.creator}


@pytest.mark.parametrize('dirty', [False, True])
def test_dataset_edit_no_change(runner, client, project, dirty):
    """Check metadata editing does not commit when there is no change."""
    if dirty:
        with (client.path / 'dirty_file').open('w') as fp:
            fp.write('a')

    result = runner.invoke(
        cli, ['dataset', 'create', 'dataset', '-t', 'original title']
    )
    assert 0 == result.exit_code

    commit_sha_before = client.repo.head.object.hexsha

    result = runner.invoke(
        cli, ['dataset', 'edit', 'dataset'], catch_exceptions=False
    )
    assert 0 == result.exit_code
    assert 'Nothing to update.' in result.output

    commit_sha_after = client.repo.head.object.hexsha
    assert commit_sha_after == commit_sha_before


def test_dataset_date_created_format(runner, client, project):
    """Check format of date created field."""
    # Create a dataset.
    result = runner.invoke(cli, ['dataset', 'create', 'dataset'])
    assert 0 == result.exit_code
    assert 'OK' in result.output

    path = client.get_dataset_path('dataset')
    assert path.exists()

    with path.open(mode='r') as fp:
        import dateutil.parser as dp
        data_yaml = yaml.safe_load(fp)

        assert 'created' in data_yaml
        assert dp.parse(data_yaml['created'])
        assert validate_iso8601(data_yaml['created'])


def test_dataset_file_date_created_format(tmpdir, runner, client, project):
    """Check format of date created field."""
    # Create a dataset.
    result = runner.invoke(cli, ['dataset', 'create', 'dataset'])
    assert 0 == result.exit_code
    assert 'OK' in result.output

    path = client.get_dataset_path('dataset')
    assert path.exists()

    # Create data file.
    new_file = tmpdir.join('datafile.csv')
    new_file.write('1,2,3')

    # Add data to dataset.
    result = runner.invoke(cli, ['dataset', 'add', 'dataset', str(new_file)])
    assert 0 == result.exit_code

    with path.open(mode='r') as fp:
        import dateutil.parser as dp
        data_yaml = yaml.safe_load(fp)

        assert 'created' in data_yaml
        assert 'files' in data_yaml
        assert dp.parse(data_yaml['files'][0]['added'])
        assert dp.parse(data_yaml['created'])
        assert validate_iso8601(data_yaml['created'])
        assert validate_iso8601(data_yaml['files'][0]['added'])


@pytest.mark.parametrize(
    'uri', [
        '10.5281/zenodo.3363060', 'doi:10.5281/zenodo.3363060',
        'https://zenodo.org/record/3363060'
    ]
)
def test_dataset_provider_resolution_zenodo(doi_responses, uri):
    """Check that zenodo uris resolve to ZenodoProvider."""
    provider, _ = ProviderFactory.from_uri(uri)
    assert type(provider) is ZenodoProvider


@pytest.mark.parametrize(
    'uri', [
        '10.7910/DVN/TJCLKP', 'doi:10.7910/DVN/TJCLKP',
        (
            'https://dataverse.harvard.edu/dataset.xhtml'
            '?persistentId=doi:10.7910/DVN/TJCLKP'
        )
    ]
)
def test_dataset_provider_resolution_dataverse(doi_responses, uri):
    """Check that dataverse URIs resolve to ``DataverseProvider``."""
    provider, _ = ProviderFactory.from_uri(uri)
    assert type(provider) is DataverseProvider


def test_dataset_tag(tmpdir, runner, project):
    result = runner.invoke(cli, ['dataset', 'create', 'my-dataset'])
    assert 0 == result.exit_code
    assert 'OK' in result.output

    # create some data
    new_file = tmpdir.join('file')
    new_file.write(str('test'))

    # add data to dataset
    result = runner.invoke(
        cli,
        ['dataset', 'add', 'my-dataset',
         str(new_file)],
        catch_exceptions=False,
    )
    assert 0 == result.exit_code

    # tag dataset
    result = runner.invoke(
        cli,
        ['dataset', 'tag', 'my-dataset', '1.0'],
        catch_exceptions=False,
    )
    assert 0 == result.exit_code

    result = runner.invoke(
        cli,
        ['dataset', 'tag', 'my-dataset', 'A', '-d', 'short descriptiön'],
        catch_exceptions=False,
    )
    assert 0 == result.exit_code

    result = runner.invoke(
        cli,
        ['dataset', 'tag', 'my-dataset', 'aBc9.34-11_55.t'],
        catch_exceptions=False,
    )
    assert 0 == result.exit_code


@pytest.mark.parametrize('form', ['tabular', 'json-ld'])
def test_dataset_ls_tags(tmpdir, runner, project, client, form):
    result = runner.invoke(cli, ['dataset', 'create', 'my-dataset'])
    assert 0 == result.exit_code
    assert 'OK' in result.output

    # create some data
    new_file = tmpdir.join('file')
    new_file.write(str('test'))

    # add data to dataset
    result = runner.invoke(
        cli,
        ['dataset', 'add', 'my-dataset',
         str(new_file)],
        catch_exceptions=False,
    )
    assert 0 == result.exit_code

    commit1 = client.repo.head.commit.hexsha

    # tag dataset
    result = runner.invoke(
        cli,
        ['dataset', 'tag', 'my-dataset', '1.0', '-d', 'first tag!'],
        catch_exceptions=False,
    )
    assert 0 == result.exit_code

    commit2 = client.repo.head.commit.hexsha

    result = runner.invoke(
        cli,
        ['dataset', 'tag', 'my-dataset', 'aBc9.34-11_55.t'],
        catch_exceptions=False,
    )
    assert 0 == result.exit_code

    result = runner.invoke(
        cli,
        ['dataset', 'ls-tags', 'my-dataset', '--format={}'.format(form)],
        catch_exceptions=False,
    )
    assert 0 == result.exit_code
    assert '1.0' in result.output
    assert 'aBc9.34-11_55.t' in result.output
    assert 'first tag!' in result.output
    assert commit1 in result.output
    assert commit2 in result.output


def test_dataset_rm_tag(tmpdir, runner, project, client):
    result = runner.invoke(cli, ['dataset', 'create', 'my-dataset'])
    assert 0 == result.exit_code
    assert 'OK' in result.output

    # create some data
    new_file = tmpdir.join('file')
    new_file.write(str('test'))

    # add data to dataset
    result = runner.invoke(
        cli,
        ['dataset', 'add', 'my-dataset',
         str(new_file)],
        catch_exceptions=False,
    )
    assert 0 == result.exit_code

    commit1 = client.repo.head.commit.hexsha

    # tag dataset
    result = runner.invoke(
        cli,
        ['dataset', 'tag', 'my-dataset', '1.0', '-d', 'first tag!'],
        catch_exceptions=False,
    )
    assert 0 == result.exit_code

    result = runner.invoke(
        cli,
        ['dataset', 'ls-tags', 'my-dataset'],
        catch_exceptions=False,
    )
    assert 0 == result.exit_code
    assert '1.0' in result.output
    assert 'first tag!' in result.output
    assert commit1 in result.output

    result = runner.invoke(
        cli,
        ['dataset', 'rm-tags', 'my-dataset', '2.0'],
        catch_exceptions=False,
    )
    assert 2 == result.exit_code
    assert 'not found' in result.output

    result = runner.invoke(
        cli,
        ['dataset', 'rm-tags', 'my-dataset', '1.0'],
        catch_exceptions=False,
    )
    assert 0 == result.exit_code

    result = runner.invoke(
        cli,
        ['dataset', 'rm-tags', 'my-dataset', '1.0'],
        catch_exceptions=False,
    )
    assert 2 == result.exit_code
    assert 'not found' in result.output


def test_dataset_rm_tags_multiple(tmpdir, runner, project, client):
    result = runner.invoke(cli, ['dataset', 'create', 'my-dataset'])
    assert 0 == result.exit_code
    assert 'OK' in result.output

    # create some data
    new_file = tmpdir.join('file')
    new_file.write(str('test'))

    # add data to dataset
    result = runner.invoke(
        cli,
        ['dataset', 'add', 'my-dataset',
         str(new_file)],
        catch_exceptions=False,
    )
    assert 0 == result.exit_code

    for i in range(1, 4):
        # tag dataset
        result = runner.invoke(
            cli,
            ['dataset', 'tag', 'my-dataset',
             str(i)],
            catch_exceptions=False,
        )
        assert 0 == result.exit_code

    result = runner.invoke(
        cli,
        ['dataset', 'rm-tags', 'my-dataset', '1', '2', '3'],
        catch_exceptions=False,
    )
    assert 0 == result.exit_code
    assert '1' not in result.output
    assert '2' not in result.output
    assert '3' not in result.output


def test_dataset_rm_tags_failure(tmpdir, runner, project, client):
    result = runner.invoke(
        cli,
        ['dataset', 'rm-tags', 'my-dataset', '1'],
        catch_exceptions=False,
    )

    assert 2 == result.exit_code
    result = runner.invoke(cli, ['dataset', 'create', 'my-dataset'])
    assert 0 == result.exit_code
    assert 'OK' in result.output

    # create some data
    new_file = tmpdir.join('file')
    new_file.write(str('test'))

    # add data to dataset
    result = runner.invoke(
        cli,
        ['dataset', 'add', 'my-dataset',
         str(new_file)],
        catch_exceptions=False,
    )
    assert 0 == result.exit_code

    result = runner.invoke(
        cli,
        ['dataset', 'rm-tags', 'my-dataset', '1'],
        catch_exceptions=False,
    )
    assert 2 == result.exit_code


def test_dataset_clean_up_when_add_fails(runner, client):
    """Test project is cleaned when dataset add fails for a new dataset."""
    # add a non-existing path to a new dataset
    result = runner.invoke(
        cli,
        ['dataset', 'add', '--create', 'new-dataset', 'non-existing-file'],
        catch_exceptions=True,
    )

    assert 2 == result.exit_code
    ref = client.renku_path / 'refs' / 'datasets' / 'new-dataset'
    assert not ref.is_symlink() and not ref.exists()


def test_avoid_empty_commits(runner, client, directory_tree):
    """Test no empty commit is created when adding existing data."""
    runner.invoke(cli, ['dataset', 'create', 'my-dataset'])

    commit_sha_before = client.repo.head.object.hexsha
    result = runner.invoke(
        cli, ['dataset', 'add', 'my-dataset', directory_tree.strpath]
    )

    assert 0 == result.exit_code

    commit_sha_after = client.repo.head.object.hexsha
    assert commit_sha_before != commit_sha_after

    commit_sha_before = commit_sha_after
    result = runner.invoke(
        cli, ['dataset', 'add', 'my-dataset', directory_tree.strpath]
    )
    assert 1 == result.exit_code

    commit_sha_after = client.repo.head.object.hexsha
    assert commit_sha_before == commit_sha_after
    assert 'Error: File already exists in dataset.' in result.output


def test_multiple_dataset_commits(runner, client, directory_tree):
    """Check adding existing data to multiple datasets."""
    commit_sha_before = client.repo.head.object.hexsha
    result = runner.invoke(
        cli, ['dataset', 'add', '-c', 'my-dataset1', directory_tree.strpath]
    )

    assert 0 == result.exit_code

    commit_sha_after = client.repo.head.object.hexsha
    assert commit_sha_before != commit_sha_after

    commit_sha_before = commit_sha_after
    result = runner.invoke(
        cli, ['dataset', 'add', '-c', 'my-dataset2', directory_tree.strpath]
    )
    assert 0 == result.exit_code

    commit_sha_after = client.repo.head.object.hexsha
    assert commit_sha_before != commit_sha_after


def test_add_same_filename_multiple(runner, client, directory_tree):
    """Check adding same filename multiple times."""
    result = runner.invoke(
        cli, ['dataset', 'add', '-c', 'my-dataset1', directory_tree.strpath]
    )

    assert 0 == result.exit_code

    result = runner.invoke(
        cli, ['dataset', 'add', 'my-dataset1', directory_tree.strpath]
    )
    assert 1 == result.exit_code
    assert 'Error: File already exists in dataset.' in result.output

    result = runner.invoke(
        cli,
        ['dataset', 'add', '--force', 'my-dataset1', directory_tree.strpath]
    )
    assert 1 == result.exit_code
    assert 'Error: There is nothing to commit.' in result.output

    result = runner.invoke(
        cli, [
            'dataset', 'add', '--force', 'my-dataset1', directory_tree.strpath,
            'README.md'
        ]
    )
    assert 0 == result.exit_code


@pytest.mark.parametrize('filename', ['.renku', '.renku/', 'Dockerfile'])
def test_add_protected_file(runner, client, filename):
    """Check adding a protected file."""
    result = runner.invoke(
        cli, ['dataset', 'add', '-c', 'my-dataset1', filename]
    )

    assert 1 == result.exit_code
    assert 'Error: The following paths are protected' in result.output


@pytest.mark.parametrize(
    'filename', ['.renkunotactuallyrenku', 'thisisnot.renku']
)
def test_add_nonprotected_file(runner, client, tmpdir, filename):
    """Check adding an 'almost' protected file."""

    new_file = tmpdir.join('filename')
    new_file.write(str('test'))

    result = runner.invoke(
        cli, ['dataset', 'add', '-c', 'my-dataset1',
              str(new_file)]
    )

    assert 0 == result.exit_code


def test_add_removes_local_path_information(runner, client, directory_tree):
    """Test local paths are removed when adding to a dataset."""
    result = runner.invoke(
        cli, ['dataset', 'add', '-c', 'my-dataset', directory_tree.strpath]
    )
    assert 0 == result.exit_code

    with client.with_dataset('my-dataset') as dataset:
        for file_ in dataset.files:
            assert file_.url.startswith('file://../')
            assert file_.url.endswith(file_.name)


def test_add_remove_credentials(runner, client, monkeypatch):
    """Check removal of credentials during adding of remote data files."""
    url = 'https://username:password@example.com/index.html'

    def get(u, *args, **kwargs):
        """Mocked response."""
        response = requests.Response()
        response._content = b'{}'
        response._content_consumed = True
        response.status_code = 200
        return response

    result = runner.invoke(cli, ['dataset', 'create', 'my-dataset'])
    assert 0 == result.exit_code

    monkeypatch.setattr(requests, 'get', get)
    dataset = client.load_dataset('my-dataset')
    o = client._add_from_url(dataset, url, client.path, extract=False)

    assert 'https://example.com/index.html' == o[0]['url']


def test_pull_data_from_lfs(runner, client, tmpdir):
    """Test pulling data from LFS using relative paths."""
    data = tmpdir.join('data.txt')
    data.write('DATA')

    result = runner.invoke(cli, ['dataset', 'add', '-c', 'my-data', str(data)])
    assert 0 == result.exit_code

    relative_path = Path('data') / 'my-data' / 'data.txt'

    result = runner.invoke(cli, ['storage', 'pull', str(relative_path)])
    assert 0 == result.exit_code


def test_dataset_cmd_subdirectory(runner, project):
    """Check dataset command in sub directory."""
    # Ensure root.
    result = runner.invoke(cli, ['dataset'])
    assert 0 == result.exit_code

    # Ensure sub directory.
    with chdir(Path(project) / 'data'):
        result = runner.invoke(cli, ['dataset'])
        assert 0 == result.exit_code

    # Ensure a protected directory.
    with chdir(Path(project) / '.renku'):
        result = runner.invoke(cli, ['dataset'])
        assert 0 == result.exit_code


def test_add_external_files(runner, client, directory_tree):
    """Check adding external files."""
    result = runner.invoke(
        cli, [
            'dataset', 'add', '-c', '--external', 'my-data', '-d', 'files',
            directory_tree.strpath
        ]
    )
    assert 0 == result.exit_code

    path = client.path / 'data' / 'my-data' / 'files' / 'file'
    assert path.exists()
    assert path.is_symlink()
    external_path = Path(directory_tree.strpath) / 'file'
    assert path.resolve() == external_path

    with client.with_dataset('my-data') as dataset:
        assert dataset.find_file('data/my-data/files/file') is not None


def test_add_external_file_multiple(runner, client, directory_tree):
    """Check adding external files multiple times."""
    result = runner.invoke(
        cli, [
            'dataset', 'add', '--create', '--external', 'my-data',
            directory_tree.strpath
        ]
    )
    assert 0 == result.exit_code

    result = runner.invoke(
        cli,
        ['dataset', 'add', '--external', 'my-data', directory_tree.strpath]
    )
    assert 1 == result.exit_code
    assert 'File already exists in dataset.' in result.output

    result = runner.invoke(
        cli, [
            'dataset', 'add', '--external', 'my-data', '--force',
            directory_tree.strpath
        ]
    )
    assert 0 == result.exit_code


def test_overwrite_external_file(runner, client, directory_tree):
    """Check overwriting external and normal files."""
    # Add external file
    result = runner.invoke(
        cli, [
            'dataset', 'add', '--create', '--external', 'my-data',
            directory_tree.strpath
        ]
    )
    assert 0 == result.exit_code

    # Cannot add the same file
    result = runner.invoke(
        cli, ['dataset', 'add', 'my-data', directory_tree.strpath]
    )
    assert 1 == result.exit_code
    assert 'File already exists in dataset.' in result.output

    # Can add the same file with --force
    result = runner.invoke(
        cli, ['dataset', 'add', 'my-data', '--force', directory_tree.strpath]
    )
    assert 0 == result.exit_code
    assert [] == list(client.renku_pointers_path.rglob('*'))

    # Can add the same external file
    result = runner.invoke(
        cli, [
            'dataset', 'add', '--external', 'my-data', '--force',
            directory_tree.strpath
        ]
    )
    assert 0 == result.exit_code


def test_remove_external_file(runner, client, directory_tree):
    """Test removal of external files."""
    result = runner.invoke(
        cli, [
            'dataset', 'add', '--create', '--external', 'my-data', '-d',
            'files', directory_tree.strpath
        ]
    )
    assert 0 == result.exit_code

    targets_before = {
        str(p.resolve())
        for p in client.renku_pointers_path.rglob('*')
    }
    path = str(Path('data') / 'my-data' / 'files' / 'file')

    result = runner.invoke(cli, ['rm', str(path)])
    assert 0 == result.exit_code

    targets_after = {
        str(p.resolve())
        for p in client.renku_pointers_path.rglob('*')
    }

    removed = targets_before - targets_after
    assert 1 == len(removed)
    assert removed.pop().endswith('/file')


def test_unavailable_external_files(runner, client, directory_tree):
    """Check for external files that are not available."""
    result = runner.invoke(
        cli, [
            'dataset', 'add', '-c', '--external', 'my-data', '-d', 'files',
            directory_tree.strpath
        ]
    )
    assert 0 == result.exit_code

    path = Path('data') / 'my-data' / 'files' / 'file'
    target = path.resolve()

    directory_tree.join('file').remove()
    assert not path.exists()

    # Update won't work
    result = runner.invoke(cli, ['dataset', 'update', '--external'])
    assert 2 == result.exit_code
    assert 'External file not found' in result.output

    # Renku doctor shows inaccessible files
    result = runner.invoke(cli, ['doctor'])
    assert 1 == result.exit_code
    assert 'There are missing external files.' in result.output
    assert str(path) in result.output
    assert str(target) in result.output


def test_external_file_update(runner, client, directory_tree, project):
    """Check updating external files."""
    result = runner.invoke(
        cli, [
            'dataset', 'add', '-c', '--external', 'my-data', '-d', 'files',
            directory_tree.strpath
        ]
    )
    assert 0 == result.exit_code

    directory_tree.join('file').write('some updates')

    path = str(Path('data') / 'my-data' / 'files' / 'file')
    previous_commit = client.find_previous_commit(path)

    result = runner.invoke(cli, ['dataset', 'update', '--external', 'my-data'])
    assert 0 == result.exit_code

    current_commit = client.find_previous_commit(path)
    assert current_commit != previous_commit


def test_workflow_with_external_file(
    runner, client, directory_tree, project, run
):
    """Check using external files in workflows."""
    result = runner.invoke(
        cli, [
            'dataset', 'add', '-c', '--external', 'my-data', '-d', 'files',
            directory_tree.strpath
        ]
    )
    assert 0 == result.exit_code

    source = Path(project) / 'data' / 'my-data' / 'files' / 'file'
    output = Path(project) / 'data' / 'output.txt'

    assert 0 == run(args=('run', 'wc', '-c'), stdin=source, stdout=output)

    previous_commit = client.find_previous_commit(output)

    # Update external file
    directory_tree.join('file').write('some updates')

    # Nothing is changed unless external files are updated
    result = runner.invoke(cli, ['status'])
    assert 0 == result.exit_code

    result = runner.invoke(cli, ['dataset', 'update', '--external', 'my-data'])
    assert 0 == result.exit_code

    result = runner.invoke(cli, ['status'])
    assert 1 == result.exit_code

    assert 0 == run(args=('update', ))

    result = runner.invoke(cli, ['status'])
    assert 0 == result.exit_code

    current_commit = client.find_previous_commit(source)
    assert current_commit != previous_commit<|MERGE_RESOLUTION|>--- conflicted
+++ resolved
@@ -516,7 +516,6 @@
     assert 'Use remote\'s Git URL instead to enable lineage ' in result.output
 
 
-<<<<<<< HEAD
 def test_add_data_directory(runner, client):
     """Test adding a dataset's data directory to it prints an error."""
     result = runner.invoke(cli, ['dataset', 'create', 'new-dataset'])
@@ -531,44 +530,6 @@
     assert 'Cannot add dataset\'s data directory recursively' in result.output
 
 
-def test_dataset_add_with_link(tmpdir, runner, project, client):
-    """Test adding data to dataset with --link flag."""
-    import stat
-
-    # create a dataset
-    result = runner.invoke(cli, ['dataset', 'create', 'my-dataset'])
-    assert 0 == result.exit_code
-    assert 'OK' in result.output
-
-    paths = []
-    expected_inodes = []
-    for i in range(3):
-        new_file = tmpdir.join('file_{0}'.format(i))
-        new_file.write(str(i))
-        expected_inodes.append(os.lstat(str(new_file))[stat.ST_INO])
-        paths.append(str(new_file))
-
-    # add data
-    result = runner.invoke(
-        cli,
-        ['dataset', 'add', 'my-dataset', '--link'] + paths,
-        catch_exceptions=False,
-    )
-    assert 0 == result.exit_code
-
-    received_inodes = []
-    with client.with_dataset('my-dataset') as dataset:
-        assert dataset.name == 'my-dataset'
-        for file_ in dataset.files:
-            path_ = (client.path / file_.path).resolve()
-            received_inodes.append(os.lstat(str(path_))[stat.ST_INO])
-
-    # check that original and dataset inodes are the same
-    assert sorted(expected_inodes) == sorted(received_inodes)
-
-
-=======
->>>>>>> 969d4f88
 def test_dataset_add_with_copy(tmpdir, runner, project, client):
     """Test adding data to dataset with copy."""
     import os
