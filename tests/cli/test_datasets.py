# -*- coding: utf-8 -*-
#
# Copyright 2017-2019 - Swiss Data Science Center (SDSC)
# A partnership between École Polytechnique Fédérale de Lausanne (EPFL) and
# Eidgenössische Technische Hochschule Zürich (ETHZ).
#
# Licensed under the Apache License, Version 2.0 (the "License");
# you may not use this file except in compliance with the License.
# You may obtain a copy of the License at
#
#     http://www.apache.org/licenses/LICENSE-2.0
#
# Unless required by applicable law or agreed to in writing, software
# distributed under the License is distributed on an "AS IS" BASIS,
# WITHOUT WARRANTIES OR CONDITIONS OF ANY KIND, either express or implied.
# See the License for the specific language governing permissions and
# limitations under the License.
"""Test ``dataset`` command."""

from __future__ import absolute_import, print_function

import json
import os

import git
import pytest
import yaml

from renku import cli
from renku._compat import Path
from renku.api.config import RENKU_HOME
from renku.api.datasets import DatasetsApiMixin
from renku.cli._format.dataset_files import FORMATS as DATASET_FILES_FORMATS
from renku.cli._format.datasets import FORMATS as DATASETS_FORMATS
from renku.cli._providers import DataverseProvider, ProviderFactory, \
    ZenodoProvider
from renku.models.refs import LinkReference
from renku.utils.datetime8601 import validate_iso8601


def test_datasets_create_clean(data_repository, runner, project, client):
    """Test creating a dataset in clean repository."""
    # create a dataset
    result = runner.invoke(cli.cli, ['dataset', 'create', 'dataset'])
    assert 0 == result.exit_code
    assert 'OK' in result.output

    dataset = client.load_dataset(name='dataset')
    assert dataset

    staged = client.repo.index.diff('HEAD')
    for file_path in staged:
        assert 'datasets' not in file_path

    untracked = client.repo.untracked_files
    for file_path in untracked:
        assert 'datasets' not in file_path


def test_datasets_create_dirty(data_repository, runner, project, client):
    """Test creating a dataset in dirty repository."""
    # Create a file in root of the repository.
    with (client.path / 'a').open('w') as fp:
        fp.write('a')

    result = runner.invoke(cli.cli, ['dataset', 'create', 'dataset'])
    assert 0 == result.exit_code
    assert 'OK' in result.output

    dataset = client.load_dataset(name='dataset')
    assert dataset

    staged = client.repo.index.diff('HEAD')
    for file_path in staged:
        assert 'datasets' not in file_path

    untracked = client.repo.untracked_files
    for file_path in untracked:
        assert 'datasets' not in file_path


def test_datasets_create_dirty_exception_untracked(
    data_repository, runner, project, client
):
    """Test exception raise for untracked file in renku directory."""
    # 1. Create a problem.
    datasets_dir = client.path / RENKU_HOME / DatasetsApiMixin.DATASETS
    if not datasets_dir.exists():
        datasets_dir.mkdir()

    with (datasets_dir / 'a').open('w') as fp:
        fp.write('a')

    # 2. Ensure correct error has been raised.
    result = runner.invoke(cli.cli, ['dataset', 'create', 'dataset'])
    assert 1 == result.exit_code
    assert '.renku contains uncommitted changes.' in result.output


def test_datasets_create_dirty_exception_staged(
    data_repository, runner, project, client
):
    """Test exception raise for staged file in renku directory."""
    # 1. Create a problem within .renku directory
    datasets_dir = client.path / RENKU_HOME / DatasetsApiMixin.DATASETS
    if not datasets_dir.exists():
        datasets_dir.mkdir()

    with (datasets_dir / 'a').open('w') as fp:
        fp.write('a')

    # 2. Stage a problem without committing it.
    client.repo.git.add(datasets_dir / 'a')

    # 3. Ensure correct error has been raised.
    result = runner.invoke(cli.cli, ['dataset', 'create', 'dataset'])
    assert 1 == result.exit_code
    assert '.renku contains uncommitted changes.' in result.output


def test_dataset_create_dirty_exception_all_untracked(
    data_repository, runner, project, client
):
    """Test exception raise for all untracked files."""
    # 1. Create unclean root to enforce ensure checks.
    with (client.path / 'a').open('w') as fp:
        fp.write('a')

    # 2. Create a problem.
    datasets_dir = client.path / RENKU_HOME / DatasetsApiMixin.DATASETS
    if not datasets_dir.exists():
        datasets_dir.mkdir()

    with (datasets_dir / 'a').open('w') as fp:
        fp.write('a')

    # 3. Ensure correct error has been raised.
    result = runner.invoke(cli.cli, ['dataset', 'create', 'dataset'])
    assert 1 == result.exit_code
    assert '.renku contains uncommitted changes.' in result.output


def test_datasets_create_dirty_exception_all_staged(
    data_repository, runner, project, client
):
    """Test exception raise for all staged files."""
    # 1. Create unclean root to enforce ensure checks.
    with (client.path / 'a').open('w') as fp:
        fp.write('a')

    client.repo.git.add('a')

    # 2. Create a problem.
    datasets_dir = client.path / RENKU_HOME / DatasetsApiMixin.DATASETS
    if not datasets_dir.exists():
        datasets_dir.mkdir()

    with (datasets_dir / 'a').open('w') as fp:
        fp.write('a')

    client.repo.git.add(datasets_dir / 'a')

    # 3. Ensure correct error has been raised.
    result = runner.invoke(cli.cli, ['dataset', 'create', 'dataset'])
    assert 1 == result.exit_code
    assert '.renku contains uncommitted changes.' in result.output


def test_dataset_create_exception_refs(
    data_repository, runner, project, client
):
    """Test untracked/unstaged exception raise in dirty renku home dir."""
    with (client.path / 'a').open('w') as fp:
        fp.write('a')

    datasets_dir = client.path / RENKU_HOME / DatasetsApiMixin.DATASETS
    if not datasets_dir.exists():
        datasets_dir.mkdir()

    with (datasets_dir / 'a').open('w') as fp:
        fp.write('a')

    refs_dir = client.path / RENKU_HOME / LinkReference.REFS
    if not refs_dir.exists():
        refs_dir.mkdir()

    with (refs_dir / 'b').open('w') as fp:
        fp.write('b')

    result = runner.invoke(cli.cli, ['dataset', 'create', 'dataset'])
    assert 1 == result.exit_code
    assert 'a' in result.output


@pytest.mark.parametrize('output_format', DATASETS_FORMATS.keys())
def test_datasets_list_empty(output_format, runner, project):
    """Test listing without datasets."""
    format_option = '--format={0}'.format(output_format)
    result = runner.invoke(cli.cli, ['dataset', format_option])
    assert 0 == result.exit_code


@pytest.mark.parametrize('output_format', DATASETS_FORMATS.keys())
def test_datasets_list_non_empty(output_format, runner, project):
    """Test listing with datasets."""
    format_option = '--format={0}'.format(output_format)
    result = runner.invoke(cli.cli, ['dataset', 'create', 'dataset'])
    assert 0 == result.exit_code
    assert 'OK' in result.output

    result = runner.invoke(cli.cli, ['dataset', format_option])
    assert 0 == result.exit_code
    assert 'dataset' in result.output

    result = runner.invoke(
        cli.cli, ['dataset', '--revision=HEAD~1', format_option]
    )
    assert result.exit_code == 0
    assert 'dataset' not in result.output


def test_multiple_file_to_dataset(
    tmpdir, data_repository, runner, project, client
):
    """Test importing multiple data into a dataset at once."""
    # create a dataset
    result = runner.invoke(cli.cli, ['dataset', 'create', 'dataset'])
    assert 0 == result.exit_code
    assert 'OK' in result.output

    with client.with_dataset('dataset') as dataset:
        assert dataset.name == 'dataset'

    paths = []
    for i in range(3):
        new_file = tmpdir.join('file_{0}'.format(i))
        new_file.write(str(i))
        paths.append(str(new_file))

    # add data
    result = runner.invoke(
        cli.cli,
        ['dataset', 'add', 'dataset'] + paths,
        catch_exceptions=False,
    )
    assert 0 == result.exit_code


def test_repository_file_to_dataset(runner, project, client):
    """Test adding a file from the repository into a dataset."""
    # create a dataset
    result = runner.invoke(cli.cli, ['dataset', 'create', 'dataset'])
    assert 0 == result.exit_code
    assert 'OK' in result.output

    with (client.path / 'a').open('w') as fp:
        fp.write('a')

    client.repo.git.add('a')
    client.repo.git.commit(message='Added file a')

    # add data
    result = runner.invoke(
        cli.cli,
        ['dataset', 'add', 'dataset', 'a'],
        catch_exceptions=False,
    )
    assert 0 == result.exit_code

    with client.with_dataset('dataset') as dataset:
        assert dataset.name == 'dataset'
        assert dataset.find_file('a')


def test_relative_import_to_dataset(
    tmpdir, data_repository, runner, project, client
):
    """Test importing data from a directory structure."""
    # create a dataset
    result = runner.invoke(cli.cli, ['dataset', 'create', 'dataset'])
    assert 0 == result.exit_code
    assert 'OK' in result.output

    with client.with_dataset('dataset') as dataset:
        assert dataset.name == 'dataset'

    zero_data = tmpdir.join('data.txt')
    zero_data.write('zero')

    first_level = tmpdir.mkdir('first')
    second_level = first_level.mkdir('second')

    first_data = first_level.join('data.txt')
    first_data.write('first')

    second_data = second_level.join('data.txt')
    second_data.write('second')

    paths = [str(zero_data), str(first_data), str(second_data)]

    # add data in subdirectory
    result = runner.invoke(
        cli.cli,
        ['dataset', 'add', 'dataset', '--relative-to',
         str(tmpdir)] + paths,
        catch_exceptions=False,
    )
    assert 0 == result.exit_code

    assert os.stat(os.path.join('data', 'dataset', 'data.txt'))
    assert os.stat(os.path.join('data', 'dataset', 'first', 'data.txt'))
    assert os.stat(
        os.path.join('data', 'dataset', 'first', 'second', 'data.txt')
    )


def test_relative_git_import_to_dataset(tmpdir, runner, project, client):
    """Test relative import from a git repository."""
    # create a dataset
    result = runner.invoke(cli.cli, ['dataset', 'create', 'dataset'])
    assert 0 == result.exit_code
    assert 'OK' in result.output

    with client.with_dataset('dataset') as dataset:
        assert dataset.name == 'dataset'

    data_repo = git.Repo.init(str(tmpdir))

    zero_data = tmpdir.join('data.txt')
    zero_data.write('zero')

    first_level = tmpdir.mkdir('first')
    second_level = first_level.mkdir('second')

    first_data = first_level.join('data.txt')
    first_data.write('first')

    second_data = second_level.join('data.txt')
    second_data.write('second')

    paths = [str(zero_data), str(first_data), str(second_data)]
    data_repo.index.add(paths)
    data_repo.index.commit('Added source files')

    # add data in subdirectory
    result = runner.invoke(
        cli.cli,
        [
            'dataset', 'add', 'dataset', '--relative-to',
            str(first_level),
            str(tmpdir)
        ],
        catch_exceptions=False,
    )
    assert 0 == result.exit_code

    assert os.stat(os.path.join('data', 'dataset', 'data.txt'))
    assert os.stat(os.path.join('data', 'dataset', 'second', 'data.txt'))

    # add data in subdirectory
    result = runner.invoke(
        cli.cli,
        ['dataset', 'add', 'relative', '--relative-to', 'first',
         str(tmpdir)],
        catch_exceptions=False,
    )
    assert 0 == result.exit_code

    assert os.stat(os.path.join('data', 'relative', 'data.txt'))
    assert os.stat(os.path.join('data', 'relative', 'second', 'data.txt'))


def test_dataset_add_with_link(tmpdir, runner, project, client):
    """Test adding data to dataset with --link flag."""
    import stat

    # create a dataset
    result = runner.invoke(cli.cli, ['dataset', 'create', 'my-dataset'])
    assert 0 == result.exit_code
    assert 'OK' in result.output

    paths = []
    expected_inodes = []
    for i in range(3):
        new_file = tmpdir.join('file_{0}'.format(i))
        new_file.write(str(i))
        expected_inodes.append(os.lstat(str(new_file))[stat.ST_INO])
        paths.append(str(new_file))

    # add data
    result = runner.invoke(
        cli.cli,
        ['dataset', 'add', 'my-dataset', '--link'] + paths,
        catch_exceptions=False,
    )
    assert 0 == result.exit_code

    received_inodes = []
    with client.with_dataset('my-dataset') as dataset:
        assert dataset.name == 'my-dataset'
        for file_ in dataset.files:
            path_ = (client.path / file_.path).resolve()
            received_inodes.append(os.lstat(str(path_))[stat.ST_INO])

    # check that original and dataset inodes are the same
    assert sorted(expected_inodes) == sorted(received_inodes)


def test_dataset_add_with_copy(tmpdir, runner, project, client):
    """Test adding data to dataset with copy."""
    import os
    import stat

    # create a dataset
    result = runner.invoke(cli.cli, ['dataset', 'create', 'my-dataset'])
    assert 0 == result.exit_code
    assert 'OK' in result.output

    paths = []
    original_inodes = []
    for i in range(3):
        new_file = tmpdir.join('file_{0}'.format(i))
        new_file.write(str(i))
        original_inodes.append(os.lstat(str(new_file))[stat.ST_INO])
        paths.append(str(new_file))

    # add data
    result = runner.invoke(
        cli.cli,
        ['dataset', 'add', 'my-dataset'] + paths,
    )
    assert 0 == result.exit_code

    received_inodes = []
    with client.with_dataset('my-dataset') as dataset:
        assert dataset.name == 'my-dataset'

        for file_ in dataset.files:
            path_ = (client.path / file_.path).resolve()
            received_inodes.append(os.lstat(str(path_))[stat.ST_INO])

    # check that original inodes are within created ones
    for inode in received_inodes:
        assert inode not in original_inodes


def test_dataset_file_path_from_subdirectory(runner, project, client):
    """Test adding a file into a dataset and check path independent
    of the CWD """
    # create a dataset
    result = runner.invoke(cli.cli, ['dataset', 'create', 'dataset'])
    assert 0 == result.exit_code
    assert 'OK' in result.output

    with (client.path / 'a').open('w') as fp:
        fp.write('a')

    client.repo.git.add('a')
    client.repo.git.commit(message='Added file a')

    # add data
    result = runner.invoke(
        cli.cli,
        ['dataset', 'add', 'dataset', 'a'],
        catch_exceptions=False,
    )
    assert 0 == result.exit_code

    with client.with_dataset('dataset') as dataset:
        datasetfile = dataset.find_file('a')
        assert datasetfile

        assert datasetfile.full_path == client.path / 'a'

        os.chdir('./data')

        assert datasetfile.full_path == client.path / 'a'


def test_datasets_ls_files_tabular_empty(runner, project):
    """Test listing of data within empty dataset."""
    # create a dataset
    result = runner.invoke(cli.cli, ['dataset', 'create', 'my-dataset'])
    assert 0 == result.exit_code
    assert 'OK' in result.output

    # list all files in dataset
    result = runner.invoke(cli.cli, ['dataset', 'ls-files', 'my-dataset'])
    assert 0 == result.exit_code

    # check output
    output = result.output.split('\n')
    assert output.pop(0).split() == ['ADDED', 'CREATORS', 'DATASET', 'PATH']
    assert set(output.pop(0)) == {' ', '-'}
    assert output.pop(0) == ''
    assert not output


@pytest.mark.parametrize('output_format', DATASET_FILES_FORMATS.keys())
def test_datasets_ls_files_check_exit_code(output_format, runner, project):
    """Test file listing exit codes for different formats."""
    format_option = '--format={0}'.format(output_format)
    result = runner.invoke(cli.cli, ['dataset', 'ls-files', format_option])
    assert 0 == result.exit_code


def test_datasets_ls_files_tabular_dataset_filter(tmpdir, runner, project):
    """Test listing of data within dataset."""
    # create a dataset
    result = runner.invoke(cli.cli, ['dataset', 'create', 'my-dataset'])
    assert 0 == result.exit_code
    assert 'OK' in result.output

    # create some data
    paths = []
    created_files = []
    for i in range(3):
        new_file = tmpdir.join('file_{0}'.format(i))
        new_file.write(str(i))
        paths.append(str(new_file))
        created_files.append(new_file.basename)

    # add data to dataset
    result = runner.invoke(
        cli.cli,
        ['dataset', 'add', 'my-dataset'] + paths,
        catch_exceptions=False,
    )
    assert 0 == result.exit_code

    # list all files in non empty dataset
    result = runner.invoke(cli.cli, ['dataset', 'ls-files', 'my-dataset'])
    assert 0 == result.exit_code

    # check output from ls-files command
    output = result.output.split('\n')
    assert output.pop(0).split() == ['ADDED', 'CREATORS', 'DATASET', 'PATH']
    assert set(output.pop(0)) == {' ', '-'}

    # check listing
    added_at = []
    for i in range(3):
        row = output.pop(0).split(' ')
        assert Path(row.pop()).name in created_files
        added_at.append(row.pop(0))

    # check if sorted by added_at
    assert added_at == sorted(added_at)


def test_datasets_ls_files_tabular_patterns(tmpdir, runner, project):
    """Test listing of data within dataset with include/exclude filters."""

    # create a dataset
    result = runner.invoke(cli.cli, ['dataset', 'create', 'my-dataset'])
    assert 0 == result.exit_code
    assert 'OK' in result.output

    # create some data
    subdir = tmpdir.mkdir('sub')
    paths = [str(subdir)]
    for i in range(3):
        new_file = tmpdir.join('file_{0}'.format(i))
        new_file.write(str(i))
        paths.append(str(new_file))

        sub_file = subdir.join('sub_file_{0}'.format(i))
        sub_file.write(str(i))

    # add data to dataset
    result = runner.invoke(
        cli.cli,
        ['dataset', 'add', 'my-dataset'] + paths,
        catch_exceptions=False,
    )
    assert 0 == result.exit_code

    # check include / exclude filters
    result = runner.invoke(
        cli.cli,
        ['dataset', 'ls-files', '--include=**/file*', '--exclude=**/file_2']
    )
    assert 0 == result.exit_code

    # check output
    assert 'file_0' in result.output
    assert 'file_1' in result.output
    assert 'file_2' not in result.output

    # check directory pattern
    result = runner.invoke(
        cli.cli, ['dataset', 'ls-files', '--include=**/sub/*']
    )
    assert 0 == result.exit_code

    # check output
    assert 'sub_file_0' in result.output
    assert 'sub_file_1' in result.output
    assert 'sub_file_2' in result.output


def test_datasets_ls_files_tabular_creators(tmpdir, runner, project, client):
    """Test listing of data within dataset with creators filters."""
    # create a dataset
    result = runner.invoke(cli.cli, ['dataset', 'create', 'my-dataset'])
    assert 0 == result.exit_code
    assert 'OK' in result.output

    # create some data
    paths = []
    for i in range(3):
        new_file = tmpdir.join('file_{0}'.format(i))
        new_file.write(str(i))
        paths.append(str(new_file))

    # add data to dataset
    result = runner.invoke(
        cli.cli,
        ['dataset', 'add', 'my-dataset'] + paths,
    )
    assert 0 == result.exit_code

    creator = None
    with client.with_dataset(name='my-dataset') as dataset:
        creator = dataset.creator[0].name

    assert creator is not None
    assert len(dataset.creator) > 0

    # check creators filters
    result = runner.invoke(
        cli.cli, ['dataset', 'ls-files', '--creators={0}'.format(creator)]
    )
    assert 0 == result.exit_code

    # check output
    for file_ in paths:
        assert str(Path(file_).name) in result.output


def test_datasets_ls_files_correct_paths(tmpdir, runner, project):
    """Test listing of data within dataset and check that paths are correct."""
    # create a dataset
    result = runner.invoke(cli.cli, ['dataset', 'create', 'my-dataset'])
    assert 0 == result.exit_code
    assert 'OK' in result.output

    # create some data
    paths = []
    for i in range(3):
        new_file = tmpdir.join('file_{0}'.format(i))
        new_file.write(str(i))
        paths.append(str(new_file))

    # add data to dataset
    result = runner.invoke(
        cli.cli,
        ['dataset', 'add', 'my-dataset'] + paths,
        catch_exceptions=False,
    )
    assert 0 == result.exit_code

    # check include / exclude filters
    result = runner.invoke(
        cli.cli, ['dataset', 'ls-files', '--format=json-ld']
    )
    assert 0 == result.exit_code

    output = json.loads(result.output)
    for record in output:
        assert Path(record['url']).exists()


def test_dataset_unlink_file_not_found(runner, project):
    """Test unlinking of file from dataset with no files found."""
    # create a dataset
    result = runner.invoke(cli.cli, ['dataset', 'create', 'my-dataset'])
    assert 0 == result.exit_code
    assert 'OK' in result.output

    result = runner.invoke(
        cli.cli,
        ['dataset', 'unlink', 'my-dataset', '--include', 'notthere.csv']
    )
    assert 0 == result.exit_code

    assert '' == result.output


def test_dataset_unlink_file_abort_unlinking(tmpdir, runner, project):
    """Test unlinking of file from dataset and aborting."""
    # create a dataset
    result = runner.invoke(cli.cli, ['dataset', 'create', 'my-dataset'])
    assert 0 == result.exit_code
    assert 'OK' in result.output

    # create data file
    new_file = tmpdir.join('datafile.csv')
    new_file.write('1,2,3')

    # add data to dataset
    result = runner.invoke(
        cli.cli, ['dataset', 'add', 'my-dataset',
                  str(new_file)]
    )
    assert 0 == result.exit_code

    # unlink file from dataset
    result = runner.invoke(
        cli.cli,
        ['dataset', 'unlink', 'my-dataset', '--include', new_file.basename],
        input='n'
    )
    assert 1 == result.exit_code

    # check output
    assert 'Aborted!' in result.output


def test_dataset_unlink_file(tmpdir, runner, client):
    """Test unlinking of file and check removal from dataset"""
    # create a dataset
    result = runner.invoke(cli.cli, ['dataset', 'create', 'my-dataset'])
    assert 0 == result.exit_code
    assert 'OK' in result.output

    # create data file
    new_file = tmpdir.join('datafile.csv')
    new_file.write('1,2,3')

    # add data to dataset
    result = runner.invoke(
        cli.cli, ['dataset', 'add', 'my-dataset',
                  str(new_file)]
    )
    assert 0 == result.exit_code

    with client.with_dataset(name='my-dataset') as dataset:
        assert new_file.basename in {
            Path(file_.path).name
            for file_ in dataset.files
        }

    result = runner.invoke(
        cli.cli, [
            'dataset', 'unlink', 'my-dataset', '--include', new_file.basename,
            '-y'
        ]
    )
    assert 0 == result.exit_code

    with client.with_dataset(name='my-dataset') as dataset:
        assert new_file.basename not in [
            file_.path.name for file_ in dataset.files
        ]


def test_dataset_rm(tmpdir, runner, project, client):
    """Test removal of a dataset."""
    # try to delete non existing dataset
    result = runner.invoke(cli.cli, ['dataset', 'rm'])
    assert 2 == result.exit_code

    result = runner.invoke(cli.cli, ['dataset', 'rm', 'does-not-exist'])
    assert 2 == result.exit_code

    # create a dataset
    result = runner.invoke(cli.cli, ['dataset', 'create', 'my-dataset'])
    assert 0 == result.exit_code
    assert 'OK' in result.output

    # create some data
    paths = []
    for i in range(3):
        new_file = tmpdir.join('file_{0}'.format(i))
        new_file.write(str(i))
        paths.append(str(new_file))

    # add data to dataset
    result = runner.invoke(
        cli.cli,
        ['dataset', 'add', 'my-dataset'] + paths,
        catch_exceptions=False,
    )
    assert 0 == result.exit_code

    # try to delete a non empty dataset
    result = runner.invoke(cli.cli, ['dataset', 'rm', 'my-dataset'])
    assert 0 == result.exit_code

    # check output
    assert 'OK' in result.output
    assert not client.load_dataset(name='my-dataset')

    result = runner.invoke(cli.cli, ['doctor'], catch_exceptions=False)
    assert 0 == result.exit_code


def test_dataset_overwrite_no_confirm(runner, project):
    """Check dataset overwrite behaviour without confirmation."""
    result = runner.invoke(cli.cli, ['dataset', 'create', 'rokstar'])
    assert 0 == result.exit_code
    assert 'OK' in result.output

    result = runner.invoke(
        cli.cli, ['dataset', 'create', 'rokstar'], input='n'
    )
    assert 0 == result.exit_code
    assert 'OK' not in result.output


def test_dataset_overwrite_confirm(runner, project):
    """Check dataset overwrite behaviour with confirmation."""
    result = runner.invoke(cli.cli, ['dataset', 'create', 'dataset'])
    assert 0 == result.exit_code
    assert 'OK' in result.output

    result = runner.invoke(
        cli.cli, ['dataset', 'create', 'dataset'], input='y'
    )
    assert 0 == result.exit_code
    assert 'OK' in result.output


def test_dataset_edit(runner, client, project):
    """Check dataset metadata editing."""
    result = runner.invoke(cli.cli, ['dataset', 'create', 'dataset'])
    assert 0 == result.exit_code
    assert 'OK' in result.output

    dataset = client.load_dataset(name='dataset')

    result = runner.invoke(
        cli.cli, ['dataset', 'edit', dataset.identifier],
        input='wq',
        catch_exceptions=False
    )
    assert 0 == result.exit_code


<<<<<<< HEAD
@pytest.mark.parametrize(
    'uri', (
        '10.5281/zenodo.3363060', 'doi:10.5281/zenodo.3363060',
        'https://zenodo.org/record/3363060'
    )
)
def test_dataset_provider_resolution_zenodo(doi_responses, uri):
    """Check that zenodo uris resolve to ZenodoProvider."""
    provider, _ = ProviderFactory.from_uri(uri)
    assert type(provider) is ZenodoProvider


@pytest.mark.parametrize(
    'uri', (
        '10.7910/DVN/TJCLKP', 'doi:10.7910/DVN/TJCLKP',
        'https://dataverse.harvard.edu/dataset.xhtml?persistentId=doi:10.7910/DVN/TJCLKP'
    )
)
def test_dataset_provider_resolution_dataverse(doi_responses, uri):
    """Check that dataverse uris resolve to DataverseProvider."""
    provider, _ = ProviderFactory.from_uri(uri)
    assert type(provider) is DataverseProvider
=======
def test_dataset_edit_dirty(runner, client, project):
    """Check dataset metadata editing when dirty repository."""
    # Create a file in root of the repository.
    with (client.path / 'a').open('w') as fp:
        fp.write('a')

    # Create a dataset.
    result = runner.invoke(cli.cli, ['dataset', 'create', 'dataset'])
    assert 0 == result.exit_code
    assert 'OK' in result.output

    dataset = client.load_dataset(name='dataset')

    result = runner.invoke(
        cli.cli, ['dataset', 'edit', dataset.identifier], input='wq'
    )
    assert 0 == result.exit_code


def test_dataset_date_created_format(runner, client, project):
    """Check format of date created field."""
    # Create a dataset.
    result = runner.invoke(cli.cli, ['dataset', 'create', 'dataset'])
    assert 0 == result.exit_code
    assert 'OK' in result.output

    path = client.dataset_path('dataset')
    assert path.exists()

    with path.open(mode='r') as fp:
        import dateutil.parser as dp
        data_yaml = yaml.safe_load(fp)

        assert 'created' in data_yaml
        assert dp.parse(data_yaml['created'])
        assert validate_iso8601(data_yaml['created'])


def test_dataset_file_date_created_format(tmpdir, runner, client, project):
    """Check format of date created field."""
    # Create a dataset.
    result = runner.invoke(cli.cli, ['dataset', 'create', 'dataset'])
    assert 0 == result.exit_code
    assert 'OK' in result.output

    path = client.dataset_path('dataset')
    assert path.exists()

    # Create data file.
    new_file = tmpdir.join('datafile.csv')
    new_file.write('1,2,3')

    # Add data to dataset.
    result = runner.invoke(
        cli.cli, ['dataset', 'add', 'dataset',
                  str(new_file)]
    )
    assert 0 == result.exit_code

    with path.open(mode='r') as fp:
        import dateutil.parser as dp
        data_yaml = yaml.safe_load(fp)

        assert 'created' in data_yaml
        assert 'files' in data_yaml
        assert dp.parse(data_yaml['files'][0]['added'])
        assert dp.parse(data_yaml['created'])
        assert validate_iso8601(data_yaml['created'])
        assert validate_iso8601(data_yaml['files'][0]['added'])
>>>>>>> 693d59d4
<|MERGE_RESOLUTION|>--- conflicted
+++ resolved
@@ -15,7 +15,7 @@
 # WITHOUT WARRANTIES OR CONDITIONS OF ANY KIND, either express or implied.
 # See the License for the specific language governing permissions and
 # limitations under the License.
-"""Test ``dataset`` command."""
+"""Test dataset command."""
 
 from __future__ import absolute_import, print_function
 
@@ -838,30 +838,6 @@
     assert 0 == result.exit_code
 
 
-<<<<<<< HEAD
-@pytest.mark.parametrize(
-    'uri', (
-        '10.5281/zenodo.3363060', 'doi:10.5281/zenodo.3363060',
-        'https://zenodo.org/record/3363060'
-    )
-)
-def test_dataset_provider_resolution_zenodo(doi_responses, uri):
-    """Check that zenodo uris resolve to ZenodoProvider."""
-    provider, _ = ProviderFactory.from_uri(uri)
-    assert type(provider) is ZenodoProvider
-
-
-@pytest.mark.parametrize(
-    'uri', (
-        '10.7910/DVN/TJCLKP', 'doi:10.7910/DVN/TJCLKP',
-        'https://dataverse.harvard.edu/dataset.xhtml?persistentId=doi:10.7910/DVN/TJCLKP'
-    )
-)
-def test_dataset_provider_resolution_dataverse(doi_responses, uri):
-    """Check that dataverse uris resolve to DataverseProvider."""
-    provider, _ = ProviderFactory.from_uri(uri)
-    assert type(provider) is DataverseProvider
-=======
 def test_dataset_edit_dirty(runner, client, project):
     """Check dataset metadata editing when dirty repository."""
     # Create a file in root of the repository.
@@ -931,4 +907,27 @@
         assert dp.parse(data_yaml['created'])
         assert validate_iso8601(data_yaml['created'])
         assert validate_iso8601(data_yaml['files'][0]['added'])
->>>>>>> 693d59d4
+
+
+@pytest.mark.parametrize(
+    'uri', (
+        '10.5281/zenodo.3363060', 'doi:10.5281/zenodo.3363060',
+        'https://zenodo.org/record/3363060'
+    )
+)
+def test_dataset_provider_resolution_zenodo(doi_responses, uri):
+    """Check that zenodo uris resolve to ZenodoProvider."""
+    provider, _ = ProviderFactory.from_uri(uri)
+    assert type(provider) is ZenodoProvider
+
+
+@pytest.mark.parametrize(
+    'uri', (
+        '10.7910/DVN/TJCLKP', 'doi:10.7910/DVN/TJCLKP',
+        'https://dataverse.harvard.edu/dataset.xhtml?persistentId=doi:10.7910/DVN/TJCLKP'
+    )
+)
+def test_dataset_provider_resolution_dataverse(doi_responses, uri):
+    """Check that dataverse uris resolve to DataverseProvider."""
+    provider, _ = ProviderFactory.from_uri(uri)
+    assert type(provider) is DataverseProvider