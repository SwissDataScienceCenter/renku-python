# -*- coding: utf-8 -*-
#
# Copyright 2017-2020 - Swiss Data Science Center (SDSC)
# A partnership between École Polytechnique Fédérale de Lausanne (EPFL) and
# Eidgenössische Technische Hochschule Zürich (ETHZ).
#
# Licensed under the Apache License, Version 2.0 (the "License");
# you may not use this file except in compliance with the License.
# You may obtain a copy of the License at
#
#     http://www.apache.org/licenses/LICENSE-2.0
#
# Unless required by applicable law or agreed to in writing, software
# distributed under the License is distributed on an "AS IS" BASIS,
# WITHOUT WARRANTIES OR CONDITIONS OF ANY KIND, either express or implied.
# See the License for the specific language governing permissions and
# limitations under the License.
"""Test ``dataset`` command."""

from __future__ import absolute_import, print_function

import json
import os
import shutil
import textwrap
from pathlib import Path

import pytest

from renku.cli import cli
from renku.core.commands.format.dataset_files import DATASET_FILES_COLUMNS, DATASET_FILES_FORMATS
from renku.core.commands.format.datasets import DATASETS_COLUMNS, DATASETS_FORMATS
from renku.core.commands.providers import DataverseProvider, ProviderFactory, ZenodoProvider
from renku.core.management.config import RENKU_HOME
from renku.core.management.datasets import DatasetsApiMixin
from renku.core.management.repository import DEFAULT_DATA_DIR as DATA_DIR
from renku.core.models.refs import LinkReference
from tests.utils import assert_dataset_is_mutated


def test_datasets_create_clean(runner, project, client):
    """Test creating a dataset in clean repository."""
    # create a dataset
    result = runner.invoke(cli, ["dataset", "create", "dataset"])
    assert 0 == result.exit_code
    assert "OK" in result.output

    dataset = client.load_dataset("dataset")
    assert dataset

    staged = client.repo.index.diff("HEAD")
    for file_path in staged:
        assert "datasets" not in file_path

    untracked = client.repo.untracked_files
    for file_path in untracked:
        assert "datasets" not in file_path


def test_datasets_create_with_metadata(runner, client, subdirectory):
    """Test creating a dataset with metadata."""
    result = runner.invoke(
        cli,
        [
            "dataset",
            "create",
            "my-dataset",
            "--title",
            "Long Title",
            "--description",
            "some description here",
            "-c",
            "John Doe <john.doe@mail.ch>",
            "-c",
            "John Smiths<john.smiths@mail.ch>",
            "-k",
            "keyword-1",
            "-k",
            "keyword-2",
        ],
    )
    assert 0 == result.exit_code
    assert "OK" in result.output

    dataset = client.load_dataset("my-dataset")
    assert dataset.title == "Long Title"
    assert dataset.name == "my-dataset"
    assert dataset.description == "some description here"
    assert "John Doe" in [c.name for c in dataset.creators]
    assert "john.doe@mail.ch" in [c.email for c in dataset.creators]
    assert "John Smiths" in [c.name for c in dataset.creators]
    assert "john.smiths@mail.ch" in [c.email for c in dataset.creators]
    assert {"keyword-1", "keyword-2"} == set(dataset.keywords)


def test_datasets_create_different_names(runner, client):
    """Test creating datasets with same title but different name."""
    result = runner.invoke(cli, ["dataset", "create", "dataset-1", "--title", "title"])
    assert 0 == result.exit_code
    assert "OK" in result.output

    result = runner.invoke(cli, ["dataset", "create", "dataset-2", "--title", "title"])
    assert 0 == result.exit_code
    assert "OK" in result.output


def test_datasets_create_with_same_name(runner, client):
    """Test creating datasets with same name."""
    result = runner.invoke(cli, ["dataset", "create", "dataset"])
    assert 0 == result.exit_code
    assert "OK" in result.output

    result = runner.invoke(cli, ["dataset", "create", "dataset"])
    assert 1 == result.exit_code
    assert 'Dataset exists: "dataset"' in result.output


@pytest.mark.parametrize(
    "name",
    ["any name /@#$!", "name longer than 24 characters", "semi valid-name", "dataset/new", "/dataset", "dataset/"],
)
def test_datasets_invalid_name(runner, client, name):
    """Test creating datasets with invalid name."""
    result = runner.invoke(cli, ["dataset", "create", name])
    assert 2 == result.exit_code
    assert 'name "{}" is not valid.'.format(name) in result.output


def test_datasets_create_dirty(runner, project, client):
    """Test creating a dataset in dirty repository."""
    # Create a file in root of the repository.
    with (client.path / "a").open("w") as fp:
        fp.write("a")

    result = runner.invoke(cli, ["dataset", "create", "dataset"])
    assert 0 == result.exit_code
    assert "OK" in result.output

    dataset = client.load_dataset("dataset")
    assert dataset

    staged = client.repo.index.diff("HEAD")
    for file_path in staged:
        assert "datasets" not in file_path

    untracked = client.repo.untracked_files
    for file_path in untracked:
        assert "datasets" not in file_path


def test_datasets_create_dirty_exception_untracked(runner, project, client):
    """Test exception raise for untracked file in renku directory."""
    # 1. Create a problem.
    datasets_dir = client.path / RENKU_HOME / DatasetsApiMixin.DATASETS
    if not datasets_dir.exists():
        datasets_dir.mkdir()

    with (datasets_dir / "a").open("w") as fp:
        fp.write("a")

    # 2. Ensure correct error has been raised.
    result = runner.invoke(cli, ["dataset", "create", "dataset"])
    assert 1 == result.exit_code
    assert ".renku contains uncommitted changes." in result.output


def test_datasets_create_dirty_exception_staged(runner, project, client):
    """Test exception raise for staged file in renku directory."""
    # 1. Create a problem within .renku directory
    datasets_dir = client.path / RENKU_HOME / DatasetsApiMixin.DATASETS
    if not datasets_dir.exists():
        datasets_dir.mkdir()

    with (datasets_dir / "a").open("w") as fp:
        fp.write("a")

    # 2. Stage a problem without committing it.
    client.repo.git.add(datasets_dir / "a")

    # 3. Ensure correct error has been raised.
    result = runner.invoke(cli, ["dataset", "create", "dataset"])
    assert 1 == result.exit_code
    assert ".renku contains uncommitted changes." in result.output


def test_dataset_create_dirty_exception_all_untracked(runner, project, client):
    """Test exception raise for all untracked files."""
    # 1. Create unclean root to enforce ensure checks.
    with (client.path / "a").open("w") as fp:
        fp.write("a")

    # 2. Create a problem.
    datasets_dir = client.path / RENKU_HOME / DatasetsApiMixin.DATASETS
    if not datasets_dir.exists():
        datasets_dir.mkdir()

    with (datasets_dir / "a").open("w") as fp:
        fp.write("a")

    # 3. Ensure correct error has been raised.
    result = runner.invoke(cli, ["dataset", "create", "dataset"])
    assert 1 == result.exit_code
    assert ".renku contains uncommitted changes." in result.output


def test_datasets_create_dirty_exception_all_staged(runner, project, client):
    """Test exception raise for all staged files."""
    # 1. Create unclean root to enforce ensure checks.
    with (client.path / "a").open("w") as fp:
        fp.write("a")

    client.repo.git.add("a")

    # 2. Create a problem.
    datasets_dir = client.path / RENKU_HOME / DatasetsApiMixin.DATASETS
    if not datasets_dir.exists():
        datasets_dir.mkdir()

    with (datasets_dir / "a").open("w") as fp:
        fp.write("a")

    client.repo.git.add(datasets_dir / "a")

    # 3. Ensure correct error has been raised.
    result = runner.invoke(cli, ["dataset", "create", "dataset"])
    assert 1 == result.exit_code
    assert ".renku contains uncommitted changes." in result.output


def test_dataset_create_exception_refs(runner, project, client):
    """Test untracked/unstaged exception raise in dirty renku home dir."""
    with (client.path / "a").open("w") as fp:
        fp.write("a")

    datasets_dir = client.path / RENKU_HOME / DatasetsApiMixin.DATASETS
    if not datasets_dir.exists():
        datasets_dir.mkdir()

    with (datasets_dir / "a").open("w") as fp:
        fp.write("a")

    refs_dir = client.path / RENKU_HOME / LinkReference.REFS
    if not refs_dir.exists():
        refs_dir.mkdir()

    with (refs_dir / "b").open("w") as fp:
        fp.write("b")

    result = runner.invoke(cli, ["dataset", "create", "dataset"])
    assert 1 == result.exit_code
    assert "a" in result.output


@pytest.mark.parametrize(
    "creator,field",
    [
        ("John Doe", "Email"),
        ("John Doe<>", "Email"),
        ("<john.doe@mail.ch>", "Name"),
        ("John Doe<john.doe@mail>", "Email"),
    ],
)
def test_dataset_creator_is_invalid(client, runner, creator, field):
    """Test create dataset with invalid creator format."""
    result = runner.invoke(cli, ["dataset", "create", "ds", "-c", creator])
    assert 2 == result.exit_code
    assert field + " is invalid" in result.output


def test_dataset_url_in_different_domain(runner, client):
    """Test URL is set correctly in a different Renku domain."""
    result = runner.invoke(cli, ["dataset", "create", "my-dataset"])
    assert 0 == result.exit_code

    renku_domain = os.environ.get("RENKU_DOMAIN")
    try:
        os.environ["RENKU_DOMAIN"] = "alternative-domain"

        with client.with_dataset("my-dataset") as dataset:
            assert dataset.url.startswith("https://alternative-domain")
            assert dataset.url == dataset._id
    finally:
        if renku_domain:
            os.environ["RENKU_DOMAIN"] = renku_domain
        else:
            del os.environ["RENKU_DOMAIN"]


@pytest.mark.parametrize("output_format", DATASETS_FORMATS.keys())
def test_datasets_list_empty(output_format, runner, project):
    """Test listing without datasets."""
    format_option = "--format={0}".format(output_format)
    result = runner.invoke(cli, ["dataset", format_option])
    assert 0 == result.exit_code


@pytest.mark.parametrize("output_format", DATASETS_FORMATS.keys())
def test_datasets_list_non_empty(output_format, runner, project):
    """Test listing with datasets."""
    format_option = "--format={0}".format(output_format)
    result = runner.invoke(cli, ["dataset", "create", "my-dataset"])
    assert 0 == result.exit_code
    assert "OK" in result.output

    result = runner.invoke(cli, ["dataset", format_option])
    assert 0 == result.exit_code
    assert "my-dataset" in result.output

    result = runner.invoke(cli, ["dataset", "--revision=HEAD~1", format_option])
    assert 0 == result.exit_code
    assert "my-dataset" not in result.output


@pytest.mark.parametrize(
    "columns,headers,values",
    [
        ("title,short_name", ["TITLE", "NAME"], ["my-dataset", "Long Title"]),
        ("title,name", ["TITLE", "NAME"], ["my-dataset", "Long Title"]),
        ("creators", ["CREATORS"], ["John Doe"]),
    ],
)
def test_datasets_list_with_columns(runner, project, columns, headers, values):
    """Test listing datasets with custom column name."""
    result = runner.invoke(
        cli, ["dataset", "create", "my-dataset", "--title", "Long Title", "-c", "John Doe <john.doe@mail.ch>"]
    )
    assert 0 == result.exit_code

    result = runner.invoke(cli, ["dataset", "--columns", columns])
    assert 0 == result.exit_code
    assert headers == result.output.split("\n").pop(0).split()
    for value in values:
        assert value in result.output


@pytest.mark.parametrize("column", DATASETS_COLUMNS.keys())
def test_datasets_list_columns_correctly(runner, project, column):
    """Test dataset listing only shows requested columns."""
    assert 0 == runner.invoke(cli, ["dataset", "create", "test"]).exit_code

    result = runner.invoke(cli, ["dataset", "--columns", column])
    assert 0 == result.exit_code
    header = result.output.split("\n").pop(0)
    name, display_name = DATASETS_COLUMNS[column]
    display_name = display_name or name
    assert display_name.upper() == header


@pytest.mark.parametrize("columns", ["invalid", "id,invalid"])
def test_datasets_list_invalid_column(runner, project, columns):
    """Test dataset listing invalid column name."""
    result = runner.invoke(cli, ["dataset", "--columns", columns])
    assert 2 == result.exit_code
    assert 'Invalid column name: "invalid".' in result.output


def test_datasets_list_description(runner, project):
    """Test dataset description listing."""
    description = "Very long description. " * 100
    assert 0 == runner.invoke(cli, ["dataset", "create", "test", "-d", description]).exit_code

    short_description = textwrap.wrap(description, width=64, max_lines=2)[0]

    result = runner.invoke(cli, ["dataset", "--columns=name,description"])

    assert 0 == result.exit_code
    line = next(line for line in result.output.split("\n") if "test" in line)
    assert short_description in line
    assert description[: len(short_description) + 1] not in line


def test_add_and_create_dataset(directory_tree, runner, project, client, subdirectory):
    """Test add data to a non-existing dataset."""
    result = runner.invoke(cli, ["dataset", "add", "new-dataset", str(directory_tree)], catch_exceptions=False)
    assert 1 == result.exit_code
    assert 'Dataset "new-dataset" does not exist.' in result.output

    # Add succeeds with --create
    result = runner.invoke(
        cli, ["dataset", "add", "--create", "new-dataset", str(directory_tree)], catch_exceptions=False
    )
    assert 0 == result.exit_code

    # Further, add with --create fails
    result = runner.invoke(
        cli, ["dataset", "add", "--create", "new-dataset", str(directory_tree)], catch_exceptions=False
    )
    assert 1 == result.exit_code


def test_add_and_create_dataset_with_lfs_warning(directory_tree, runner, project, client_with_lfs_warning):
    """Test add data with lfs warning."""

    # Add succeeds with --create
    result = runner.invoke(
        cli, ["dataset", "add", "--create", "new-dataset", str(directory_tree)], catch_exceptions=False
    )
    assert 0 == result.exit_code
    assert "Adding these files to Git LFS" in result.output
    assert "dir1/file2" in result.output
    assert "file" in result.output


def test_add_to_dirty_repo(directory_tree, runner, project, client):
    """Test adding to a dataset in a dirty repo commits only added files."""
    with (client.path / "tracked").open("w") as fp:
        fp.write("tracked file")
    client.repo.git.add("*")
    client.repo.index.commit("tracked file")

    with (client.path / "tracked").open("w") as fp:
        fp.write("modified tracked file")
    with (client.path / "untracked").open("w") as fp:
        fp.write("untracked file")

    result = runner.invoke(
        cli, ["dataset", "add", "--create", "new-dataset", str(directory_tree)], catch_exceptions=False
    )
    assert 0 == result.exit_code

    assert client.repo.is_dirty()
    assert ["untracked"] == client.repo.untracked_files

    # Add without making a change
    result = runner.invoke(cli, ["dataset", "add", "new-dataset", str(directory_tree)], catch_exceptions=False)
    assert 1 == result.exit_code

    assert client.repo.is_dirty()
    assert ["untracked"] == client.repo.untracked_files


def test_add_unicode_file(tmpdir, runner, project, client):
    """Test adding files with unicode special characters in their names."""
    # create a dataset
    result = runner.invoke(cli, ["dataset", "create", "my-dataset"])
    assert 0 == result.exit_code
    assert "OK" in result.output

    filename = "filéàèû爱ಠ_ಠ.txt"
    new_file = tmpdir.join(filename)
    new_file.write(str("test"))

    # add data
    result = runner.invoke(cli, ["dataset", "add", "my-dataset", str(new_file)],)
    assert 0 == result.exit_code

    result = runner.invoke(cli, ["log", "--format", "json-ld", "--strict", f"data/my-dataset/{filename}"])
    assert 0 == result.exit_code
    assert filename in result.output.encode("latin1").decode("unicode-escape")


def test_multiple_file_to_dataset(tmpdir, runner, project, client):
    """Test importing multiple data into a dataset at once."""
    # create a dataset
    result = runner.invoke(cli, ["dataset", "create", "dataset"])
    assert 0 == result.exit_code
    assert "OK" in result.output

    with client.with_dataset("dataset") as dataset:
        assert dataset.title == "dataset"

    paths = []
    for i in range(3):
        new_file = tmpdir.join("file_{0}".format(i))
        new_file.write(str(i))
        paths.append(str(new_file))

    # add data
    result = runner.invoke(cli, ["dataset", "add", "dataset"] + paths, catch_exceptions=False,)
    assert 0 == result.exit_code


def test_repository_file_to_dataset(runner, project, client, subdirectory):
    """Test adding a file from the repository into a dataset."""
    # create a dataset
    result = runner.invoke(cli, ["dataset", "create", "dataset"])
    assert 0 == result.exit_code
    assert "OK" in result.output

    a_path = client.path / "a"
    a_path.write_text("a content")

    client.repo.git.add(str(a_path))
    client.repo.git.commit(message="Added file a", no_verify=True)

    # add data
    result = runner.invoke(cli, ["dataset", "add", "dataset", str(a_path)], catch_exceptions=False,)
    assert 0 == result.exit_code

    with client.with_dataset("dataset") as dataset:
        assert dataset.title == "dataset"
        assert dataset.find_file("a") is not None


def test_relative_import_to_dataset(tmpdir, runner, client, subdirectory):
    """Test importing data from a directory structure."""
    # create a dataset
    result = runner.invoke(cli, ["dataset", "create", "dataset"])
    assert 0 == result.exit_code
    assert "OK" in result.output

    with client.with_dataset("dataset") as dataset:
        assert dataset.title == "dataset"

    zero_data = tmpdir.join("zero.txt")
    zero_data.write("zero")

    first_level = tmpdir.mkdir("first")
    second_level = first_level.mkdir("second")

    first_data = first_level.join("first.txt")
    first_data.write("first")

    second_data = second_level.join("second.txt")
    second_data.write("second")

    paths = [str(zero_data), str(first_level), str(second_level)]

    result = runner.invoke(cli, ["dataset", "add", "dataset"] + paths, catch_exceptions=False,)
    assert 0 == result.exit_code

    assert os.stat(client.path / DATA_DIR / "dataset" / "zero.txt")
    assert os.stat(client.path / DATA_DIR / "dataset" / "first" / "first.txt")
    assert os.stat(client.path / DATA_DIR / "dataset" / "first" / "second" / "second.txt")


@pytest.mark.parametrize(
    "params,message",
    [
        (["-s", "file", "https://example.com"], 'Cannot use "--source" with URLs or local files.'),
        (["-s", "file", "/some/local/path"], 'Cannot use "--source" with URLs or local files.'),
    ],
)
def test_usage_error_in_add_from_url(runner, client, params, message):
    """Test user's errors when adding URL/local file to a dataset."""
    result = runner.invoke(cli, ["dataset", "add", "remote", "--create"] + params, catch_exceptions=False,)
    assert 2 == result.exit_code
    assert message in result.output


def test_add_from_local_repo_warning(runner, client, data_repository, directory_tree):
    """Test a warning is printed when adding from a local git repo."""
    result = runner.invoke(cli, ["dataset", "add", "dataset", "--create", str(directory_tree)], catch_exceptions=False,)
    assert 0 == result.exit_code
    assert "Use remote's Git URL instead to enable lineage " in result.output


def test_add_data_directory(runner, client):
    """Test adding a dataset's data directory to it prints an error."""
    result = runner.invoke(cli, ["dataset", "create", "new-dataset"])
    assert 0 == result.exit_code

    result = runner.invoke(cli, ["dataset", "add", "new-dataset", "data/new-dataset"], catch_exceptions=False,)
    assert 2 == result.exit_code
    assert "Cannot add dataset's data directory recursively" in result.output


def test_dataset_add_with_copy(tmpdir, runner, project, client):
    """Test adding data to dataset with copy."""
    import os
    import stat

    # create a dataset
    result = runner.invoke(cli, ["dataset", "create", "my-dataset"])
    assert 0 == result.exit_code
    assert "OK" in result.output

    paths = []
    original_inodes = []
    for i in range(3):
        new_file = tmpdir.join("file_{0}".format(i))
        new_file.write(str(i))
        original_inodes.append(os.lstat(str(new_file))[stat.ST_INO])
        paths.append(str(new_file))

    # add data
    result = runner.invoke(cli, ["dataset", "add", "my-dataset"] + paths,)
    assert 0 == result.exit_code

    received_inodes = []
    with client.with_dataset("my-dataset") as dataset:
        assert dataset.title == "my-dataset"

        for file_ in dataset.files:
            path_ = (client.path / file_.path).resolve()
            received_inodes.append(os.lstat(str(path_))[stat.ST_INO])

    # check that original inodes are within created ones
    for inode in received_inodes:
        assert inode not in original_inodes


def test_dataset_file_path_from_subdirectory(runner, client, subdirectory):
    """Test adding a file into a dataset and check path independent
    of the CWD """
    # create a dataset
    result = runner.invoke(cli, ["dataset", "create", "dataset"])
    assert 0 == result.exit_code
    assert "OK" in result.output

    a_path = client.path / "a"
    a_path.write_text("a text")

    client.repo.git.add(str(a_path))
    client.repo.git.commit(message="Added file a")

    # add data
    result = runner.invoke(cli, ["dataset", "add", "dataset", str(a_path)], catch_exceptions=False,)
    assert 0 == result.exit_code

    with client.with_dataset("dataset") as dataset:
        file_ = dataset.find_file("a")
        assert file_ is not None
        assert file_.full_path == client.path / "a"


def test_datasets_ls_files_tabular_empty(runner, project):
    """Test listing of data within empty dataset."""
    # create a dataset
    result = runner.invoke(cli, ["dataset", "create", "my-dataset"])
    assert 0 == result.exit_code
    assert "OK" in result.output

    # list all files in dataset
    result = runner.invoke(cli, ["dataset", "ls-files", "--columns", "added,creators,dataset,path", "my-dataset"])
    assert 0 == result.exit_code

    # check output
    output = result.output.split("\n")
    assert output.pop(0).split() == ["ADDED", "CREATORS", "DATASET", "PATH"]
    assert set(output.pop(0)) == {" ", "-"}
    assert output.pop(0) == ""
    assert not output


@pytest.mark.parametrize("output_format", DATASET_FILES_FORMATS.keys())
def test_datasets_ls_files_check_exit_code(output_format, runner, project):
    """Test file listing exit codes for different formats."""
    format_option = "--format={0}".format(output_format)
    result = runner.invoke(cli, ["dataset", "ls-files", format_option])
    assert 0 == result.exit_code


def test_datasets_ls_files_lfs(tmpdir, large_file, runner, project):
    """Test file listing lfs status."""
    # NOTE: create a dataset
    result = runner.invoke(cli, ["dataset", "create", "my-dataset"])
    assert 0 == result.exit_code
    assert "OK" in result.output

    # NOTE: create some data
    paths = []

    new_file = tmpdir.join("file_1")
    new_file.write(str(1))
    paths.append(str(new_file))

    paths.append(str(large_file))

    # NOTE: add data to dataset
    result = runner.invoke(cli, ["dataset", "add", "my-dataset"] + paths, catch_exceptions=False,)
    assert 0 == result.exit_code

    # NOTE: check files
    result = runner.invoke(cli, ["dataset", "ls-files"])
    assert 0 == result.exit_code

    lines = result.output.split("\n")
    file1_entry = next(line for line in lines if "file_1" in line)
    file2_entry = next(line for line in lines if large_file.name in line)

    assert file1_entry
    assert file2_entry
    assert not file1_entry.endswith("*")
    assert file2_entry.endswith("*")


@pytest.mark.parametrize("column", DATASET_FILES_COLUMNS.keys())
def test_datasets_ls_files_columns_correctly(runner, project, column, directory_tree):
    """Test file listing only shows requested columns."""
    assert 0 == runner.invoke(cli, ["dataset", "add", "my-dataset", "-c", str(directory_tree)]).exit_code

    result = runner.invoke(cli, ["dataset", "ls-files", "--columns", column])
    assert 0 == result.exit_code
    header = result.output.split("\n").pop(0).strip()
    name, display_name = DATASET_FILES_COLUMNS[column]
    display_name = display_name or name
    assert display_name.upper() == header


@pytest.mark.parametrize("columns", ["invalid", "path,invalid"])
def test_datasets_ls_files_invalid_column(runner, project, columns):
    """Test file listing with invalid column name."""
    result = runner.invoke(cli, ["dataset", "ls-files", "--columns", columns])
    assert 2 == result.exit_code
    assert 'Invalid column name: "invalid".' in result.output


def test_datasets_ls_files_tabular_dataset_filter(runner, project, directory_tree):
    """Test listing of data within dataset."""
    assert 0 == runner.invoke(cli, ["dataset", "add", "my-dataset", "-c", str(directory_tree)]).exit_code

    # list all files in non empty dataset
    result = runner.invoke(cli, ["dataset", "ls-files", "--columns", "added,path", "my-dataset"])
    assert 0 == result.exit_code

    # check output from ls-files command
    output = result.output.split("\n")
    assert output.pop(0).split() == ["ADDED", "PATH"]
    assert set(output.pop(0)) == {" ", "-"}

    created_files = list(f.name for f in directory_tree.rglob("*file*"))
    # check listing
    added_at = []
    for _ in range(3):
        row = output.pop(0).split(" ")
        assert Path(row.pop()).name in created_files
        added_at.append(row.pop(0))

    # check if sorted by added_at
    assert added_at == sorted(added_at)


def test_datasets_ls_files_tabular_patterns(runner, project, directory_tree):
    """Test listing of data within dataset with include/exclude filters."""
    assert 0 == runner.invoke(cli, ["dataset", "add", "my-dataset", "-c", str(directory_tree)]).exit_code

    # check include / exclude filters
    result = runner.invoke(cli, ["dataset", "ls-files", "--include=**/file*", "--exclude=**/file2"])

    assert 0 == result.exit_code
    # check output
    assert "file1" in result.output
    assert "file2" not in result.output
    assert "file3" in result.output

    # check directory pattern
    result = runner.invoke(cli, ["dataset", "ls-files", "--include=**/dir1/*"])

    assert 0 == result.exit_code
    # check output
    assert "file1" not in result.output
    assert "file2" in result.output
    assert "file3" in result.output


def test_datasets_ls_files_tabular_creators(runner, client, directory_tree):
    """Test listing of data within dataset with creators filters."""
    assert 0 == runner.invoke(cli, ["dataset", "add", "my-dataset", "-c", str(directory_tree)]).exit_code

    creator = client.load_dataset("my-dataset").creators[0].name

    assert creator is not None

    # check creators filters
    result = runner.invoke(cli, ["dataset", "ls-files", "--creators={0}".format(creator)])
    assert 0 == result.exit_code

    # check output
    for file_ in directory_tree.rglob("*file*"):
        assert file_.name in result.output


def test_datasets_ls_files_correct_paths(runner, client, directory_tree):
    """Test listing of data within dataset and check that paths are correct."""
    assert 0 == runner.invoke(cli, ["dataset", "add", "my-dataset", "-c", str(directory_tree)]).exit_code

    # check include / exclude filters
    result = runner.invoke(cli, ["dataset", "ls-files", "--format=json-ld"])
    assert 0 == result.exit_code

    output = json.loads(result.output)
    for record in output:
        assert (client.path / record["http://www.w3.org/ns/prov#atLocation"]).exists()


def test_datasets_ls_files_with_name(directory_tree, runner, project):
    """Test listing of data within dataset with include/exclude filters."""
    # create a dataset
    result = runner.invoke(cli, ["dataset", "create", "my-dataset", "--title", "Long Title"])
    assert 0 == result.exit_code

    # add data to dataset
    result = runner.invoke(cli, ["dataset", "add", "my-dataset", str(directory_tree)], catch_exceptions=False,)
    assert 0 == result.exit_code

    # list files with name
    result = runner.invoke(cli, ["dataset", "ls-files", "my-dataset"])
    assert 0 == result.exit_code
    assert "dir1/file2" in result.output


def test_datasets_ls_files_correct_size(runner, client, directory_tree, large_file):
    """Test ls-files shows the size stored in git and not the current file size."""
    assert 0 == runner.invoke(cli, ["dataset", "add", "my-dataset", "-c", str(directory_tree / "file1")]).exit_code

    path = client.path / DATA_DIR / "my-dataset" / "file1"
    shutil.copy(large_file, path)

    # check include / exclude filters
    result = runner.invoke(cli, ["dataset", "ls-files", "--columns=size, path"])
    assert 0 == result.exit_code

    line = next(line for line in result.output.split("\n") if "file1" in line)
    size = int(line.split()[0])

    assert 3 == size


def test_datasets_ls_files_correct_commit(runner, client, directory_tree):
    """Test ls-files shows the size stored in git and not the current file size."""
    assert 0 == runner.invoke(cli, ["dataset", "add", "my-dataset", "-c", str(directory_tree / "file1")]).exit_code

    commit = client.find_previous_commit(paths=client.path / DATA_DIR / "my-dataset" / "file1")

    # check include / exclude filters
    result = runner.invoke(cli, ["dataset", "ls-files", "--columns=commit,path"])
    assert 0 == result.exit_code

    line = next(line for line in result.output.split("\n") if "file1" in line)
    commit_sha = line.split()[0]

    assert commit.hexsha == commit_sha


def test_dataset_unlink_file_not_found(runner, project):
    """Test unlinking of file from dataset with no files found."""
    # create a dataset
    result = runner.invoke(cli, ["dataset", "create", "my-dataset"])
    assert 0 == result.exit_code
    assert "OK" in result.output

    result = runner.invoke(cli, ["dataset", "unlink", "my-dataset", "--include", "notthere.csv"])

    assert 2 == result.exit_code


def test_dataset_unlink_file_abort_unlinking(tmpdir, runner, project):
    """Test unlinking of file from dataset and aborting."""
    # create a dataset
    result = runner.invoke(cli, ["dataset", "create", "my-dataset"])
    assert 0 == result.exit_code
    assert "OK" in result.output

    # create data file
    new_file = tmpdir.join("datafile.csv")
    new_file.write("1,2,3")

    # add data to dataset
    result = runner.invoke(cli, ["dataset", "add", "my-dataset", str(new_file)])
    assert 0 == result.exit_code

    # unlink file from dataset
    result = runner.invoke(cli, ["dataset", "unlink", "my-dataset", "--include", new_file.basename], input="n")
    assert 1 == result.exit_code

    # check output
    assert "Aborted!" in result.output


def test_dataset_unlink_file(tmpdir, runner, client, subdirectory):
    """Test unlinking of file and check removal from dataset"""
    # create a dataset
    result = runner.invoke(cli, ["dataset", "create", "my-dataset"])
    assert 0 == result.exit_code
    assert "OK" in result.output

    # create data file
    new_file = tmpdir.join("datafile.csv")
    new_file.write("1,2,3")

    # add data to dataset
    result = runner.invoke(cli, ["dataset", "add", "my-dataset", str(new_file)])
    assert 0 == result.exit_code
    assert not client.repo.is_dirty()

    with client.with_dataset("my-dataset") as dataset:
        assert new_file.basename in {Path(file_.path).name for file_ in dataset.files}

    commit_sha_before = client.repo.head.object.hexsha

    result = runner.invoke(cli, ["dataset", "unlink", "my-dataset", "--include", new_file.basename, "-y"])
    assert 0 == result.exit_code
    assert not client.repo.is_dirty()

    commit_sha_after = client.repo.head.object.hexsha
    assert commit_sha_before != commit_sha_after

    with client.with_dataset("my-dataset") as dataset:
        assert new_file.basename not in [file_.path.name for file_ in dataset.files]


<<<<<<< HEAD
def test_dataset_rm(tmpdir, runner, project, client, subdirectory):
=======
def test_dataset_rm(runner, client, directory_tree, subdirectory):
>>>>>>> b4d597e0
    """Test removal of a dataset."""
    assert 0 == runner.invoke(cli, ["dataset", "add", "--create", "my-dataset", str(directory_tree)]).exit_code

    dataset = client.load_dataset("my-dataset")
    assert client.load_dataset("my-dataset")
    assert (client.path / dataset.path).exists()

    result = runner.invoke(cli, ["dataset", "rm", "my-dataset"])

    assert 0 == result.exit_code, result.output
    assert "OK" in result.output
    assert not client.load_dataset("my-dataset")
    assert not (client.path / dataset.path).exists()

    result = runner.invoke(cli, ["doctor"], catch_exceptions=False)
    assert 0 == result.exit_code


def test_dataset_rm_failure(runner, client):
    """Test errors in removal of a dataset."""
    assert 2 == runner.invoke(cli, ["dataset", "rm"]).exit_code
    assert 1 == runner.invoke(cli, ["dataset", "rm", "does-not-exist"]).exit_code


def test_dataset_overwrite_no_confirm(runner, project):
    """Check dataset overwrite behaviour without confirmation."""
    result = runner.invoke(cli, ["dataset", "create", "rokstar"])
    assert 0 == result.exit_code
    assert "OK" in result.output

    result = runner.invoke(cli, ["dataset", "create", "rokstar"])
    assert 1 == result.exit_code
    assert "OK" not in result.output


@pytest.mark.parametrize("dirty", [False, True])
def test_dataset_edit(runner, client, project, dirty, subdirectory):
    """Check dataset metadata editing."""
    if dirty:
        with (client.path / "dirty_file").open("w") as fp:
            fp.write("a")

    result = runner.invoke(cli, ["dataset", "create", "dataset", "-t", "original title", "-k", "keyword-1"])
    assert 0 == result.exit_code

    creator1 = "Forename1 Surname1 <name.1@mail.com> [Affiliation 1]"
    creator2 = "Forename2 Surname2"

    result = runner.invoke(
        cli,
        ["dataset", "edit", "dataset", "-d", " new description ", "-c", creator1, "-c", creator2],
        catch_exceptions=False,
    )
    assert 0 == result.exit_code
    assert "Successfully updated: creators, description." in result.output
    warning_msg = "Warning: No email or wrong format for: Forename2 Surname2"
    assert warning_msg in result.output

    dataset = client.load_dataset("dataset")
    assert " new description " == dataset.description
    assert "original title" == dataset.title
    assert {creator1, creator2}.issubset({c.full_identity for c in dataset.creators})

    result = runner.invoke(cli, ["dataset", "edit", "dataset", "-t", " new title "], catch_exceptions=False)
    assert 0 == result.exit_code
    assert "Successfully updated: title." in result.output

    result = runner.invoke(
        cli, ["dataset", "edit", "dataset", "-k", "keyword-2", "-k", "keyword-3"], catch_exceptions=False
    )
    assert 0 == result.exit_code
    assert "Successfully updated: keywords." in result.output

    dataset = client.load_dataset("dataset")
    assert " new description " == dataset.description
    assert "new title" == dataset.title
    assert {creator1, creator2}.issubset({c.full_identity for c in dataset.creators})
    assert {"keyword-2", "keyword-3"} == set(dataset.keywords)


@pytest.mark.parametrize("dirty", [False, True])
def test_dataset_edit_no_change(runner, client, project, dirty):
    """Check metadata editing does not commit when there is no change."""
    if dirty:
        with (client.path / "dirty_file").open("w") as fp:
            fp.write("a")

    result = runner.invoke(cli, ["dataset", "create", "dataset", "-t", "original title"])
    assert 0 == result.exit_code

    commit_sha_before = client.repo.head.object.hexsha

    result = runner.invoke(cli, ["dataset", "edit", "dataset"], catch_exceptions=False)
    assert 0 == result.exit_code
    assert "Nothing to update." in result.output

    commit_sha_after = client.repo.head.object.hexsha
    assert commit_sha_after == commit_sha_before


@pytest.mark.parametrize(
    "uri", ["10.5281/zenodo.3363060", "doi:10.5281/zenodo.3363060", "https://zenodo.org/record/3363060"]
)
def test_dataset_provider_resolution_zenodo(doi_responses, uri):
    """Check that zenodo uris resolve to ZenodoProvider."""
    provider, _ = ProviderFactory.from_uri(uri)
    assert type(provider) is ZenodoProvider


@pytest.mark.parametrize(
    "uri",
    [
        "10.7910/DVN/TJCLKP",
        "doi:10.7910/DVN/TJCLKP",
        "https://dataverse.harvard.edu/dataset.xhtml?persistentId=doi:10.7910/DVN/TJCLKP",
    ],
)
def test_dataset_provider_resolution_dataverse(doi_responses, uri):
    """Check that dataverse URIs resolve to ``DataverseProvider``."""
    provider, _ = ProviderFactory.from_uri(uri)
    assert type(provider) is DataverseProvider


def test_dataset_tag(tmpdir, runner, project, client, subdirectory):
    result = runner.invoke(cli, ["dataset", "create", "my-dataset"])
    assert 0 == result.exit_code
    assert "OK" in result.output

    # create some data
    new_file = tmpdir.join("file")
    new_file.write(str("test"))

    # add data to dataset
    result = runner.invoke(cli, ["dataset", "add", "my-dataset", str(new_file)], catch_exceptions=False,)
    assert 0 == result.exit_code

    # tag dataset
    result = runner.invoke(cli, ["dataset", "tag", "my-dataset", "1.0"], catch_exceptions=False,)
    assert 0 == result.exit_code

    result = runner.invoke(
        cli, ["dataset", "tag", "my-dataset", "A", "-d", "short descriptiön"], catch_exceptions=False,
    )
    assert 0 == result.exit_code

    result = runner.invoke(cli, ["dataset", "tag", "my-dataset", "aBc9.34-11_55.t"], catch_exceptions=False,)
    assert 0 == result.exit_code


@pytest.mark.parametrize("form", ["tabular", "json-ld"])
def test_dataset_ls_tags(tmpdir, runner, project, client, form):
    result = runner.invoke(cli, ["dataset", "create", "my-dataset"])
    assert 0 == result.exit_code
    assert "OK" in result.output

    # create some data
    new_file = tmpdir.join("file")
    new_file.write(str("test"))

    # add data to dataset
    result = runner.invoke(cli, ["dataset", "add", "my-dataset", str(new_file)], catch_exceptions=False,)
    assert 0 == result.exit_code

    commit1 = client.repo.head.commit.hexsha

    # tag dataset
    result = runner.invoke(cli, ["dataset", "tag", "my-dataset", "1.0", "-d", "first tag!"], catch_exceptions=False,)
    assert 0 == result.exit_code

    commit2 = client.repo.head.commit.hexsha

    result = runner.invoke(cli, ["dataset", "tag", "my-dataset", "aBc9.34-11_55.t"], catch_exceptions=False,)
    assert 0 == result.exit_code

    result = runner.invoke(
        cli, ["dataset", "ls-tags", "my-dataset", "--format={}".format(form)], catch_exceptions=False,
    )
    assert 0 == result.exit_code
    assert "1.0" in result.output
    assert "aBc9.34-11_55.t" in result.output
    assert "first tag!" in result.output
    assert commit1 in result.output
    assert commit2 in result.output


def test_dataset_rm_tag(tmpdir, runner, project, client, subdirectory):
    result = runner.invoke(cli, ["dataset", "create", "my-dataset"])
    assert 0 == result.exit_code
    assert "OK" in result.output

    # create some data
    new_file = tmpdir.join("file")
    new_file.write(str("test"))

    # add data to dataset
    result = runner.invoke(cli, ["dataset", "add", "my-dataset", str(new_file)], catch_exceptions=False,)
    assert 0 == result.exit_code

    commit1 = client.repo.head.commit.hexsha

    # tag dataset
    result = runner.invoke(cli, ["dataset", "tag", "my-dataset", "1.0", "-d", "first tag!"], catch_exceptions=False,)
    assert 0 == result.exit_code

    result = runner.invoke(cli, ["dataset", "ls-tags", "my-dataset"], catch_exceptions=False,)
    assert 0 == result.exit_code
    assert "1.0" in result.output
    assert "first tag!" in result.output
    assert commit1 in result.output

    result = runner.invoke(cli, ["dataset", "rm-tags", "my-dataset", "2.0"], catch_exceptions=False,)
    assert 2 == result.exit_code
    assert "not found" in result.output

    result = runner.invoke(cli, ["dataset", "rm-tags", "my-dataset", "1.0"], catch_exceptions=False,)
    assert 0 == result.exit_code

    result = runner.invoke(cli, ["dataset", "rm-tags", "my-dataset", "1.0"], catch_exceptions=False,)
    assert 2 == result.exit_code
    assert "not found" in result.output


def test_dataset_rm_tags_multiple(tmpdir, runner, project, client):
    result = runner.invoke(cli, ["dataset", "create", "my-dataset"])
    assert 0 == result.exit_code
    assert "OK" in result.output

    # create some data
    new_file = tmpdir.join("file")
    new_file.write(str("test"))

    # add data to dataset
    result = runner.invoke(cli, ["dataset", "add", "my-dataset", str(new_file)], catch_exceptions=False,)
    assert 0 == result.exit_code

    for i in range(1, 4):
        # tag dataset
        result = runner.invoke(cli, ["dataset", "tag", "my-dataset", str(i)], catch_exceptions=False,)
        assert 0 == result.exit_code

    result = runner.invoke(cli, ["dataset", "rm-tags", "my-dataset", "1", "2", "3"], catch_exceptions=False,)
    assert 0 == result.exit_code
    assert "1" not in result.output
    assert "2" not in result.output
    assert "3" not in result.output


def test_dataset_rm_tags_failure(tmpdir, runner, project, client):
    result = runner.invoke(cli, ["dataset", "rm-tags", "my-dataset", "1"], catch_exceptions=False,)

    assert 2 == result.exit_code
    result = runner.invoke(cli, ["dataset", "create", "my-dataset"])
    assert 0 == result.exit_code
    assert "OK" in result.output

    # create some data
    new_file = tmpdir.join("file")
    new_file.write(str("test"))

    # add data to dataset
    result = runner.invoke(cli, ["dataset", "add", "my-dataset", str(new_file)], catch_exceptions=False,)
    assert 0 == result.exit_code

    result = runner.invoke(cli, ["dataset", "rm-tags", "my-dataset", "1"], catch_exceptions=False,)
    assert 2 == result.exit_code


def test_dataset_clean_up_when_add_fails(runner, client, subdirectory):
    """Test project is cleaned when dataset add fails for a new dataset."""
    # add a non-existing path to a new dataset
    result = runner.invoke(
        cli, ["dataset", "add", "--create", "new-dataset", "non-existing-file"], catch_exceptions=True,
    )

    assert 2 == result.exit_code
    ref = client.renku_path / "refs" / "datasets" / "new-dataset"
    assert not ref.is_symlink() and not ref.exists()


def test_avoid_empty_commits(runner, client, directory_tree):
    """Test no empty commit is created when adding existing data."""
    runner.invoke(cli, ["dataset", "create", "my-dataset"])

    commit_sha_before = client.repo.head.object.hexsha
    result = runner.invoke(cli, ["dataset", "add", "my-dataset", str(directory_tree)])

    assert 0 == result.exit_code

    commit_sha_after = client.repo.head.object.hexsha
    assert commit_sha_before != commit_sha_after

    commit_sha_before = commit_sha_after
    result = runner.invoke(cli, ["dataset", "add", "my-dataset", str(directory_tree)])
    assert 1 == result.exit_code
    assert "Error: There is nothing to commit." in result.output

    commit_sha_after = client.repo.head.object.hexsha
    assert commit_sha_before == commit_sha_after


def test_multiple_dataset_commits(runner, client, directory_tree):
    """Check adding existing data to multiple datasets."""
    commit_sha_before = client.repo.head.object.hexsha
    result = runner.invoke(cli, ["dataset", "add", "-c", "my-dataset1", str(directory_tree)])

    assert 0 == result.exit_code

    commit_sha_after = client.repo.head.object.hexsha
    assert commit_sha_before != commit_sha_after

    commit_sha_before = commit_sha_after
    result = runner.invoke(cli, ["dataset", "add", "-c", "my-dataset2", str(directory_tree)])
    assert 0 == result.exit_code

    commit_sha_after = client.repo.head.object.hexsha
    assert commit_sha_before != commit_sha_after


@pytest.mark.parametrize("filename", [".renku", ".renku/", "Dockerfile"])
def test_add_protected_file(runner, client, filename, subdirectory):
    """Check adding a protected file."""
    result = runner.invoke(cli, ["dataset", "add", "-c", "my-dataset1", str(client.path / filename)])

    assert 1 == result.exit_code
    assert "Error: The following paths are protected" in result.output


@pytest.mark.parametrize("filename", [".renkunotactuallyrenku", "thisisnot.renku"])
def test_add_nonprotected_file(runner, client, tmpdir, filename, subdirectory):
    """Check adding an 'almost' protected file."""
    new_file = tmpdir.join(filename)
    new_file.write(str("test"))

    result = runner.invoke(cli, ["dataset", "add", "-c", "my-dataset1", str(new_file)])

    assert 0 == result.exit_code


def test_add_removes_local_path_information(runner, client, directory_tree):
    """Test added local paths are stored as relative path."""
    result = runner.invoke(cli, ["dataset", "add", "-c", "my-dataset", str(directory_tree)])
    assert 0 == result.exit_code

    with client.with_dataset("my-dataset") as dataset:
        relative_path = os.path.relpath(directory_tree, client.path)
        for file_ in dataset.files:
            assert file_.source.startswith(relative_path)
            assert file_.source.endswith(file_.name)
            assert file_.url.endswith(file_.path)


def test_pull_data_from_lfs(runner, client, tmpdir, subdirectory, no_lfs_size_limit):
    """Test pulling data from LFS using relative paths."""
    data = tmpdir.join("data.txt")
    data.write("DATA")

    result = runner.invoke(cli, ["dataset", "add", "-c", "my-data", str(data)])
    assert 0 == result.exit_code
    attributes = (client.path / ".gitattributes").read_text().split()
    assert "data/my-data/data.txt" in attributes

    path = client.path / DATA_DIR / "my-data" / "data.txt"
    relative_path = os.path.relpath(path, os.getcwd())

    result = runner.invoke(cli, ["storage", "pull", relative_path])
    assert 0 == result.exit_code


def test_lfs_hook(runner, client, subdirectory, large_file):
    """Test committing large files to Git."""
    import git

    shutil.copy(large_file, client.path)
    client.repo.git.add("--all")

    # Commit fails when file is not tracked in LFS
    with pytest.raises(git.exc.HookExecutionError) as e:
        client.repo.index.commit("large files not in LFS")
        output = str(e)
        assert "You are trying to commit large files to Git" in output
        assert large_file.name in output

    # Can be committed after being tracked in LFS
    client.track_paths_in_storage(large_file.name)
    commit = client.repo.index.commit("large files tracked")
    assert "large files tracked" == commit.message


def test_lfs_hook_can_be_avoided(runner, project, subdirectory, large_file):
    """Test committing large files to Git."""
    result = runner.invoke(cli, ["--no-external-storage", "dataset", "add", "-c", "my-dataset", str(large_file)])
    assert 0 == result.exit_code
    assert "OK" in result.output


@pytest.mark.parametrize("external", [False, True])
def test_add_existing_files(runner, client, directory_tree, external, no_lfs_size_limit):
    """Check adding/overwriting existing files."""
    param = ["-e"] if external else []

    result = runner.invoke(cli, ["dataset", "add", "-c", "my-dataset", str(directory_tree)] + param)

    assert 0 == result.exit_code

    path = Path(DATA_DIR) / "my-dataset" / directory_tree.name / "file1"

    dataset = client.load_dataset("my-dataset")
    assert dataset.find_file(path) is not None

    result = runner.invoke(cli, ["dataset", "add", "my-dataset", str(directory_tree)] + param)
    assert 1 == result.exit_code
    assert "These existing files were not overwritten" in result.output
    assert str(path) in result.output
    assert "Warning: No new file was added to project" in result.output
    assert "Error: There is nothing to commit." in result.output

    result = runner.invoke(cli, ["dataset", "add", "--overwrite", "my-dataset", str(directory_tree)] + param)
    assert 0 == result.exit_code
    assert "These existing files were not overwritten" not in result.output
    assert str(path) not in result.output
    assert external or "Warning: No new file was added to project" in result.output
    assert "Error: There is nothing to commit." not in result.output  # dataset metadata is always updated


@pytest.mark.parametrize("external", [False, True])
def test_add_existing_and_new_files(runner, client, directory_tree, external):
    """Check adding/overwriting existing files."""
    param = ["-e"] if external else []

    assert 0 == runner.invoke(cli, ["dataset", "add", "-c", "my-dataset", str(directory_tree)] + param).exit_code

    path = Path(DATA_DIR) / "my-dataset" / directory_tree.name / "file1"

    # Add existing files and files within same project
    result = runner.invoke(cli, ["dataset", "add", "my-dataset", str(directory_tree), "README.md"] + param)
    assert 0 == result.exit_code
    assert "These existing files were not overwritten" in result.output
    assert str(path) in result.output

    # Add existing and non-existing files
    directory_tree.joinpath("new-file").write_text("new-file")

    result = runner.invoke(cli, ["dataset", "add", "my-dataset", str(directory_tree)] + param)
    assert 0 == result.exit_code
    assert "These existing files were not overwritten" in result.output
    assert str(path) in result.output
    assert "OK" in result.output


def test_add_existing_files_updates_metadata(runner, client, large_file):
    """Check overwriting existing files updates their metadata."""
    # assert 0 == runner.invoke(cli, ["dataset", "add", "my-dataset", "--create", large_file]).exit_code
    result = runner.invoke(cli, ["dataset", "add", "my-dataset", "--create", str(large_file)])
    assert result.exit_code == 0, result.output

    path = Path(DATA_DIR) / "my-dataset" / large_file.name

    before = client.load_dataset("my-dataset").find_file(path)

    large_file.write_text("New modified content.")

    assert 0 == runner.invoke(cli, ["dataset", "add", "my-dataset", "--overwrite", str(large_file)]).exit_code

    after = client.load_dataset("my-dataset").find_file(path)
    assert before._id != after._id
    assert before._label != after._label
    assert before.added != after.added
    assert before.commit != after.commit
    assert before.path == after.path
    assert before.source == after.source
    assert before.url == after.url


def test_add_ignored_files(runner, client, directory_tree):
    """Check adding/force-adding ignored files."""
    source_path = directory_tree / ".DS_Store"
    source_path.write_text("ignored-file")
    path = client.path / DATA_DIR / "my-dataset" / directory_tree.name / ".DS_Store"
    relative_path = str(path.relative_to(client.path))

    result = runner.invoke(cli, ["dataset", "add", "-c", "my-dataset", str(directory_tree)])
    assert 0 == result.exit_code
    assert "Theses paths are ignored" in result.output
    assert str(source_path) in result.output
    assert "OK" in result.output

    with client.with_dataset("my-dataset") as dataset:
        assert dataset.find_file(relative_path) is None

    result = runner.invoke(cli, ["dataset", "add", "--force", "my-dataset", str(directory_tree)])
    assert 0 == result.exit_code
    assert "Theses paths are ignored" not in result.output
    assert str(source_path) not in result.output
    assert "OK" in result.output

    with client.with_dataset("my-dataset") as dataset:
        assert dataset.find_file(relative_path) is not None


def test_add_external_files(runner, client, directory_tree, no_lfs_size_limit):
    """Check adding external files."""
    result = runner.invoke(cli, ["dataset", "add", "-c", "--external", "my-data", str(directory_tree)])
    assert 0 == result.exit_code

    path = client.path / DATA_DIR / "my-data" / directory_tree.name / "file1"
    assert path.exists()
    assert path.is_symlink()
    external_path = directory_tree / "file1"
    assert path.resolve() == external_path

    dataset = client.load_dataset("my-data")
    assert dataset.find_file(path.relative_to(client.path)) is not None

    # Symbolic links should not be tracked
    attr_path = client.path / ".gitattributes"
    assert not attr_path.exists() or "file1" not in attr_path.read_text()


def test_overwrite_external_file(runner, client, directory_tree, subdirectory):
    """Check overwriting external and normal files."""
    # Add external file
    result = runner.invoke(cli, ["dataset", "add", "--create", "--external", "my-data", str(directory_tree)])
    assert 0 == result.exit_code

    # Cannot add the same file
    result = runner.invoke(cli, ["dataset", "add", "my-data", str(directory_tree)])
    assert 1 == result.exit_code
    assert "Warning: No new file was added to project" in result.output

    # Can add the same file with --overwrite
    result = runner.invoke(cli, ["dataset", "add", "my-data", "--overwrite", str(directory_tree)])
    assert 0 == result.exit_code
    pointer_files_deleted = list(client.renku_pointers_path.rglob("*")) == []
    assert pointer_files_deleted

    # Can add the same external file
    result = runner.invoke(cli, ["dataset", "add", "--external", "my-data", "--overwrite", str(directory_tree)])
    assert 0 == result.exit_code
    pointer_files_exist = len(list(client.renku_pointers_path.rglob("*"))) > 0
    assert pointer_files_exist


def test_remove_external_file(runner, client, directory_tree, subdirectory):
    """Test removal of external files."""
    result = runner.invoke(cli, ["dataset", "add", "--create", "--external", "my-data", str(directory_tree)])
    assert 0 == result.exit_code

    targets_before = {str(p.resolve()) for p in client.renku_pointers_path.rglob("*")}
    path = client.path / DATA_DIR / "my-data" / directory_tree.name / "file1"

    result = runner.invoke(cli, ["rm", str(path)])
    assert 0 == result.exit_code

    targets_after = {str(p.resolve()) for p in client.renku_pointers_path.rglob("*")}

    removed = targets_before - targets_after
    assert 1 == len(removed)
    assert removed.pop().endswith("/file1")


def test_unavailable_external_files(runner, client, directory_tree, subdirectory):
    """Check for external files that are not available."""
    result = runner.invoke(cli, ["dataset", "add", "-c", "--external", "my-data", str(directory_tree)])
    assert 0 == result.exit_code

    path = Path(DATA_DIR) / "my-data" / directory_tree.name / "file1"
    target = (client.path / path).resolve()

    directory_tree.joinpath("file1").unlink()
    assert not path.exists()

    # Update won't work
    result = runner.invoke(cli, ["dataset", "update", "--external"])
    assert 2 == result.exit_code
    assert "External file not found" in result.output

    # Renku doctor shows inaccessible files
    result = runner.invoke(cli, ["doctor"])
    assert 1 == result.exit_code
    assert "There are missing external files." in result.output
    assert str(path) in result.output
    assert str(target) in result.output


def test_external_file_update(runner, client, directory_tree, project, subdirectory):
    """Check updating external files."""
    result = runner.invoke(cli, ["dataset", "add", "-c", "--external", "my-data", str(directory_tree)])
    assert 0 == result.exit_code

    directory_tree.joinpath("file1").write_text("some updates")

    path = client.path / DATA_DIR / "my-data" / directory_tree.name / "file1"
    previous_commit = client.find_previous_commit(path)

    result = runner.invoke(cli, ["dataset", "update", "--external", "my-data"])
    assert 0 == result.exit_code

    current_commit = client.find_previous_commit(path)
    assert current_commit != previous_commit


def test_workflow_with_external_file(runner, client, directory_tree, project, run, subdirectory, no_lfs_size_limit):
    """Check using external files in workflows."""
    result = runner.invoke(cli, ["dataset", "add", "-c", "--external", "my-data", str(directory_tree)])
    assert 0 == result.exit_code

    source = client.path / DATA_DIR / "my-data" / directory_tree.name / "file1"
    output = client.path / DATA_DIR / "output.txt"

    assert 0 == run(args=("run", "wc", "-c"), stdin=source, stdout=output)

    previous_commit = client.find_previous_commit(output)

    # Update external file
    directory_tree.joinpath("file1").write_text("some updates")

    # Nothing is changed unless external files are updated
    result = runner.invoke(cli, ["status"])
    assert 0 == result.exit_code

    result = runner.invoke(cli, ["dataset", "update", "--external", "my-data"])
    assert 0 == result.exit_code

    result = runner.invoke(cli, ["status"])
    assert 1 == result.exit_code

    assert 0 == run(args=("update",))
    result = runner.invoke(cli, ["status"])
    assert 0 == result.exit_code

    current_commit = client.find_previous_commit(source)
    assert current_commit != previous_commit

    attributes = (client.path / ".gitattributes").read_text().split()
    assert "data/output.txt" in attributes


@pytest.mark.parametrize(
    "args", [["dataset", "create", "my-data"], ["dataset", "add", "--create", "my-data", "README.md"]]
)
def test_immutability_at_creation(runner, client, args):
    """Test first dataset's ID is the same as metadata directory."""
    assert 0 == runner.invoke(cli, args).exit_code

    dataset = client.load_dataset("my-data")
    assert str(dataset.path).endswith(dataset.identifier)


def test_immutability_for_files(directory_tree, runner, client):
    """Test dataset's ID changes after a change to dataset files."""
    assert 0 == runner.invoke(cli, ["dataset", "create", "my-data"]).exit_code

    old_dataset = client.load_dataset("my-data")

    # Add some files
    assert 0 == runner.invoke(cli, ["dataset", "add", "my-data", str(directory_tree)]).exit_code

    dataset = client.load_dataset("my-data")
    assert_dataset_is_mutated(old=old_dataset, new=dataset)
    old_dataset = dataset

    # Remove some files
    assert 0 == runner.invoke(cli, ["dataset", "unlink", "my-data", "-I", "file1", "--yes"]).exit_code

    dataset = client.load_dataset("my-data")
    assert_dataset_is_mutated(old=old_dataset, new=dataset)


def test_immutability_after_edit(runner, client):
    """Test dataset's ID changes after editing a dataset."""
    assert 0 == runner.invoke(cli, ["dataset", "create", "my-data"]).exit_code

    old_dataset = client.load_dataset("my-data")

    assert 0 == runner.invoke(cli, ["dataset", "edit", "my-data", "-k", "new-data"]).exit_code

    dataset = client.load_dataset("my-data")
    assert_dataset_is_mutated(old=old_dataset, new=dataset)


def test_immutability_for_tags(runner, client):
    """Test dataset's ID does NOT changes after a change to dataset tags."""
    assert 0 == runner.invoke(cli, ["dataset", "create", "my-data"]).exit_code

    old_dataset = client.load_dataset("my-data")

    # Add a tag
    assert 0 == runner.invoke(cli, ["dataset", "tag", "my-data", "new-tag"]).exit_code

    dataset = client.load_dataset("my-data")
    assert old_dataset._id == dataset._id
    old_dataset = dataset

    # Remove a tag
    assert 0 == runner.invoke(cli, ["dataset", "rm-tags", "my-data", "new-tag"]).exit_code

    dataset = client.load_dataset("my-data")
    assert old_dataset._id == dataset._id


def test_immutability_after_remove(directory_tree, runner, client):
    """Test dataset is mutated one final time when it is removed."""
    assert 0 == runner.invoke(cli, ["dataset", "create", "my-data"]).exit_code

    old_dataset = client.load_dataset("my-data")

    assert 0 == runner.invoke(cli, ["dataset", "rm", "my-data"]).exit_code

    assert client.load_dataset("my-data") is None

    # Checkout previous commit that has dataset's final version
    client.repo.git.checkout("HEAD~")

    dataset = client.load_dataset("my-data")
    assert_dataset_is_mutated(old=old_dataset, new=dataset)<|MERGE_RESOLUTION|>--- conflicted
+++ resolved
@@ -890,11 +890,7 @@
         assert new_file.basename not in [file_.path.name for file_ in dataset.files]
 
 
-<<<<<<< HEAD
-def test_dataset_rm(tmpdir, runner, project, client, subdirectory):
-=======
 def test_dataset_rm(runner, client, directory_tree, subdirectory):
->>>>>>> b4d597e0
     """Test removal of a dataset."""
     assert 0 == runner.invoke(cli, ["dataset", "add", "--create", "my-dataset", str(directory_tree)]).exit_code
 
