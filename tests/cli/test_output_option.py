--- conflicted
+++ resolved
@@ -23,26 +23,10 @@
 from renku.core.models.entities import Collection
 
 
-<<<<<<< HEAD
 def test_run_succeeds_normally(renku_cli, client, subdirectory):
     """Test when an output is detected"""
-    foo = os.path.relpath(client.path / 'foo', os.getcwd())
-    exit_code, cwl = renku_cli('run', 'touch', foo)
-=======
-def read_all_workflow_files(client, glob="*.yaml"):
-    """
-    Return an array where its elements are content of CWL file
-    found in the Renku project.
-    """
-    return [Activity.from_yaml(f, client=client) for f in client.workflow_path.glob(glob)]
-
-
-def test_run_succeeds_normally(cli, client, subdirectory):
-    """Test when an output is detected"""
     foo = os.path.relpath(client.path / "foo", os.getcwd())
-    exit_code, cwl = cli("run", "touch", foo)
-    cwl = cwl.association.plan
->>>>>>> beb86f3a
+    exit_code, cwl = renku_cli("run", "touch", foo)
 
     assert 0 == exit_code
     assert 0 == len(cwl.inputs)
@@ -52,28 +36,17 @@
 
 def test_when_no_change_in_outputs_is_detected(renku_cli, subdirectory):
     """Test when no output is detected"""
-<<<<<<< HEAD
-    renku_cli('run', 'touch', 'foo')
-    exit_code, _ = renku_cli('run', 'ls', 'foo')
-=======
-    cli("run", "touch", "foo")
-    exit_code, cwl = cli("run", "ls", "foo")
->>>>>>> beb86f3a
+    renku_cli("run", "touch", "foo")
+    exit_code, _ = renku_cli("run", "ls", "foo")
 
     assert 1 == exit_code
 
 
 def test_with_no_output_option(renku_cli, client, subdirectory):
     """Test --no-output option with no output detection"""
-<<<<<<< HEAD
-    foo = os.path.relpath(client.path / 'foo', os.getcwd())
-    renku_cli('run', 'touch', foo)
-    exit_code, cwl = renku_cli('run', '--no-output', 'touch', foo)
-=======
     foo = os.path.relpath(client.path / "foo", os.getcwd())
-    cli("run", "touch", foo)
-    exit_code, cwl = cli("run", "--no-output", "touch", foo)
->>>>>>> beb86f3a
+    renku_cli("run", "touch", foo)
+    exit_code, cwl = renku_cli("run", "--no-output", "touch", foo)
 
     assert 0 == exit_code
     assert 1 == len(cwl.inputs)
@@ -81,164 +54,79 @@
     assert 0 == len(cwl.outputs)
 
 
-<<<<<<< HEAD
 def test_explicit_outputs_and_normal_outputs(renku_cli, client, subdirectory):
     """Test explicit outputs and normal outputs can co-exist"""
-    foo = os.path.relpath(client.path / 'foo', os.getcwd())
+    foo = os.path.relpath(client.path / "foo", os.getcwd())
     os.mkdir(foo)
-    bar = os.path.relpath(client.path / 'bar', os.getcwd())
-    renku_cli('run', 'touch', bar)
-    baz = os.path.relpath(client.path / 'baz', os.getcwd())
-    qux = os.path.join(foo, 'qux')
-
-    exit_code, cwl = renku_cli(
-        'run', '--output', foo, '--output', bar, 'touch', baz, qux
-    )
-=======
-def test_explicit_outputs_directory(cli, client, subdirectory):
-    """Test detection of an output file with --output option."""
-    foo = Path(os.path.relpath(client.path / "foo", os.getcwd()))
-    foo.mkdir()
-
-    file_ = foo / "file"
-
-    exit_code, cwl = cli("run", "--output", str(foo), "touch", str(file_))
-    cwl = cwl.association.plan
-    assert 0 == exit_code
-    assert 0 == len(cwl.inputs)
+    bar = os.path.relpath(client.path / "bar", os.getcwd())
+    renku_cli("run", "touch", bar)
+    baz = os.path.relpath(client.path / "baz", os.getcwd())
+    qux = os.path.join(foo, "qux")
+
+    exit_code, cwl = renku_cli("run", "--output", foo, "--output", bar, "touch", baz, qux)
+
+    assert 0 == exit_code
+    cwl.inputs.sort(key=lambda e: e.position)
+    assert 4 == len(cwl.outputs)
+    assert {"foo", "bar", "baz", "foo/qux"} == {str(o.produces.path) for o in cwl.outputs}
+
+
+def test_explicit_outputs_and_std_output_streams(renku_cli, client, subdirectory):
+    """Test that unchanged std output streams can be marked with explicit
+    outputs"""
+    exit_code, _ = renku_cli("run", "echo", "foo", stdout="bar")
+    assert 0 == exit_code
+
+    exit_code, _ = renku_cli("run", "echo", "foo", stdout="bar")
+    assert 1 == exit_code
+
+    exit_code, _ = renku_cli("run", "--output", "bar", "echo", "foo", stdout="bar")
+    assert 0 == exit_code
+
+
+def test_output_directory_with_output_option(renku_cli, client, subdirectory):
+    """Test output directories are not deleted with --output"""
+    outdir = os.path.relpath(client.path / "outdir", os.getcwd())
+    a_script = ("sh", "-c", 'mkdir -p "$0"; touch "$0/$1"')
+    renku_cli("run", *a_script, outdir, "foo")
+
+    exit_code, _ = renku_cli("run", "--output", outdir, *a_script, outdir, "bar")
+
+    assert 0 == exit_code
+    assert (client.path / "outdir" / "foo").exists()
+    assert (client.path / "outdir" / "bar").exists()
+
+
+def test_output_directory_without_separate_outputs(renku_cli, client):
+    """Test output files not listed as separate outputs.
+
+    See https://github.com/SwissDataScienceCenter/renku-python/issues/387
+    """
+    a_script = ("sh", "-c", 'mkdir -p "$0"; touch "$0/$1"')
+    exit_code, cwl = renku_cli("run", *a_script, "outdir", "foo")
+
+    assert 0 == exit_code
     assert 1 == len(cwl.outputs)
     assert isinstance(cwl.outputs[0].produces, Collection)
-    assert "foo" == cwl.outputs[0].produces.path
-
-
-def test_explicit_output_results(cli, client, subdirectory):
-    """Test explicit output yield same results as normal run"""
-    foo = os.path.relpath(client.path / "foo", os.getcwd())
-    cli("run", "touch", foo)
-    cli("run", "--output", foo, "touch", foo)
-
-    cwls = read_all_workflow_files(client)
-
-    # There should be two command line tool.
-    assert 2 == len(cwls)
-
-
-def test_explicit_outputs_and_normal_outputs(cli, client, subdirectory):
-    """Test explicit outputs and normal outputs can both exist"""
-    foo = os.path.relpath(client.path / "foo", os.getcwd())
-    bar = os.path.relpath(client.path / "bar", os.getcwd())
-    cli("run", "touch", foo)
-    exit_code, cwl = cli("run", "--output", foo, "touch", foo, bar)
->>>>>>> beb86f3a
-
-    assert 0 == exit_code
-    cwl.inputs.sort(key=lambda e: e.position)
-<<<<<<< HEAD
-    assert 4 == len(cwl.outputs)
-    assert {'foo', 'bar', 'baz',
-            'foo/qux'} == {str(o.produces.path)
-                           for o in cwl.outputs}
-=======
-    assert 2 == len(cwl.outputs)
-    assert "bar" == str(cwl.outputs[0].produces.path)
-    assert "foo" == str(cwl.outputs[1].produces.path)
->>>>>>> beb86f3a
-
-
-def test_explicit_outputs_and_std_output_streams(
-    renku_cli, client, subdirectory
-):
-    """Test that unchanged std output streams can be marked with explicit
-    outputs"""
-<<<<<<< HEAD
-    exit_code, _ = renku_cli('run', 'echo', 'foo', stdout='bar')
-    assert 0 == exit_code
-
-    exit_code, _ = renku_cli('run', 'echo', 'foo', stdout='bar')
-    assert 1 == exit_code
-
-    exit_code, _ = renku_cli(
-        'run', '--output', 'bar', 'echo', 'foo', stdout='bar'
-    )
-=======
-    exit_code, _ = cli("run", "sh", "-c", "echo foo > bar")
-    assert 0 == exit_code
-
-    exit_code, _ = cli("run", "sh", "-c", "echo foo > bar")
-    assert 1 == exit_code
-
-    exit_code, _ = cli("run", "--output", "bar", "sh", "-c", "echo foo > bar")
->>>>>>> beb86f3a
-    assert 0 == exit_code
-
-
-def test_output_directory_with_output_option(renku_cli, client, subdirectory):
-    """Test output directories are not deleted with --output"""
-<<<<<<< HEAD
-    outdir = os.path.relpath(client.path / 'outdir', os.getcwd())
-    a_script = ('sh', '-c', 'mkdir -p "$0"; touch "$0/$1"')
-    renku_cli('run', *a_script, outdir, 'foo')
-
-    exit_code, _ = renku_cli(
-        'run', '--output', outdir, *a_script, outdir, 'bar'
-    )
-=======
-    outdir = os.path.relpath(client.path / "outdir", os.getcwd())
-    a_script = ("sh", "-c", 'mkdir -p "$0"; touch "$0/$1"')
-    cli("run", *a_script, outdir, "foo")
-
-    exit_code, _ = cli("run", "--output", outdir, *a_script, outdir, "bar")
->>>>>>> beb86f3a
-
-    assert 0 == exit_code
-    assert (client.path / "outdir" / "foo").exists()
-    assert (client.path / "outdir" / "bar").exists()
-
-
-def test_output_directory_without_separate_outputs(renku_cli, client):
-    """Test output files not listed as separate outputs.
-
-    See https://github.com/SwissDataScienceCenter/renku-python/issues/387
-    """
-<<<<<<< HEAD
-    a_script = ('sh', '-c', 'mkdir -p "$0"; touch "$0/$1"')
-    exit_code, cwl = renku_cli('run', *a_script, 'outdir', 'foo')
-=======
-    a_script = ("sh", "-c", 'mkdir -p "$0"; touch "$0/$1"')
-    exit_code, cwl = cli("run", *a_script, "outdir", "foo")
-    cwl = cwl.association.plan
->>>>>>> beb86f3a
-
-    assert 0 == exit_code
-    assert 1 == len(cwl.outputs)
-    assert isinstance(cwl.outputs[0].produces, Collection)
 
 
 def test_explicit_inputs_must_exist(renku_cli):
     """Test explicit inputs exist before run"""
-<<<<<<< HEAD
-    exit_code, _ = renku_cli('run', '--input', 'foo', 'touch', 'bar')
-=======
-    exit_code, _ = cli("run", "--input", "foo", "touch", "bar")
->>>>>>> beb86f3a
+    exit_code, _ = renku_cli("run", "--input", "foo", "touch", "bar")
 
     assert 2 == exit_code
 
 
 def test_explicit_inputs_are_inside_repo(renku_cli):
     """Test explicit inputs are inside the Renku repo"""
-<<<<<<< HEAD
-    exit_code, _ = renku_cli('run', '--input', '/tmp', 'touch', 'foo')
-=======
-    exit_code, _ = cli("run", "--input", "/tmp", "touch", "foo")
->>>>>>> beb86f3a
+    exit_code, _ = renku_cli("run", "--input", "/tmp", "touch", "foo")
 
     assert 2 == exit_code
 
 
 def test_explicit_outputs_must_exist(renku_cli):
     """Test explicit outputs exist after run"""
-    exit_code, _ = renku_cli('run', '--output', 'foo', 'touch', 'bar')
+    exit_code, _ = renku_cli("run", "--output", "foo", "touch", "bar")
 
     assert 2 == exit_code
 
@@ -247,19 +135,10 @@
     """Test explicit inputs and outputs will be in generated CWL file"""
     foo = Path(os.path.relpath(client.path / "foo", os.getcwd()))
     foo.mkdir()
-<<<<<<< HEAD
-    renku_cli('run', 'touch', 'foo/file')
-    renku_cli('run', 'touch', 'bar', 'baz')
-
-    exit_code, cwl = renku_cli(
-        'run', '--input', 'foo', '--input', 'bar', '--output', 'baz', 'echo'
-    )
-=======
-    cli("run", "touch", "foo/file")
-    cli("run", "touch", "bar", "baz")
-
-    exit_code, cwl = cli("run", "--input", "foo", "--input", "bar", "--output", "baz", "echo")
->>>>>>> beb86f3a
+    renku_cli("run", "touch", "foo/file")
+    renku_cli("run", "touch", "bar", "baz")
+
+    exit_code, cwl = renku_cli("run", "--input", "foo", "--input", "bar", "--output", "baz", "echo")
     assert 0 == exit_code
 
     assert 2 == len(cwl.inputs)
@@ -279,18 +158,10 @@
 
 def test_explicit_inputs_can_be_in_inputs(renku_cli, client, subdirectory):
     """Test explicit inputs that are in inputs are treated as normal inputs"""
-<<<<<<< HEAD
-    foo = os.path.relpath(client.path / 'foo', os.getcwd())
-    renku_cli('run', 'touch', foo)
-
-    exit_code, cwl = renku_cli('run', '--input', foo, '--no-output', 'ls', foo)
-=======
     foo = os.path.relpath(client.path / "foo", os.getcwd())
-    cli("run", "touch", foo)
-
-    exit_code, cwl = cli("run", "--input", foo, "--no-output", "ls", foo)
-    cwl = cwl.association.plan
->>>>>>> beb86f3a
+    renku_cli("run", "touch", foo)
+
+    exit_code, cwl = renku_cli("run", "--input", foo, "--no-output", "ls", foo)
 
     assert 0 == exit_code
     assert 1 == len(cwl.inputs)
@@ -305,47 +176,35 @@
     """Test explicit inputs that are in sub-dirs are made accessible"""
 
     # Set up a script with hard dependency
-<<<<<<< HEAD
-    renku_cli('run', '--no-output', 'mkdir', 'foo')
-    renku_cli('run', 'echo', 'some changes', stdout='foo/bar')
-    renku_cli('run', 'echo', 'cat foo/bar', stdout='script.sh')
-
-    exit_code, _ = renku_cli(
-        'run',
-        '--input',
-        'foo/bar',
-        '--input',
-        'script.sh',
-        'sh',
-        'script.sh',
-        stdout='output'
-    )
+    renku_cli("run", "--no-output", "mkdir", "foo")
+    renku_cli("run", "echo", "some changes", stdout="foo/bar")
+    renku_cli("run", "echo", "cat foo/bar", stdout="script.sh")
+
+    exit_code, _ = renku_cli("run", "--input", "foo/bar", "--input", "script.sh", "sh", "script.sh", stdout="output")
     assert 0 == exit_code
 
     # Status must be dirty if foo/bar changes
-    renku_cli('run', 'echo', 'new changes', stdout='foo/bar')
-    exit_code, _ = renku_cli('status')
+    renku_cli("run", "echo", "new changes", stdout="foo/bar")
+    exit_code, _ = renku_cli("status")
     assert 1 == exit_code
 
-    exit_code, _ = renku_cli('update')
-    assert 0 == exit_code
-    assert (client.path / 'foo' / 'bar').exists()
-    assert (client.path / 'script.sh').exists()
-    assert (client.path / 'output').exists()
+    exit_code, _ = renku_cli("update")
+    assert 0 == exit_code
+    assert (client.path / "foo" / "bar").exists()
+    assert (client.path / "script.sh").exists()
+    assert (client.path / "output").exists()
 
 
 def test_no_explicit_or_detected_output(renku_cli):
     """Test output detection is disbaled and no explicit output is passed."""
-    exit_code, _ = renku_cli('run', '--no-output-detection', 'echo')
+    exit_code, _ = renku_cli("run", "--no-output-detection", "echo")
 
     assert 1 == exit_code
 
 
 def test_no_output_and_disabled_detection(renku_cli):
     """Test --no-output works with no output detection."""
-    exit_code, cwl = renku_cli(
-        'run', '--no-output-detection', '--no-output', 'echo'
-    )
+    exit_code, cwl = renku_cli("run", "--no-output-detection", "--no-output", "echo")
 
     assert 0 == exit_code
     assert 0 == len(cwl.inputs)
@@ -355,102 +214,92 @@
 def test_disabled_detection(renku_cli):
     """Test disabled auto-detection of inputs and outputs."""
     exit_code, cwl = renku_cli(
-        'run', '--no-input-detection', '--no-output-detection', '--output',
-        'README.md', 'touch', 'some-files'
+        "run", "--no-input-detection", "--no-output-detection", "--output", "README.md", "touch", "some-files"
     )
 
     assert 0 == exit_code
     assert 0 == len(cwl.inputs)
     assert 1 == len(cwl.outputs)
-    assert 'README.md' == str(cwl.outputs[0].produces.path)
+    assert "README.md" == str(cwl.outputs[0].produces.path)
 
 
 def test_inputs_must_be_passed_with_no_detection(renku_cli, client):
     """Test when detection is disabled, inputs must be explicitly passed."""
     exit_code, cwl = renku_cli(
-        'run', '--no-input-detection', '--input', 'Dockerfile', '--no-output',
-        'ls', '-l', 'README.md', 'Dockerfile'
+        "run", "--no-input-detection", "--input", "Dockerfile", "--no-output", "ls", "-l", "README.md", "Dockerfile"
     )
 
     assert 0 == exit_code
 
     assert 1 == len(cwl.inputs)
     assert cwl.inputs[0].position is not None
-    assert 'Dockerfile' == str(cwl.inputs[0].consumes.path)
+    assert "Dockerfile" == str(cwl.inputs[0].consumes.path)
 
 
 def test_overlapping_explicit_outputs(renku_cli, client):
     """Test explicit outputs are not removed even if they overlap."""
-    foo = Path(os.path.relpath(client.path / 'foo', os.getcwd()))
+    foo = Path(os.path.relpath(client.path / "foo", os.getcwd()))
     foo.mkdir()
-    renku_cli('run', 'touch', 'foo/bar')
-
-    exit_code, cwl = renku_cli(
-        'run', '--no-input-detection', '--no-output-detection', '--output',
-        'foo', '--output', 'foo/bar', 'echo'
+    renku_cli("run", "touch", "foo/bar")
+
+    exit_code, cwl = renku_cli(
+        "run", "--no-input-detection", "--no-output-detection", "--output", "foo", "--output", "foo/bar", "echo"
     )
 
     assert 0 == exit_code
     assert 0 == len(cwl.inputs)
     assert 2 == len(cwl.outputs)
-    assert {'foo', 'foo/bar'} == {str(o.produces.path) for o in cwl.outputs}
+    assert {"foo", "foo/bar"} == {str(o.produces.path) for o in cwl.outputs}
 
 
 def test_std_streams_must_be_in_explicits(renku_cli):
     """Test when auto-detection is disabled, std streams must be passed
     explicitly."""
     exit_code, cwl = renku_cli(
-        'run',
-        '--no-output-detection',
-        '--output',
-        'Dockerfile',
-        'ls',
-        stdin='README.md',
-        stdout='out',
-        stderr='err'
-    )
-
-    assert 0 == exit_code
-    assert 1 == len(cwl.inputs)
-    assert 'README.md' == str(cwl.inputs[0].consumes.path)
+        "run", "--no-output-detection", "--output", "Dockerfile", "ls", stdin="README.md", stdout="out", stderr="err"
+    )
+
+    assert 0 == exit_code
+    assert 1 == len(cwl.inputs)
+    assert "README.md" == str(cwl.inputs[0].consumes.path)
     assert 1 == len(cwl.outputs)
-    assert 'Dockerfile' == str(cwl.outputs[0].produces.path)
-
-    exit_code, cwl = renku_cli(
-        'run',
-        '--no-input-detection',
-        '--no-output-detection',
-        '--input',
-        'README.md',
-        '--output',
-        'out',
-        '--output',
-        'err',
-        'ls',
-        stdin='Dockerfile',
-        stdout='out',
-        stderr='err'
-    )
-
-    assert 0 == exit_code
-    assert 1 == len(cwl.inputs)
-    assert 'README.md' == str(cwl.inputs[0].consumes.path)
+    assert "Dockerfile" == str(cwl.outputs[0].produces.path)
+
+    exit_code, cwl = renku_cli(
+        "run",
+        "--no-input-detection",
+        "--no-output-detection",
+        "--input",
+        "README.md",
+        "--output",
+        "out",
+        "--output",
+        "err",
+        "ls",
+        stdin="Dockerfile",
+        stdout="out",
+        stderr="err",
+    )
+
+    assert 0 == exit_code
+    assert 1 == len(cwl.inputs)
+    assert "README.md" == str(cwl.inputs[0].consumes.path)
     assert 2 == len(cwl.outputs)
-    assert {'out', 'err'} == {str(o.produces.path) for o in cwl.outputs}
+    assert {"out", "err"} == {str(o.produces.path) for o in cwl.outputs}
 
 
 def test_explicit_input_as_out_streams(renku_cli):
     """Test cannot use explicit inputs as stdout/stderr when auto-detection is
     disabled."""
     exit_code, cwl = renku_cli(
-        'run',
-        '--no-input-detection',
-        '--no-output-detection',
-        '--input',
-        'README.md',
-        'ls',
-        stdout='README.md',
-        stderr='README.md'
+        "run",
+        "--no-input-detection",
+        "--no-output-detection",
+        "--input",
+        "README.md",
+        "ls",
+        stdout="README.md",
+        stderr="README.md",
     )
 
     assert 2 == exit_code
@@ -460,32 +309,7 @@
     """Test cannot use explicit outputs as stdin when auto-detection is
     disabled."""
     exit_code, cwl = renku_cli(
-        'run',
-        '--no-input-detection',
-        '--no-output-detection',
-        '--output',
-        'README.md',
-        'ls',
-        stdin='README.md',
-    )
-
-    assert 2 == exit_code
-=======
-    cli("run", "--no-output", "mkdir", "foo")
-    cli("run", "sh", "-c", 'echo "some changes" > foo/bar')
-    cli("run", "sh", "-c", 'echo "cat foo/bar" > script.sh')
-
-    exit_code, _ = cli("run", "--input", "foo/bar", "--input", "script.sh", "sh", "-c", "sh script.sh > output")
-    assert 0 == exit_code
-
-    # Status must be dirty if foo/bar changes
-    cli("run", "sh", "-c", 'echo "new changes" > foo/bar')
-    exit_code, _ = cli("status")
-    assert 1 == exit_code
-
-    exit_code, _ = cli("update")
-    assert 0 == exit_code
-    assert (client.path / "foo" / "bar").exists()
-    assert (client.path / "script.sh").exists()
-    assert (client.path / "output").exists()
->>>>>>> beb86f3a
+        "run", "--no-input-detection", "--no-output-detection", "--output", "README.md", "ls", stdin="README.md",
+    )
+
+    assert 2 == exit_code