--- conflicted
+++ resolved
@@ -23,36 +23,15 @@
 def test_indirect_inputs(renku_cli, client):
     """Test indirect inputs that are programmatically created."""
     # Set up a script that creates indirect inputs
-<<<<<<< HEAD
-    renku_cli('run', '--no-output', 'mkdir', 'foo')
-    renku_cli('run', '--no-output', 'mkdir', '.renku/tmp')
-    renku_cli('run', 'touch', 'foo/bar')
-    renku_cli('run', 'touch', 'baz')
-    renku_cli('run', 'touch', 'qux')
-    renku_cli(
-        'run', 'sh', '-c',
-        'echo "echo foo > .renku/tmp/inputs.txt" > script.sh'
-    )
-    renku_cli(
-        'run', 'sh', '-c',
-        'echo "echo baz >> .renku/tmp/inputs.txt" >> script.sh'
-    )
-    renku_cli(
-        'run', 'sh', '-c',
-        'echo "echo qux > .renku/tmp/outputs.txt" >> script.sh'
-    )
-    exit_code, plan = renku_cli('run', 'sh', '-c', 'sh script.sh')
-=======
-    cli("run", "--no-output", "mkdir", "foo")
-    cli("run", "--no-output", "mkdir", ".renku/tmp")
-    cli("run", "touch", "foo/bar")
-    cli("run", "touch", "baz")
-    cli("run", "touch", "qux")
-    cli("run", "sh", "-c", 'echo "echo foo > .renku/tmp/inputs.txt" > script.sh')
-    cli("run", "sh", "-c", 'echo "echo baz >> .renku/tmp/inputs.txt" >> script.sh')
-    cli("run", "sh", "-c", 'echo "echo qux > .renku/tmp/outputs.txt" >> script.sh')
-    exit_code, cwl = cli("run", "sh", "-c", "sh script.sh")
->>>>>>> beb86f3a
+    renku_cli("run", "--no-output", "mkdir", "foo")
+    renku_cli("run", "--no-output", "mkdir", ".renku/tmp")
+    renku_cli("run", "touch", "foo/bar")
+    renku_cli("run", "touch", "baz")
+    renku_cli("run", "touch", "qux")
+    renku_cli("run", "sh", "-c", 'echo "echo foo > .renku/tmp/inputs.txt" > script.sh')
+    renku_cli("run", "sh", "-c", 'echo "echo baz >> .renku/tmp/inputs.txt" >> script.sh')
+    renku_cli("run", "sh", "-c", 'echo "echo qux > .renku/tmp/outputs.txt" >> script.sh')
+    exit_code, plan = renku_cli("run", "sh", "-c", "sh script.sh")
     assert 0 == exit_code
     assert 2 == len(plan.inputs)
     assert 1 == len(plan.arguments)
