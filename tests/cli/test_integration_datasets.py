# -*- coding: utf-8 -*-
#
# Copyright 2017-2020 - Swiss Data Science Center (SDSC)
# A partnership between École Polytechnique Fédérale de Lausanne (EPFL) and
# Eidgenössische Technische Hochschule Zürich (ETHZ).
#
# Licensed under the Apache License, Version 2.0 (the "License");
# you may not use this file except in compliance with the License.
# You may obtain a copy of the License at
#
#     http://www.apache.org/licenses/LICENSE-2.0
#
# Unless required by applicable law or agreed to in writing, software
# distributed under the License is distributed on an "AS IS" BASIS,
# WITHOUT WARRANTIES OR CONDITIONS OF ANY KIND, either express or implied.
# See the License for the specific language governing permissions and
# limitations under the License.
"""Integration tests for dataset command."""
import os
import shutil
import subprocess
from collections import namedtuple
from pathlib import Path
from urllib import parse

import git
import pytest
from flaky import flaky

from renku.cli import cli
from renku.core import errors
from renku.core.commands.clone import renku_clone
from renku.core.utils.contexts import chdir


@pytest.mark.parametrize(
    'doi', [{
        'doi': '10.5281/zenodo.2658634',
        'input': 'y',
        'short_name': 'pyndl_naive_discriminat_v064',
        'creator':
            'Konstantin Sering, Marc Weitz, David-Elias Künstle, '
            'Lennart Schneider',
        'version': 'v0.6.4'
    }, {
        'doi': '10.7910/DVN/F4NUMR',
        'input': 'y',
        'short_name': 'replication_data_for_ca_2',
        'creator': 'James Druckman, Martin Kifer, Michael Parkin',
        'version': '2'
    }]
)
@pytest.mark.integration
@flaky(max_runs=10, min_passes=1)
def test_dataset_import_real_doi(runner, project, doi, sleep_after):
    """Test dataset import for existing DOI."""
    result = runner.invoke(
        cli, ['dataset', 'import', doi['doi']], input=doi['input']
    )
    assert 0 == result.exit_code, result.output + str(result.stderr_bytes)
    assert 'OK' in result.output + str(result.stderr_bytes)

    result = runner.invoke(cli, ['dataset', '-c', 'short_name,creators'])

    assert 0 == result.exit_code, result.output + str(result.stderr_bytes)
    assert doi['short_name'] in result.output
    assert doi['creator'] in result.output

    result = runner.invoke(cli, ['dataset', 'ls-tags', doi['short_name']])
    assert 0 == result.exit_code, result.output + str(result.stderr_bytes)
    assert doi['version'] in result.output


@pytest.mark.parametrize(
    'doi', [
        ('10.5281/zenodo.3239980', 'n'),
        ('10.5281/zenodo.3188334', 'y'),
        ('10.7910/DVN/TJCLKP', 'n'),
        ('10.7910/DVN/F4NUMR', 'y'),
        ('10.5281/zenodo.597964', 'y'),
        ('10.5281/zenodo.3236928', 'n'),
        ('10.5281/zenodo.2671633', 'n'),
        ('10.5281/zenodo.3237420', 'n'),
        ('10.5281/zenodo.3236928', 'n'),
        ('10.5281/zenodo.3188334', 'y'),
        ('10.5281/zenodo.3236928', 'n'),
        ('10.5281/zenodo.2669459', 'n'),
        ('10.5281/zenodo.2371189', 'n'),
        ('10.5281/zenodo.2651343', 'n'),
        ('10.5281/zenodo.1467859', 'n'),
        ('10.5281/zenodo.3240078', 'n'),
        ('10.5281/zenodo.3240053', 'n'),
        ('10.5281/zenodo.3240010', 'n'),
        ('10.5281/zenodo.3240012', 'n'),
        ('10.5281/zenodo.3240006', 'n'),
        ('10.5281/zenodo.3239996', 'n'),
        ('10.5281/zenodo.3239256', 'n'),
        ('10.5281/zenodo.3237813', 'n'),
        ('10.5281/zenodo.3239988', 'y'),
        ('10.5281/zenodo.1175627', 'y'),
        ('10.5281/zenodo.3490468', 'y'),
    ]
)
@pytest.mark.integration
@flaky(max_runs=10, min_passes=1)
def test_dataset_import_real_param(doi, runner, project, sleep_after):
    """Test dataset import and check metadata parsing."""
    result = runner.invoke(cli, ['dataset', 'import', doi[0]], input=doi[1])

    if 'y' == doi[1]:
        assert 0 == result.exit_code, result.output + str(result.stderr_bytes)
        assert 'OK' in result.output
    else:
        assert 1 == result.exit_code

    result = runner.invoke(cli, ['dataset'])
    assert 0 == result.exit_code, result.output + str(result.stderr_bytes)


@pytest.mark.parametrize(
    'doi', [
        ('10.5281/zenodo.3239984', 'n'),
        ('zenodo.org/record/3239986', 'n'),
        ('10.5281/zenodo.3239982', 'n'),
    ]
)
@pytest.mark.integration
@flaky(max_runs=10, min_passes=1)
def test_dataset_import_uri_404(doi, runner, project, sleep_after):
    """Test dataset import and check that correct exception is raised."""
    result = runner.invoke(cli, ['dataset', 'import', doi[0]], input=doi[1])
    assert 2 == result.exit_code, result.output + str(result.stderr_bytes)

    result = runner.invoke(cli, ['dataset'])
    assert 0 == result.exit_code, result.output + str(result.stderr_bytes)


@pytest.mark.integration
@flaky(max_runs=10, min_passes=1)
def test_dataset_import_real_doi_warnings(runner, project, sleep_after):
    """Test dataset import for existing DOI and dataset"""
    result = runner.invoke(
        cli, ['dataset', 'import', '10.5281/zenodo.1438326'], input='y'
    )
    assert 0 == result.exit_code, result.output + str(result.stderr_bytes)
    assert 'Warning: Newer version found' in result.output
    assert 'OK' in result.output

    result = runner.invoke(
        cli, ['dataset', 'import', '10.5281/zenodo.1438326'], input='y'
    )
    assert 1 == result.exit_code, result.output + str(result.stderr_bytes)
    assert 'Warning: Newer version found' in result.output
    assert 'Error: Dataset exists:' in result.output

    result = runner.invoke(
        cli, ['dataset', 'import', '10.5281/zenodo.597964'], input='y'
    )
    assert 0 == result.exit_code, result.output + str(result.stderr_bytes)
    assert 'Warning: Newer version found' not in result.output
    assert 'Error: Dataset exists:' not in result.output
    assert 'OK' in result.output

    result = runner.invoke(cli, ['dataset'])
    assert 0 == result.exit_code, result.output + str(result.stderr_bytes)
    assert 'pyndl_naive_discriminat' in result.output


@pytest.mark.parametrize(
    'doi,err', [('10.5281/zenodo.5979642342', 'record not found'),
                ('10.7910/DVN/S8MSVFXXXX', 'provider DVN not found'),
                ('10.5281/zenodo.1494915', 'no files have been found'),
                ('https://zenodo.org/record/2621201248', 'record not found'),
                ((
                    'https://dataverse.harvard.edu/dataset.xhtml'
                    '?persistentId=doi:10.7910/DVN/F4NUMRXXXX'
                ), 'record not found')]
)
@pytest.mark.integration
@flaky(max_runs=10, min_passes=1)
def test_dataset_import_expected_err(runner, project, doi, err):
    """Test error raising for invalid DOI."""
    result = runner.invoke(cli, ['dataset', 'import', doi], input='y')
    assert 2 == result.exit_code, result.output + str(result.stderr_bytes)
    assert err in result.output


@pytest.mark.parametrize(
    'url', [
        'https://zenodo.org/record/2621208',
        (
            'https://dataverse.harvard.edu/dataset.xhtml'
            '?persistentId=doi:10.7910/DVN/F4NUMR'
        )
    ]
)
@pytest.mark.integration
@flaky(max_runs=10, min_passes=1)
def test_dataset_import_real_http(runner, project, url, sleep_after):
    """Test dataset import through HTTPS."""
    result = runner.invoke(cli, ['dataset', 'import', '-y', url], input='n')

    assert 0 == result.exit_code, result.output + str(result.stderr_bytes)
    assert 'Do you wish to download this version?' not in result.output
    assert 'OK' in result.output


@pytest.mark.integration
@flaky(max_runs=10, min_passes=1)
def test_dataset_import_and_extract(runner, project, client, sleep_after):
    """Test dataset import and extract files."""
    url = 'https://zenodo.org/record/2658634'
    result = runner.invoke(
        cli, ['dataset', 'import', '--extract', '--short-name', 'remote', url],
        input='y'
    )
    assert 0 == result.exit_code, result.output + str(result.stderr_bytes)

    with client.with_dataset('remote') as dataset:
        extracted_file = 'data/remote/quantling-pyndl-c34259c/doc/make.bat'
        assert dataset.find_file(extracted_file)


@pytest.mark.integration
@flaky(max_runs=10, min_passes=1)
def test_dataset_import_different_names(runner, client, sleep_after):
    """Test can import same DOI under different names."""
    doi = '10.5281/zenodo.2658634'
    result = runner.invoke(
        cli, ['dataset', 'import', '--short-name', 'name-1', doi], input='y'
    )
    assert 0 == result.exit_code, result.output + str(result.stderr_bytes)
    assert 'OK' in result.output + str(result.stderr_bytes)

    result = runner.invoke(
        cli, ['dataset', 'import', '--short-name', 'name-2', doi], input='y'
    )
    assert 0 == result.exit_code, result.output + str(result.stderr_bytes)
    assert 'OK' in result.output


@pytest.mark.integration
@flaky(max_runs=10, min_passes=1)
def test_dataset_import_ignore_uncompressed_files(
    runner, project, sleep_after
):
    """Test dataset import ignores uncompressed files."""
    url = 'https://zenodo.org/record/3251128'
    result = runner.invoke(
        cli, ['dataset', 'import', '--extract', url], input='y'
    )
    assert 0 == result.exit_code, result.output + str(result.stderr_bytes)
    assert 'Gorne_Diaz_database_2019.csv' in result.output


@pytest.mark.integration
@flaky(max_runs=10, min_passes=1)
def test_dataset_reimport_removed_dataset(runner, project, sleep_after):
    """Test re-importing of deleted datasets works."""
    doi = '10.5281/zenodo.2658634'
    result = runner.invoke(
        cli, ['dataset', 'import', doi, '--short-name', 'my-dataset'],
        input='y'
    )
    assert 0 == result.exit_code, result.output + str(result.stderr_bytes)

    result = runner.invoke(cli, ['dataset', 'rm', 'my-dataset'])
    assert 0 == result.exit_code, result.output + str(result.stderr_bytes)

    result = runner.invoke(
        cli, ['dataset', 'import', doi, '--short-name', 'my-dataset'],
        input='y'
    )
    assert 0 == result.exit_code, result.output + str(result.stderr_bytes)


@pytest.mark.integration
@flaky(max_runs=30, min_passes=1)
def test_dataset_import_preserve_names(runner, project, sleep_after):
    """Test import keeps original file names."""
    doi = '10.7910/DVN/F4NUMR'
    result = runner.invoke(cli, ['dataset', 'import', doi], input='y')
    assert 0 == result.exit_code, result.output + str(result.stderr_bytes)

    result = runner.invoke(cli, ['dataset', 'ls-files'])
    assert 0 == result.exit_code, result.output + str(result.stderr_bytes)
    assert 'Data Key 2002-2006' in result.output


@pytest.mark.integration
@flaky(max_runs=10, min_passes=1)
@pytest.mark.parametrize(
    'url', [
        'https://dev.renku.ch/datasets/48299db3-8870-4cbe-a480-f75985c42a62/',
        'https://dev.renku.ch/projects/virginiafriedrich/datasets-test/'
        'datasets/48299db3-8870-4cbe-a480-f75985c42a62'
    ]
)
def test_dataset_import_renku(runner, project, client, url):
    """Test dataset import from Renku projects."""
    result = runner.invoke(cli, ['dataset', 'import', url], input='y')
    assert 0 == result.exit_code
    checksum = '54751585bb81a0bff32727e46e2aabaa0c8d19f8'
    assert checksum in result.output
    size = '66.00'
    assert size in result.output
    assert 'OK' in result.output

    result = runner.invoke(cli, ['dataset', 'ls-files'])
    assert 0 == result.exit_code
    path = 'zhbikes/2019_verkehrszaehlungen_werte_fussgaenger_velo.csv'
    assert path in result.output

    dataset = [d for d in client.datasets.values()][0]
    assert dataset.same_as.url['@id'] == url


@pytest.mark.integration
@flaky(max_runs=10, min_passes=1)
def test_dataset_import_renku_fail(runner, client, monkeypatch):
    """Test dataset import fails if cannot clone repo."""
    from renku.core.management import LocalClient
    url = 'https://dev.renku.ch/datasets/48299db3-8870-4cbe-a480-f75985c42a62'

    def prepare_git_repo(*_):
        raise errors.GitError

    with monkeypatch.context() as monkey:
        monkey.setattr(LocalClient, 'prepare_git_repo', prepare_git_repo)

        result = runner.invoke(cli, ['dataset', 'import', url], input='y')
        assert 2 == result.exit_code
        assert f'Invalid parameter value for {url}' in result.output
        assert 'Cannot clone remote projects:' in result.output


@pytest.mark.integration
@flaky(max_runs=10, min_passes=1)
@pytest.mark.parametrize(
    'url,exit_code',
    [('https://dev.renku.ch/projects/virginiafriedrich/datasets-test/', 2),
     (
         'https://dev.renku.ch/projects/virginiafriedrich/datasets-test/'
         'datasets/b9f7b21b-8b00-42a2-976a-invalid', 2
     ), ('https://dev.renku.ch/datasets/10.5281%2Fzenodo.666', 1)]
)
def test_dataset_import_renku_errors(runner, project, url, exit_code):
    """Test usage errors in Renku dataset import."""
    result = runner.invoke(cli, ['dataset', 'import', url], input='y')
    assert exit_code == result.exit_code

    result = runner.invoke(cli, ['dataset'])
    assert 0 == result.exit_code


@pytest.mark.integration
@flaky(max_runs=10, min_passes=1)
def test_dataset_reimport_renku_dataset(runner, project):
    """Test dataset import for existing dataset"""
    URL = 'https://dev.renku.ch/projects/virginiafriedrich/datasets-test/' \
        'datasets/48299db3-8870-4cbe-a480-f75985c42a62'

    result = runner.invoke(cli, ['dataset', 'import', URL], input='y')
    assert 'OK' in result.output
    assert 0 == result.exit_code

    result = runner.invoke(cli, ['dataset', 'import', URL], input='y')
    assert 1 == result.exit_code
    assert 'Dataset exists: "zhbikes"' in result.output


@pytest.mark.integration
@flaky(max_runs=10, min_passes=1)
@pytest.mark.parametrize(
    'provider,params,output',
    [('zenodo', [], 'zenodo.org/deposit'),
     ('dataverse', ['--dataverse-name', 'sdsc-test-dataverse'], 'doi:')]
)
def test_dataset_export_upload_file(
    runner, project, tmpdir, client, zenodo_sandbox, dataverse_demo, provider,
    params, output
):
    """Test successful uploading of a file to Zenodo deposit."""
    result = runner.invoke(cli, ['dataset', 'create', 'my-dataset'])

    assert 0 == result.exit_code, result.output + str(result.stderr_bytes)
    assert 'OK' in result.output

    # create data file
    new_file = tmpdir.join('datafile.csv')
    new_file.write('1,2,3')

    # add data to dataset
    result = runner.invoke(
        cli, ['dataset', 'add', 'my-dataset',
              str(new_file)]
    )
    assert 0 == result.exit_code, result.output + str(result.stderr_bytes)

    with client.with_dataset('my-dataset') as dataset:
        dataset.description = 'awesome dataset'
        dataset.creator[0].affiliation = 'eth'

    data_repo = git.Repo(str(project))
    data_repo.git.add(update=True)
    data_repo.index.commit('metadata updated')

    result = runner.invoke(
        cli, ['dataset', 'export', 'my-dataset', provider] + params
    )

    assert 0 == result.exit_code, result.output + str(result.stderr_bytes)
    assert 'Exported to:' in result.output
    assert output in result.output


@pytest.mark.integration
@flaky(max_runs=10, min_passes=1)
@pytest.mark.parametrize(
    'provider,params,output',
    [('zenodo', [], 'zenodo.org/deposit'),
     ('dataverse', ['--dataverse-name', 'sdsc-test-dataverse'], 'doi:')]
)
def test_dataset_export_upload_tag(
    runner, project, tmpdir, client, zenodo_sandbox, dataverse_demo, provider,
    params, output
):
    """Test successful uploading of a file to Zenodo deposit."""
    result = runner.invoke(cli, ['dataset', 'create', 'my-dataset'])
    assert 0 == result.exit_code, result.output + str(result.stderr_bytes)
    assert 'OK' in result.output

    # create data file
    new_file = tmpdir.join('datafile.csv')
    new_file.write('1,2,3')

    # add data to dataset
    result = runner.invoke(
        cli, ['dataset', 'add', 'my-dataset',
              str(new_file)]
    )
    assert 0 == result.exit_code, result.output + str(result.stderr_bytes)

    with client.with_dataset('my-dataset') as dataset:
        dataset.description = 'awesome dataset'
        dataset.creator[0].affiliation = 'eth'

    data_repo = git.Repo(str(project))
    data_repo.git.add(update=True)
    data_repo.index.commit('metadata updated')

    # tag dataset
    result = runner.invoke(cli, ['dataset', 'tag', 'my-dataset', '1.0'])
    assert 0 == result.exit_code, result.output + str(result.stderr_bytes)

    # create data file
    new_file = tmpdir.join('datafile2.csv')
    new_file.write('1,2,3,4')

    # add data to dataset
    result = runner.invoke(
        cli, ['dataset', 'add', 'my-dataset',
              str(new_file)]
    )
    assert 0 == result.exit_code, result.output + str(result.stderr_bytes)

    # tag dataset
    result = runner.invoke(cli, ['dataset', 'tag', 'my-dataset', '2.0'])
    assert 0 == result.exit_code, result.output + str(result.stderr_bytes)

    result = runner.invoke(
        cli, ['dataset', 'export', 'my-dataset', provider] + params, input='3'
    )

    assert 0 == result.exit_code
    assert 'Exported to:' in result.output
    assert output in result.output
    assert '2/2' in result.output

    result = runner.invoke(
        cli, ['dataset', 'export', 'my-dataset', provider] + params, input='2'
    )

    assert 0 == result.exit_code, result.output + str(result.stderr_bytes)
    assert 'Exported to:' in result.output
    assert output in result.output
    assert '1/1' in result.output

    result = runner.invoke(
        cli, ['dataset', 'export', 'my-dataset', provider] + params, input='1'
    )

    assert 0 == result.exit_code, result.output + str(result.stderr_bytes)
    assert 'Exported to:' in result.output
    assert output in result.output
    assert '2/2' in result.output


@pytest.mark.integration
@flaky(max_runs=10, min_passes=1)
@pytest.mark.parametrize(
    'provider,params,output',
    [('zenodo', [], 'zenodo.org/deposit'),
     ('dataverse', ['--dataverse-name', 'sdsc-test-dataverse'], 'doi:')]
)
def test_dataset_export_upload_multiple(
    runner, project, tmpdir, client, zenodo_sandbox, dataverse_demo, provider,
    params, output
):
    """Test successful uploading of a files to Zenodo deposit."""
    result = runner.invoke(cli, ['dataset', 'create', 'my-dataset'])

    assert 0 == result.exit_code, result.output + str(result.stderr_bytes)
    assert 'OK' in result.output

    # create data file
    paths = []
    for i in range(3):
        new_file = tmpdir.join('file_{0}'.format(i))
        new_file.write(str(i))
        paths.append(str(new_file))

    # add data
    result = runner.invoke(
        cli,
        ['dataset', 'add', 'my-dataset'] + paths,
        catch_exceptions=False,
    )
    assert 0 == result.exit_code, result.output + str(result.stderr_bytes)

    with client.with_dataset('my-dataset') as dataset:
        dataset.description = 'awesome dataset'
        dataset.creator[0].affiliation = 'eth'

    data_repo = git.Repo(str(project))
    data_repo.git.add(update=True)
    data_repo.index.commit('metadata updated')

    result = runner.invoke(
        cli, ['dataset', 'export', 'my-dataset', provider] + params
    )

    assert 0 == result.exit_code, result.output + str(result.stderr_bytes)
    assert 'Exported to:' in result.output
    assert output in result.output


@pytest.mark.integration
@flaky(max_runs=10, min_passes=1)
def test_dataset_export_upload_failure(runner, tmpdir, client, zenodo_sandbox):
    """Test failed uploading of a file to Zenodo deposit."""
    result = runner.invoke(cli, ['dataset', 'create', 'my-dataset'])

    assert 0 == result.exit_code, result.output + str(result.stderr_bytes)
    assert 'OK' in result.output

    # create data file
    new_file = tmpdir.join('datafile.csv')
    new_file.write('1,2,3')

    # add data to dataset
    result = runner.invoke(
        cli, ['dataset', 'add', 'my-dataset',
              str(new_file)]
    )
    assert 0 == result.exit_code, result.output + str(result.stderr_bytes)

    result = runner.invoke(cli, ['dataset', 'export', 'my-dataset', 'zenodo'])

    assert 1 == result.exit_code, result.output + str(result.stderr_bytes)
    assert 'metadata.creators.0.affiliation' in result.output
    assert 'metadata.description' in result.output


@pytest.mark.publish
@flaky(max_runs=10, min_passes=1)
@pytest.mark.parametrize(
    'provider,params,output',
    [('zenodo', [], 'zenodo.org/record'),
     (
         'dataverse', ['--dataverse-name', 'sdsc-published-test-dataverse'
                       ], 'doi:'
     )]
)
def test_dataset_export_published_url(
    runner, project, tmpdir, client, zenodo_sandbox, dataverse_demo, provider,
    params, output
):
    """Test publishing of dataset."""
    result = runner.invoke(cli, ['dataset', 'create', 'my-dataset'])

    assert 0 == result.exit_code, result.output + str(result.stderr_bytes)
    assert 'OK' in result.output

    # create data file
    new_file = tmpdir.join('datafile.csv')
    new_file.write('1,2,3')

    # add data to dataset
    result = runner.invoke(
        cli, ['dataset', 'add', 'my-dataset',
              str(new_file)]
    )
    assert 0 == result.exit_code, result.output + str(result.stderr_bytes)

    with client.with_dataset('my-dataset') as dataset:
        dataset.description = 'awesome dataset'
        dataset.creator[0].affiliation = 'eth'

    data_repo = git.Repo(str(project))
    data_repo.git.add(update=True)
    data_repo.index.commit('metadata updated')

    result = runner.invoke(
        cli,
        ['dataset', 'export', 'my-dataset', provider, '--publish'] + params
    )

    assert 0 == result.exit_code
    assert 'Exported to:' in result.output
    assert output in result.output


@pytest.mark.integration
@flaky(max_runs=10, min_passes=1)
def test_export_dataset_wrong_provider(runner, project, tmpdir, client):
    """Test non-existing provider."""
    result = runner.invoke(cli, ['dataset', 'create', 'my-dataset'])

    assert 0 == result.exit_code, result.output + str(result.stderr_bytes)
    assert 'OK' in result.output

    # create data file
    new_file = tmpdir.join('datafile.csv')
    new_file.write('1,2,3')

    # add data to dataset
    result = runner.invoke(
        cli, ['dataset', 'add', 'my-dataset',
              str(new_file)]
    )
    assert 0 == result.exit_code, result.output + str(result.stderr_bytes)

    result = runner.invoke(
        cli, ['dataset', 'export', 'my-dataset', 'unsupported-provider']
    )
    assert 2 == result.exit_code, result.output + str(result.stderr_bytes)
    assert 'Unknown provider.' in result.output


@pytest.mark.integration
@flaky(max_runs=10, min_passes=1)
def test_dataset_export(runner, client, project):
    """Check dataset not found exception raised."""
    result = runner.invoke(
        cli, ['dataset', 'export', 'doesnotexists', 'somewhere']
    )

    assert 2 == result.exit_code, result.output + str(result.stderr_bytes)
    assert 'Dataset is not found.' in result.output


@pytest.mark.integration
@flaky(max_runs=10, min_passes=1)
@pytest.mark.parametrize(
    'provider,params',
    [('zenodo', []),
     ('dataverse', ['--dataverse-name', 'sdsc-test-dataverse'])]
)
def test_export_dataset_unauthorized(
    runner, project, client, tmpdir, zenodo_sandbox, dataverse_demo, provider,
    params
):
    """Test unauthorized exception raised."""
    client.set_value(provider, 'access_token', 'not-a-token')
    client.repo.git.add('.renku/renku.ini')
    client.repo.index.commit('update renku.ini')

    result = runner.invoke(cli, ['dataset', 'create', 'my-dataset'])
    assert 0 == result.exit_code, result.output + str(result.stderr_bytes)
    assert 'OK' in result.output

    # create data file
    new_file = tmpdir.join('datafile.csv')
    new_file.write('1,2,3')

    # add data to dataset
    result = runner.invoke(
        cli, ['dataset', 'add', 'my-dataset',
              str(new_file)]
    )
    assert 0 == result.exit_code, result.output + str(result.stderr_bytes)

    result = runner.invoke(
        cli, ['dataset', 'export', 'my-dataset', provider] + params
    )

    assert 1 == result.exit_code, result.output + str(result.stderr_bytes)
    assert 'Access unauthorized - update access token.' in result.output

    secret = client.get_value('zenodo', 'secret')
    assert secret is None


@pytest.mark.integration
def test_export_dataverse_no_dataverse_name(
    runner, project, client, dataverse_demo
):
    """Test export without providing a dataverse name."""
    result = runner.invoke(cli, ['dataset', 'create', 'my-dataset'])
    assert 0 == result.exit_code, result.output + str(result.stderr_bytes)

    result = runner.invoke(
        cli, ['dataset', 'export', 'my-dataset', 'dataverse']
    )

    assert 2 == result.exit_code, result.output + str(result.stderr_bytes)
    assert 'Dataverse name is required.' in result.output


@pytest.mark.integration
def test_export_dataverse_no_dataverse_url(runner, client, dataverse_demo):
    """Test export without providing a dataverse server url."""
    client.remove_value('dataverse', 'server_url')
    client.repo.git.add('.renku/renku.ini')
    client.repo.index.commit('renku.ini')

    result = runner.invoke(cli, ['dataset', 'create', 'my-dataset'])
    assert 0 == result.exit_code, result.output + str(result.stderr_bytes)

    result = runner.invoke(
        cli, [
            'dataset', 'export', 'my-dataset', 'dataverse', '--dataverse-name',
            'name'
        ]
    )

    assert 2 == result.exit_code, result.output + str(result.stderr_bytes)
    assert 'Dataverse server URL is required.' in result.output


@pytest.mark.integration
@pytest.mark.parametrize(
    'params,path',
    [
        # add data with no destination
        (['-s', 'docker'], 'data/remote/docker/r/Dockerfile'),
        (['-s', 'docker/r/Dockerfile'], 'data/remote/Dockerfile'),
        # add data to a non-existing destination
        (['-s', 'docker', '-d', 'new'], 'data/remote/new/r/Dockerfile'),
        (['-s', 'docker/r', '-d', 'new'], 'data/remote/new/Dockerfile'),
        (['-s', 'docker/r/Dockerfile', '-d', 'new'], 'data/remote/new'),
        # add data to an existing destination
        (['-s', 'docker', '-d', 'existing'
          ], 'data/remote/existing/docker/r/Dockerfile'),
        (['-s', 'docker/r', '-d', 'existing'
          ], 'data/remote/existing/r/Dockerfile'),
        (['-s', 'docker/r/Dockerfile', '-d', 'existing'
          ], 'data/remote/existing/Dockerfile'),
    ]
)
@flaky(max_runs=10, min_passes=1)
def test_add_data_from_git(runner, client, params, path):
    """Test add data to datasets from a git repository."""
    remote = 'https://github.com/SwissDataScienceCenter/renku-jupyter.git'

    # create a dataset and add a file to it
    result = runner.invoke(
        cli,
        [
            'dataset', 'add', 'remote', '--create', '--ref', '0.3.0', '-s',
            'LICENSE', '-d', 'existing/LICENSE', remote
        ],
        catch_exceptions=False,
    )
    assert 0 == result.exit_code, result.output + str(result.stderr_bytes)

    result = runner.invoke(
        cli,
        ['dataset', 'add', 'remote', '--ref', '0.3.0', remote] + params,
        catch_exceptions=False,
    )

    assert 0 == result.exit_code, result.output + str(result.stderr_bytes)
    assert Path(path).exists()


@pytest.mark.integration
@pytest.mark.parametrize(
    'params,files', [
        (['-s', 'docker*'], {'docker'}),
        (['-s', 'docker/*'
          ], {'py3.7', 'cuda10.0-tf1.14', 'cuda9.2', 'r3.6.1', 'bioc3_10'}),
        (['-s', 'docker/**'], {
            'powerline.config', 'Dockerfile', 'entrypoint.sh',
            'requirements.txt', 'fix-permissions.sh',
            'LICENSE-fix-permissions', 'powerline.bashrc', 'git-config.bashrc'
        }),
        (['-s', 'docker/*/*sh'], {'entrypoint.sh', 'fix-permissions.sh'}),
    ]
)
@flaky(max_runs=10, min_passes=1)
def test_add_data_from_git_with_wildcards(runner, client, params, files):
    """Test add data using wildcards to datasets from a git repository."""
    REMOTE = 'https://github.com/SwissDataScienceCenter/renku-jupyter.git'

    result = runner.invoke(
        cli,
        ['dataset', 'add', 'remote', '--create', '--ref', '0.5.2', REMOTE] +
        params,
        catch_exceptions=False,
    )
    assert 0 == result.exit_code
    assert files == set(os.listdir('data/remote'))

    result = runner.invoke(
        cli,
        ['dataset', 'add', 'remote', '--ref', '0.5.2', '-d', 'new', REMOTE] +
        params,
        catch_exceptions=False,
    )
    assert 0 == result.exit_code
    assert files == set(os.listdir('data/remote/new'))


@pytest.mark.integration
@flaky(max_runs=10, min_passes=1)
def test_add_from_git_copies_metadata(runner, client):
    """Test an import from a git repository keeps creators name."""
    # create a dataset and add a file to it
    result = runner.invoke(
        cli,
        [
            'dataset', 'add', 'remote', '--create', '--ref', 'v0.3.0', '-s',
            'README.rst',
            'https://github.com/SwissDataScienceCenter/renku-python.git'
        ],
        catch_exceptions=False,
    )
    assert 0 == result.exit_code, result.output + str(result.stderr_bytes)

    dataset = client.load_dataset('remote')
    assert dataset.files[0].name == 'README.rst'
    assert 'mailto:jiri.kuncar@gmail.com' in str(dataset.files[0].creator)
    assert 'mailto:rokroskar@gmail.co' in str(dataset.files[0].creator)


@pytest.mark.integration
@pytest.mark.parametrize(
    'params,n_urls,message', [
        ([], 0, 'No URL is specified'),
        (['-s', 'file', '-d', 'new-file'], 0, 'No URL is specified'),
        (['-s', 'file'], 2, 'Cannot add multiple URLs'),
        (['-d', 'file'], 2, 'Cannot add multiple URLs'),
        (['-s', 'non-existing'], 1, 'No such file or directory'),
        (['-s', 'docker/*Dockerfile'], 1, 'No such file or directory'),
        (['-s', 'docker', '-d', 'LICENSE'
          ], 1, 'Cannot copy multiple files or directories to a file'),
        (['-s', 'LICENSE', '-s', 'Makefile', '-d', 'LICENSE'
          ], 1, 'Cannot copy multiple files or directories to a file'),
        (['-d', 'LICENSE'
          ], 1, 'Cannot copy multiple files or directories to a file'),
    ]
)
@flaky(max_runs=10, min_passes=1)
def test_usage_error_in_add_from_git(runner, client, params, n_urls, message):
    """Test user's errors when adding to a dataset from a git repository."""
    remote = 'https://github.com/SwissDataScienceCenter/renku-jupyter.git'

    # create a dataset and add a file to it
    result = runner.invoke(
        cli,
        [
            'dataset', 'add', 'remote', '--create', '--ref', '0.3.0', '-s',
            'LICENSE', remote
        ],
        catch_exceptions=False,
    )
    assert 0 == result.exit_code, result.output + str(result.stderr_bytes)

    urls = n_urls * [remote]

    result = runner.invoke(
        cli,
        ['dataset', 'add', 'remote', '--ref', '0.3.0'] + params + urls,
        catch_exceptions=False,
    )
    assert 2 == result.exit_code, result.output + str(result.stderr_bytes)
    assert message in result.output


def read_dataset_file_metadata(client, dataset_name, filename):
    """Return metadata from dataset's YAML file."""
    with client.with_dataset(dataset_name) as dataset:
        assert client.get_dataset_path(dataset.name).exists()

        for file_ in dataset.files:
            if file_.path.endswith(filename):
                return file_


@pytest.mark.integration
@pytest.mark.parametrize(
    'params', [[], ['-I', 'CHANGES.rst'], ['-I', 'C*'], ['remote']]
)
@flaky(max_runs=10, min_passes=1)
def test_dataset_update(client, runner, params):
    """Test local copy is updated when remote file is updates."""
    # Add dataset to project
    result = runner.invoke(
        cli, [
            'dataset', 'add', '--create', 'remote', '--ref', 'v0.3.0', '-s',
            'CHANGES.rst',
            'https://github.com/SwissDataScienceCenter/renku-python.git'
        ],
        catch_exceptions=False
    )
    assert 0 == result.exit_code, result.output + str(result.stderr_bytes)

    before = read_dataset_file_metadata(client, 'remote', 'CHANGES.rst')

    result = runner.invoke(
        cli, ['dataset', 'update'] + params, catch_exceptions=False
    )
    assert 0 == result.exit_code, result.output + str(result.stderr_bytes)

    after = read_dataset_file_metadata(client, 'remote', 'CHANGES.rst')
    assert after._id == before._id
    assert after._label != before._label
    assert after.added == before.added
    assert after.url == before.url
    assert after.based_on._id == before.based_on._id
    assert after.based_on._label != before.based_on._label
    assert after.based_on.path == before.based_on.path
    assert after.based_on.based_on is None


@pytest.mark.integration
@flaky(max_runs=10, min_passes=1)
def test_dataset_update_remove_file(client, runner):
    """Test local copy is removed when remote file is removed."""
    # Add dataset to project
    result = runner.invoke(
        cli, [
            'dataset', 'add', '--create', 'remote', '-s', 'docs/authors.rst',
            '--ref', 'v0.3.0',
            'https://github.com/SwissDataScienceCenter/renku-python.git'
        ],
        catch_exceptions=False
    )
    assert 0 == result.exit_code, result.output + str(result.stderr_bytes)
    file_path = client.path / 'data' / 'remote' / 'authors.rst'
    assert file_path.exists()

    # docs/authors.rst does not exists in v0.5.0

    result = runner.invoke(
        cli, ['dataset', 'update', '--ref', 'v0.5.0'], catch_exceptions=False
    )
    assert 0 == result.exit_code, result.output + str(result.stderr_bytes)
    assert 'Some files are deleted from remote.' in result.output
    assert file_path.exists()

    result = runner.invoke(
        cli, ['dataset', 'update', '--ref', 'v0.5.0', '--delete'],
        catch_exceptions=False
    )
    assert 0 == result.exit_code, result.output + str(result.stderr_bytes)
    assert not file_path.exists()


@pytest.mark.integration
@pytest.mark.parametrize(
    'params', [['-I', 'non-existing'], ['non-existing-dataset']]
)
@flaky(max_runs=10, min_passes=1)
def test_dataset_invalid_update(client, runner, params):
    """Test updating a non-existing path."""
    # Add dataset to project
    result = runner.invoke(
        cli, [
            'dataset', 'add', '--create', 'remote', '-s', 'docs/authors.rst',
            '--ref', 'v0.3.0',
            'https://github.com/SwissDataScienceCenter/renku-python.git'
        ],
        catch_exceptions=False
    )
    assert 0 == result.exit_code, result.output + str(result.stderr_bytes)

    result = runner.invoke(
        cli, ['dataset', 'update'] + params, catch_exceptions=False
    )
    assert 2 == result.exit_code, result.output + str(result.stderr_bytes)


@pytest.mark.integration
@pytest.mark.parametrize(
    'params',
    [[], ['-I', 'CHANGES.rst'], ['-I', 'CH*'], ['dataset-1', 'dataset-2']]
)
@flaky(max_runs=10, min_passes=1)
def test_dataset_update_multiple_datasets(
    client, runner, data_repository, directory_tree, params
):
    """Test update with multiple datasets."""
    path1 = client.path / 'data' / 'dataset-1' / 'CHANGES.rst'
    path2 = client.path / 'data' / 'dataset-2' / 'CHANGES.rst'
    # Add dataset to project
    result = runner.invoke(
        cli, [
            'dataset', 'add', '--create', 'dataset-1', '--ref', 'v0.3.0', '-s',
            'CHANGES.rst',
            'https://github.com/SwissDataScienceCenter/renku-python.git'
        ],
        catch_exceptions=False
    )
    assert 0 == result.exit_code, result.output + str(result.stderr_bytes)
    result = runner.invoke(
        cli, [
            'dataset', 'add', '--create', 'dataset-2', '--ref', 'v0.3.0', '-s',
            'CHANGES.rst',
            'https://github.com/SwissDataScienceCenter/renku-python.git'
        ],
        catch_exceptions=False
    )
    assert 0 == result.exit_code, result.output + str(result.stderr_bytes)

    assert 'v0.4.0' not in path1.read_text()
    assert 'v0.4.0' not in path2.read_text()

    result = runner.invoke(
        cli, ['dataset', 'update'] + params, catch_exceptions=False
    )
    assert 0 == result.exit_code, result.output + str(result.stderr_bytes)

    assert 'v0.4.0' in path1.read_text()
    assert 'v0.4.0' in path2.read_text()


@pytest.mark.integration
@flaky(max_runs=10, min_passes=1)
def test_empty_update(client, runner, data_repository, directory_tree):
    """Test update when nothing changed does not create a commit."""
    # Add dataset to project
    result = runner.invoke(
        cli, [
            'dataset', 'add', '--create', 'remote', '--ref', 'v0.3.0', '-s',
            'CHANGES.rst',
            'https://github.com/SwissDataScienceCenter/renku-python.git'
        ],
        catch_exceptions=False
    )
    assert 0 == result.exit_code, result.output + str(result.stderr_bytes)

    commit_sha_before = client.repo.head.object.hexsha
    result = runner.invoke(
        cli, ['dataset', 'update', '--ref', 'v0.3.0'], catch_exceptions=False
    )
    assert 0 == result.exit_code, result.output + str(result.stderr_bytes)
    commit_sha_after = client.repo.head.object.hexsha
    assert commit_sha_after == commit_sha_before


@pytest.mark.integration
@flaky(max_runs=10, min_passes=1)
def test_import_from_renku_project(tmpdir, client, runner):
    """Test an imported dataset from other renku repos will have metadata."""
    from renku.core.management import LocalClient

    remote = 'https://dev.renku.ch/gitlab/virginiafriedrich/datasets-test.git'

    path = tmpdir.strpath
    os.environ['GIT_LFS_SKIP_SMUDGE'] = '1'
    git.Repo.clone_from(remote, path, recursive=True)

    remote_client = LocalClient(path)
    with chdir(remote_client.path):
        runner.invoke(cli, ['migrate'])
    file_ = read_dataset_file_metadata(
        remote_client, 'zhbikes',
        '2019_verkehrszaehlungen_werte_fussgaenger_velo.csv'
    )

    result = runner.invoke(
        cli,
        [
            'dataset', 'add', '--create', 'remote-dataset', '-s',
            'data/zhbikes/2019_verkehrszaehlungen_werte_fussgaenger_velo.csv',
            '-d', 'file', '--ref', 'b973db5', remote
        ],
        catch_exceptions=False,
    )
    assert 0 == result.exit_code, result.output + str(result.stderr_bytes)

    metadata = read_dataset_file_metadata(client, 'remote-dataset', 'file')
    assert metadata.creator[0].name == file_.creator[0].name
    assert metadata.based_on._id == file_._id
    assert metadata.based_on._label == file_._label
    assert metadata.based_on.path == file_.path
    assert metadata.based_on.based_on is None
    assert metadata.based_on.url == remote


@pytest.mark.integration
@pytest.mark.parametrize(
    'ref', ['v0.3.0', 'fe6ec65cc84bcf01e879ef38c0793208f7fab4bb']
)
@flaky(max_runs=10, min_passes=1)
def test_add_specific_refs(ref, runner, client):
    """Test adding a specific version of files."""
    FILENAME = 'CHANGES.rst'
    # create a dataset
    result = runner.invoke(cli, ['dataset', 'create', 'dataset'])
    assert 0 == result.exit_code, result.output + str(result.stderr_bytes)

    # add data from a git repo
    result = runner.invoke(
        cli, [
            'dataset', 'add', 'dataset', '-s', FILENAME, '--ref', ref,
            'https://github.com/SwissDataScienceCenter/renku-python.git'
        ]
    )
    assert 0 == result.exit_code
    content = (client.path / 'data' / 'dataset' / FILENAME).read_text()
    assert 'v0.3.0' in content
    assert 'v0.3.1' not in content


@pytest.mark.integration
@pytest.mark.parametrize(
    'ref', ['v0.3.1', '27e29abd409c83129a3fdb8b8b0b898b23bcb229']
)
@flaky(max_runs=10, min_passes=1)
def test_update_specific_refs(ref, runner, client):
    """Test updating to a specific version of files."""
    filename = 'CHANGES.rst'
    # create a dataset
    result = runner.invoke(cli, ['dataset', 'create', 'dataset'])
    assert 0 == result.exit_code, result.output + str(result.stderr_bytes)

    # add data from a git repo
    result = runner.invoke(
        cli, [
            'dataset', 'add', 'dataset', '-s', filename, '--ref', 'v0.3.0',
            'https://github.com/SwissDataScienceCenter/renku-python.git'
        ]
    )
    assert 0 == result.exit_code, result.output + str(result.stderr_bytes)
    content = (client.path / 'data' / 'dataset' / filename).read_text()
    assert 'v0.3.1' not in content

    # update data to a later version
    result = runner.invoke(cli, ['dataset', 'update', '--ref', ref])
    assert 0 == result.exit_code, result.output + str(result.stderr_bytes)
    content = (client.path / 'data' / 'dataset' / filename).read_text()
    assert 'v0.3.1' in content
    assert 'v0.3.2' not in content


@pytest.mark.integration
@flaky(max_runs=10, min_passes=1)
def test_update_with_multiple_remotes_and_ref(runner, client):
    """Test updating fails when ref is ambiguous."""
    # create a dataset
    result = runner.invoke(cli, ['dataset', 'create', 'dataset'])
    assert 0 == result.exit_code, result.output + str(result.stderr_bytes)

    # add data from a git repo
    result = runner.invoke(
        cli, [
            'dataset', 'add', 'dataset', '-s', 'CHANGES.rst',
            'https://github.com/SwissDataScienceCenter/renku-python.git'
        ]
    )
    assert 0 == result.exit_code, result.output + str(result.stderr_bytes)

    # add data from another git repo
    result = runner.invoke(
        cli, [
            'dataset', 'add', 'dataset', '-s', 'LICENSE',
            'https://github.com/SwissDataScienceCenter/renku-notebooks.git'
        ]
    )
    assert 0 == result.exit_code, result.output + str(result.stderr_bytes)

    # update data to a later version
    result = runner.invoke(cli, ['dataset', 'update', '--ref', 'any-value'])
    assert 2 == result.exit_code, result.output + str(result.stderr_bytes)
    assert 'Cannot use "--ref" with more than one Git repo' in result.output


@pytest.mark.integration
@flaky(max_runs=10, min_passes=1)
def test_files_are_tracked_in_lfs(runner, client):
    """Test files added from a Git repo are tacked in Git LFS."""
    filename = 'CHANGES.rst'
    # create a dataset
    result = runner.invoke(cli, ['dataset', 'create', 'dataset'])
    assert 0 == result.exit_code, result.output + str(result.stderr_bytes)

    # add data from a git repo
    result = runner.invoke(
        cli, [
            'dataset', 'add', 'dataset', '-s', filename,
            'https://github.com/SwissDataScienceCenter/renku-python.git'
        ]
    )
    assert 0 == result.exit_code, result.output + str(result.stderr_bytes)
    path = 'data/dataset/{}'.format(filename)
    assert path in subprocess.check_output(['git', 'lfs', 'ls-files']).decode()


@pytest.mark.integration
@flaky(max_runs=10, min_passes=1)
def test_renku_clone(runner, monkeypatch):
    """Test cloning of a Renku repo and existence of required settings."""
    from renku.core.management.storage import StorageApiMixin

    remote = 'https://dev.renku.ch/gitlab/virginiafriedrich/datasets-test.git'

    with runner.isolated_filesystem() as project_path:
        result = runner.invoke(cli, ['clone', remote, project_path])
        assert 0 == result.exit_code, result.output + str(result.stderr_bytes)
        assert (Path(project_path) / 'Dockerfile').exists()

        # Check Git hooks are installed
        result = runner.invoke(cli, ['githooks', 'install'])
        assert 0 == result.exit_code, result.output + str(result.stderr_bytes)
        assert 'Hook already exists.' in result.output

        result = runner.invoke(cli, ['migrate'])
        assert 0 == result.exit_code, result.output + str(result.stderr_bytes)

        # Check Git LFS is enabled
        with monkeypatch.context() as monkey:
            # Pretend that git-lfs is not installed.
            monkey.setattr(StorageApiMixin, 'storage_installed', False)
            # Repo is using external storage but it's not installed.
            result = runner.invoke(cli, ['run', 'touch', 'output'])

            assert 'External storage is not configured' in result.output
            assert 1 == result.exit_code, result.output + str(
                result.stderr_bytes
            )


@pytest.mark.integration
@flaky(max_runs=10, min_passes=1)
def test_renku_clone_with_config(tmpdir):
    """Test cloning of a Renku repo and existence of required settings."""
    remote = 'https://dev.renku.ch/gitlab/virginiafriedrich/datasets-test.git'

    with chdir(str(tmpdir)):
        renku_clone(
            remote,
            config={
                'user.name': 'sam',
                'user.email': 's@m.i',
                'filter.lfs.custom': '0'
            }
        )

        repo = git.Repo('datasets-test')
        reader = repo.config_reader()
        reader.values()

        lfs_config = dict(reader.items('filter.lfs'))
        assert '0' == lfs_config.get('custom')


@pytest.mark.integration
@pytest.mark.parametrize(
    'path,expected_path', [('', 'datasets-test'), ('.', '.'),
                           ('new-name', 'new-name')]
)
@flaky(max_runs=10, min_passes=1)
def test_renku_clone_uses_project_name(
    runner, monkeypatch, path, expected_path
):
    """Test renku clone uses project name as target-path by default."""
    remote = 'https://dev.renku.ch/gitlab/virginiafriedrich/datasets-test.git'

    with runner.isolated_filesystem() as project_path:
        result = runner.invoke(cli, ['clone', remote, path])
        assert 0 == result.exit_code, result.output + str(result.stderr_bytes)
        assert (Path(project_path) / expected_path / 'Dockerfile').exists()


@pytest.mark.integration
@flaky(max_runs=10, min_passes=1)
def test_add_removes_credentials(runner, client):
    """Check removal of credentials during adding of remote data files."""
    url = 'https://username:password@example.com/index.html'
    result = runner.invoke(cli, ['dataset', 'add', '-c', 'my-dataset', url])
    assert 0 == result.exit_code, result.output + str(result.stderr_bytes)

    with client.with_dataset('my-dataset') as dataset:
        file_ = dataset.files[0]
        assert file_.url == 'https://example.com/index.html'


@pytest.mark.integration
def test_check_disk_space(runner, client, monkeypatch):
    """Check adding to dataset prompts if disk space is not enough."""
    url = 'https://example.com/index.html'

    def disk_usage(_):
        """Mocked response."""
        Usage = namedtuple('Usage', 'free')
        return Usage(free=0)

    monkeypatch.setattr(shutil, 'disk_usage', disk_usage)

    result = runner.invoke(
        cli,
        ['dataset', 'add', '-c', 'my-data', url],
        catch_exceptions=False,
    )
    assert 1 == result.exit_code, result.output + str(result.stderr_bytes)
    assert 'Insufficient disk space' in result.output

    result = runner.invoke(cli, ['dataset', 'ls-files'])
<<<<<<< HEAD
    assert 'index.html' not in result.output


@pytest.mark.migration
@pytest.mark.integration
def test_migration_submodule_datasets(
    isolated_runner, old_repository_with_submodules
):
    """Test migration of datasets that use submodules."""
    from renku.core.management import LocalClient

    repo = old_repository_with_submodules
    project_path = repo.working_dir
    os.chdir(project_path)

    assert {'local-repo', 'r10e-ds-py'} == {s.name for s in repo.submodules}

    result = isolated_runner.invoke(cli, ['migrate'])
    assert 0 == result.exit_code

    assert [] == repo.submodules

    client = LocalClient(path=project_path)

    with client.with_dataset('local') as dataset:
        for file_ in dataset.files:
            path = Path(file_.path)
            assert path.exists()
            assert not path.is_symlink()
            assert file_.based_on is None
            assert file_.url.startswith('file://')

    with client.with_dataset('remote') as dataset:
        for file_ in dataset.files:
            path = Path(file_.path)
            assert path.exists()
            assert not path.is_symlink()
            assert file_.based_on is not None
            assert file_.based_on.based_on is None
            assert file_.name == file_.based_on.name
=======
    assert 'index.html' not in result.output + str(result.stderr_bytes)


@pytest.mark.integration
@pytest.mark.parametrize(
    'url,size', [('https://www.dropbox.com/s/qcpts6fc81x6j4f/addme?dl=0', 5)]
)
@flaky(max_runs=10, min_passes=1)
def test_dataset_add_dropbox(runner, client, project, url, size):
    """Test importing data from dropbox."""
    result = runner.invoke(
        cli,
        ['dataset', 'add', '-c', 'my-dropbox-data', url],
        catch_exceptions=False,
    )
    assert 0 == result.exit_code

    filename = Path(parse.urlparse(url).path).name
    assert url

    datafile = Path(project) / 'data/my-dropbox-data' / filename
    assert size == len(datafile.read_text())
>>>>>>> 8bdb199e
<|MERGE_RESOLUTION|>--- conflicted
+++ resolved
@@ -1320,8 +1320,7 @@
     assert 'Insufficient disk space' in result.output
 
     result = runner.invoke(cli, ['dataset', 'ls-files'])
-<<<<<<< HEAD
-    assert 'index.html' not in result.output
+    assert 'index.html' not in result.output + str(result.stderr_bytes)
 
 
 @pytest.mark.migration
@@ -1361,8 +1360,6 @@
             assert file_.based_on is not None
             assert file_.based_on.based_on is None
             assert file_.name == file_.based_on.name
-=======
-    assert 'index.html' not in result.output + str(result.stderr_bytes)
 
 
 @pytest.mark.integration
@@ -1383,5 +1380,4 @@
     assert url
 
     datafile = Path(project) / 'data/my-dropbox-data' / filename
-    assert size == len(datafile.read_text())
->>>>>>> 8bdb199e
+    assert size == len(datafile.read_text())