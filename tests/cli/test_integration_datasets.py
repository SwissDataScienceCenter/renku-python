--- conflicted
+++ resolved
@@ -2001,7 +2001,6 @@
     result = runner.invoke(cli, ["dataset", "create", "s3-data", "--storage", "s3://amazon/"], input="\n\n\n")
 
     assert 1 == result.exit_code, format_result_exception(result) + str(result.stderr_bytes)
-<<<<<<< HEAD
     assert "Authentication failed when accessing the remote storage" in result.output
 
 
@@ -2100,7 +2099,4 @@
     assert (location / file.entity.path).resolve() == (client.path / file.entity.path).resolve()
     assert "0ddc10ab9f9f0dd0fea4d66d9a55ba99" == file.based_on.checksum
 
-    assert str(location) in (client.path / ".renku" / "renku.ini").read_text()
-=======
-    assert "Authentication failed when accessing the remote storage" in result.output
->>>>>>> efc735b1
+    assert str(location) in (client.path / ".renku" / "renku.ini").read_text()