--- conflicted
+++ resolved
@@ -300,12 +300,7 @@
     client.repo.git.add("--all")
     client.repo.index.commit("Add one more file")
 
-<<<<<<< HEAD
-    exit_code, cwl = renku_cli('update')
-=======
-    exit_code, cwl = cli("update")
-    cwl = cwl.association.plan
->>>>>>> beb86f3a
+    exit_code, cwl = renku_cli("update")
     assert 0 == exit_code
     assert 1 == len(cwl.inputs)
     assert isinstance(cwl.inputs[0].consumes, Collection)
