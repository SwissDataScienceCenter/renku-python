--- conflicted
+++ resolved
@@ -70,139 +70,7 @@
     repository.commit("test commit", author=Actor("me", "me@example.com"))
 
     # NOTE: Return the repo.
-<<<<<<< HEAD
-    return repo
-
-
-@pytest.fixture()
-def template():
-    """Yield template data."""
-    template = {
-        "url": "https://github.com/SwissDataScienceCenter/renku-project-template",
-        "id": "python-minimal",
-        "index": 1,
-        "ref": "master",
-        "metadata": {"description": "nodesc"},
-        "default_metadata": {
-            "__template_source__": "renku",
-            "__template_ref__": "master",
-            "__template_id__": "python-minimal",
-            "__namespace__": "",
-            "__repository__": "",
-            "__project_slug__": "",
-            "__renku_version__": renku_version,
-        },
-    }
-
-    yield template
-
-
-@pytest.fixture()
-def project_init(template):
-    """Yield template data."""
-    data = {
-        "test_project": "test-new-project",
-        "test_project_alt": "test-new-project-2",
-    }
-
-    commands = {
-        "init": ["init", "."],
-        "init_test": ["init", data["test_project"]],
-        "init_alt": ["init", data["test_project_alt"]],
-        "init_custom": [
-            "init",
-            "--template-source",
-            "git@dev.renku.ch:renku-python-integration-tests/core-it-template-variable-test-project.git",
-            "--template-ref",
-            template["ref"],
-            "--template-id",
-            "python-minimal",
-        ],
-        "remote": ["--template-source", template["url"], "--template-ref", template["ref"]],
-        "id": ["--template-id", template["id"]],
-        "index": ["--template-index", template["index"]],
-        "force": ["--force"],
-        "list": ["--list-templates"],
-        "parameters": ["--parameter", "p1=v1", "--parameter", "p2=v2"],
-        "parameters_equal_missing": ["--parameter", "p3:v3"],
-        "parameters_equal_early": ["--parameter", "=p4v3"],
-        "confirm": len(set(template["metadata"].keys())) * "\n",
-    }
-
-    yield data, commands
-
-
-@pytest.fixture
-def template_update(tmpdir, local_client, mocker, monkeypatch, template, client_database_injection_manager):
-    """Create a mocked template for updates."""
-
-    def _template_update(immutable_files=None, docker=False, after_template_version="0.0.2"):
-        """Fetches an updatable template with various options."""
-        import pkg_resources
-
-        from renku.core.commands.init import create_from_template, read_template_manifest
-
-        template_local = Path(pkg_resources.resource_filename("renku", "templates"))
-
-        # NOTE: get template
-        tempdir = tmpdir.mkdir("template")
-        temppath = Path(tempdir) / "local"
-
-        shutil.copytree(str(template_local), str(temppath))
-        manifest = read_template_manifest(temppath)
-        template_path = temppath / manifest[0]["folder"]
-
-        if docker:
-            monkeypatch.setattr("renku.__version__", "0.0.1")
-
-            # TODO: remove this once the renku template contains RENKU_VERSION
-            dockerfile_path = template_path / "Dockerfile"
-            dockerfile = dockerfile_path.read_text()
-            dockerfile_path.write_text(f"ARG RENKU_VERSION=0.0.1\n{dockerfile}")
-
-        local_client.init_repository()
-
-        # NOTE: init project from template
-        with client_database_injection_manager(local_client):
-            create_from_template(
-                template_path,
-                local_client,
-                "name",
-                {**template["default_metadata"], **template["metadata"]},
-                template_version="0.0.1",
-                immutable_template_files=immutable_files or [],
-                automated_update=True,
-            )
-
-        project_files = [
-            f
-            for f in local_client.path.glob("**/*")
-            if ".git" not in str(f)
-            and ".renku/metadata/" not in str(f)
-            and not str(f).endswith(".renku/template_checksums.json")
-        ]
-
-        template_files = []
-        for project_file in project_files:
-            expected_file = template_path / project_file.relative_to(local_client.path)
-            template_files.append(expected_file)
-            assert expected_file.exists()
-
-        fetch_template = mocker.patch("renku.core.commands.init.fetch_template")
-        fetch_template.return_value = (manifest, temppath, "renku", after_template_version)
-
-        return {
-            "template_files": template_files,
-            "project_files": project_files,
-            "manifest": manifest,
-            "manifest_path": temppath,
-            "template_path": template_path,
-        }
-
-    yield _template_update
-=======
     return repository
->>>>>>> 3a40e838
 
 
 @pytest.fixture
