#
# Copyright 2020 - Swiss Data Science Center (SDSC)
# A partnership between École Polytechnique Fédérale de Lausanne (EPFL) and
# Eidgenössische Technische Hochschule Zürich (ETHZ).
#
# Licensed under the Apache License, Version 2.0 (the "License");
# you may not use this file except in compliance with the License.
# You may obtain a copy of the License at
#
#     http://www.apache.org/licenses/LICENSE-2.0
#
# Unless required by applicable law or agreed to in writing, software
# distributed under the License is distributed on an "AS IS" BASIS,
# WITHOUT WARRANTIES OR CONDITIONS OF ANY KIND, either express or implied.
# See the License for the specific language governing permissions and
# limitations under the License.
"""Git APi provider interface."""

import tarfile
import tempfile
from pathlib import Path
from typing import List, Optional, Union

import gitlab

from renku.core import errors
from renku.core.util.os import delete_dataset_file
from renku.domain_model.git import GitURL
from renku.ui.service.interfaces.git_api_provider import IGitAPIProvider


class GitlabAPIProvider(IGitAPIProvider):
    """GitLab API provider abstraction layer.

    Args:
        paths: List of files to download.
        target_folder: Folder to use to download the files.
        remote: Remote repository URL.
        token: User bearer token.
        ref: optional reference to checkout,
    Raises:
        errors.ProjectNotFound: If the remote URL is not accessible.
        errors.AuthenticationError: If the bearer token is invalid in any way.
    """

    def download_files_from_api(
        self,
        files: List[Union[Path, str]],
        folders: List[Union[Path, str]],
        target_folder: Union[Path, str],
        remote: str,
        token: str,
        branch: Optional[str] = None,
    ):
<<<<<<< HEAD
        """Download files through a remote Git API.

        Args:
            files(List[Union[Path, str]]): Files to download.
            folders(List[Union[Path, str]]): Folders to download.
            target_folder(Union[Path, str]): Destination to save downloads to.
            remote(str): Git remote URL.
            token(str): Gitlab API token.
            ref(Optional[str]): Git reference (Default value = None).
        """
        if not ref:
            ref = "HEAD"
=======
        """Download files through a remote Git API."""
        if not branch:
            branch = "HEAD"
>>>>>>> 0eaf2043

        target_folder = Path(target_folder)

        git_data = GitURL.parse(remote)
        try:
            gl = gitlab.Gitlab(git_data.instance_url, oauth_token=token)
            project = gl.projects.get(f"{git_data.owner}/{git_data.name}")
        except gitlab.GitlabAuthenticationError:
            # NOTE: Invalid or expired tokens fail even on public projects. Let's give it a try without tokens
            try:
                gl = gitlab.Gitlab(git_data.instance_url)
                project = gl.projects.get(f"{git_data.owner}/{git_data.name}")
            except gitlab.GitlabAuthenticationError as e:
                raise errors.AuthenticationError from e
            except gitlab.GitlabGetError as e:
                # NOTE: better to re-raise this as a core error since it's a common case
                if "project not found" in getattr(e, "error_message", "").lower():
                    raise errors.ProjectNotFound from e
                else:
                    raise

        for file in files:
            full_path = target_folder / file

            full_path.parent.mkdir(parents=True, exist_ok=True)

            try:
                with open(full_path, "wb") as f:
<<<<<<< HEAD
                    project.files.raw(file_path=str(file), ref=ref, streamed=True, action=f.write)
=======
                    project.files.raw(file_path=str(path), ref=branch, streamed=True, action=f.write)

                result_paths.append(full_path)
>>>>>>> 0eaf2043
            except gitlab.GitlabGetError:
                delete_dataset_file(full_path)
                continue

        for folder in folders:
            with tempfile.NamedTemporaryFile() as f:
                project.repository_archive(path=str(folder), sha=ref, streamed=True, action=f.write, format="tar.gz")
                f.seek(0)
                with tarfile.open(fileobj=f) as archive:
                    archive.extractall(
                        path=target_folder, members=self._set_tarfile_members_path_relative_to_base(archive)
                    )

    def _set_tarfile_members_path_relative_to_base(self, archive: tarfile.TarFile):
        """Changes member paths in a tar file from `folder/*` to `./*`."""
        if not archive.getmembers():
            return
        base_path = archive.getmembers()[0].path.split("/")[0]
        path_len = len(base_path)
        for member in archive.getmembers():
            if member.path.startswith(base_path):
                member.path = "." + member.path[path_len:]<|MERGE_RESOLUTION|>--- conflicted
+++ resolved
@@ -52,7 +52,6 @@
         token: str,
         branch: Optional[str] = None,
     ):
-<<<<<<< HEAD
         """Download files through a remote Git API.
 
         Args:
@@ -61,15 +60,10 @@
             target_folder(Union[Path, str]): Destination to save downloads to.
             remote(str): Git remote URL.
             token(str): Gitlab API token.
-            ref(Optional[str]): Git reference (Default value = None).
+            branch(Optional[str]): Git reference (Default value = None).
         """
-        if not ref:
-            ref = "HEAD"
-=======
-        """Download files through a remote Git API."""
         if not branch:
             branch = "HEAD"
->>>>>>> 0eaf2043
 
         target_folder = Path(target_folder)
 
@@ -98,20 +92,14 @@
 
             try:
                 with open(full_path, "wb") as f:
-<<<<<<< HEAD
-                    project.files.raw(file_path=str(file), ref=ref, streamed=True, action=f.write)
-=======
-                    project.files.raw(file_path=str(path), ref=branch, streamed=True, action=f.write)
-
-                result_paths.append(full_path)
->>>>>>> 0eaf2043
+                    project.files.raw(file_path=str(file), ref=branch, streamed=True, action=f.write)
             except gitlab.GitlabGetError:
                 delete_dataset_file(full_path)
                 continue
 
         for folder in folders:
             with tempfile.NamedTemporaryFile() as f:
-                project.repository_archive(path=str(folder), sha=ref, streamed=True, action=f.write, format="tar.gz")
+                project.repository_archive(path=str(folder), sha=branch, streamed=True, action=f.write, format="tar.gz")
                 f.seek(0)
                 with tarfile.open(fileobj=f) as archive:
                     archive.extractall(
