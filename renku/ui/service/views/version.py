--- conflicted
+++ resolved
@@ -17,32 +17,14 @@
 
 from renku.ui.service.config import SERVICE_PREFIX
 from renku.ui.service.controllers.version import VersionCtrl
-<<<<<<< HEAD
-from renku.ui.service.views.api_versions import (
-    MAXIMUM_VERSION,
-    MINIMUM_VERSION,
-    V0_9,
-    V1_0,
-    V1_1,
-    V1_2,
-    VersionedBlueprint,
-)
-=======
 from renku.ui.service.views.api_versions import ALL_VERSIONS, MAXIMUM_VERSION, MINIMUM_VERSION, VersionedBlueprint
->>>>>>> af5e5c5d
 from renku.ui.service.views.error_handlers import handle_common_except
 
 VERSION_BLUEPRINT_TAG = "version"
 version_blueprint = VersionedBlueprint("version", __name__, url_prefix=SERVICE_PREFIX)
 
 
-<<<<<<< HEAD
-@version_blueprint.route(
-    "/apiversion", methods=["GET"], provide_automatic_options=False, versions=[V0_9, V1_0, V1_1, V1_2]
-)
-=======
 @version_blueprint.route("/apiversion", methods=["GET"], provide_automatic_options=False, versions=ALL_VERSIONS)
->>>>>>> af5e5c5d
 @handle_common_except
 def version():
     """
