--- conflicted
+++ resolved
@@ -67,10 +67,7 @@
         """Retrieve project metadata."""
         with tempfile.TemporaryDirectory() as td:
             try:
-<<<<<<< HEAD
                 os.environ["GIT_LFS_SKIP_SMUDGE"] = "1"
-                Repository.clone_from(self.remote_url.geturl(), td, branch=self.branch, depth=1)
-=======
                 clone_renku_repository(
                     url=self.remote_url.geturl(),
                     path=td,
@@ -79,7 +76,6 @@
                     checkout_revision=self.commit_sha or self.branch,
                     raise_git_except=True,
                 )
->>>>>>> 00da7685
             except errors.GitCommandError as e:
                 msg = str(e)
                 if "is not a commit and a branch" in msg and "cannot be created from it" in msg:
