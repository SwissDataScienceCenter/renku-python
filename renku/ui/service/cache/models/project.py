--- conflicted
+++ resolved
@@ -64,7 +64,6 @@
         """Full path of cached project."""
         folder_name = self.branch
         if not self.branch:
-<<<<<<< HEAD
             if self.commit_sha:
                 # NOTE: Detached head state
                 folder_name = f"{DETACHED_HEAD_FOLDER_PREFIX}{self.commit_sha}"
@@ -72,10 +71,6 @@
                 # NOTE: We are on the default branch (i.e. main)
                 folder_name = NO_BRANCH_FOLDER
         return CACHE_PROJECTS_PATH / self.user_id / self.owner / self.slug / folder_name
-=======
-            branch = NO_BRANCH_FOLDER
-        return CACHE_PROJECTS_PATH / self.user_id / self.owner / normalize_git_url(self.slug) / branch
->>>>>>> 5df0ce17
 
     def read_lock(self, timeout: Optional[float] = None):
         """Shared read lock on the project."""
