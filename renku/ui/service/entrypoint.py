<<<<<<< HEAD
# Copyright Swiss Data Science Center (SDSC). A partnership between
# École Polytechnique Fédérale de Lausanne (EPFL) and
=======
#
# Copyright 2022 - Swiss Data Science Center (SDSC)
# A partnership between École Polytechnique Fédérale de Lausanne (EPFL) and
>>>>>>> fab2b583
# Eidgenössische Technische Hochschule Zürich (ETHZ).
#
# Licensed under the Apache License, Version 2.0 (the "License");
# you may not use this file except in compliance with the License.
# You may obtain a copy of the License at
#
#     http://www.apache.org/licenses/LICENSE-2.0
#
# Unless required by applicable law or agreed to in writing, software
# distributed under the License is distributed on an "AS IS" BASIS,
# WITHOUT WARRANTIES OR CONDITIONS OF ANY KIND, either express or implied.
# See the License for the specific language governing permissions and
# limitations under the License.
"""Renku service entry point."""
import logging
import os
import traceback
import uuid

import sentry_sdk
from flask import Flask, Response, jsonify, request, url_for
from jwt import InvalidTokenError
from sentry_sdk.integrations.flask import FlaskIntegration
from sentry_sdk.integrations.redis import RedisIntegration
from sentry_sdk.integrations.rq import RqIntegration

from renku.ui.service.cache import cache
from renku.ui.service.config import CACHE_DIR, MAX_CONTENT_LENGTH, SENTRY_ENABLED, SENTRY_SAMPLERATE, SERVICE_PREFIX
from renku.ui.service.errors import (
    ProgramHttpMethodError,
    ProgramHttpMissingError,
    ProgramHttpRequestError,
    ProgramHttpServerError,
    ProgramHttpTimeoutError,
    ServiceError,
)
from renku.ui.service.logger import service_log
from renku.ui.service.serializers.headers import JWT_TOKEN_SECRET
from renku.ui.service.utils.json_encoder import SvcJSONEncoder
from renku.ui.service.views import error_response
from renku.ui.service.views.apispec import apispec_blueprint
from renku.ui.service.views.cache import cache_blueprint
from renku.ui.service.views.config import config_blueprint
from renku.ui.service.views.datasets import dataset_blueprint
from renku.ui.service.views.graph import graph_blueprint
from renku.ui.service.views.jobs import jobs_blueprint
from renku.ui.service.views.project import project_blueprint
from renku.ui.service.views.templates import templates_blueprint
from renku.ui.service.views.version import version_blueprint
from renku.ui.service.views.versions_list import versions_list_blueprint
from renku.ui.service.views.workflow_plans import workflow_plans_blueprint

logging.basicConfig(level=os.getenv("SERVICE_LOG_LEVEL", "WARNING"))

if SENTRY_ENABLED:
    sentry_sdk.init(
        dsn=os.getenv("SENTRY_DSN"),
        environment=os.getenv("SENTRY_ENV"),
        traces_sample_rate=float(SENTRY_SAMPLERATE),
        integrations=[FlaskIntegration(), RqIntegration(), RedisIntegration()],
    )


def create_app(custom_exceptions=True):
    """Creates a Flask app with a necessary configuration."""
    app = Flask(__name__)
    app.secret_key = os.getenv("RENKU_SVC_SERVICE_KEY", uuid.uuid4().hex)
    app.json_encoder = SvcJSONEncoder
    app.config["UPLOAD_FOLDER"] = CACHE_DIR

    app.config["MAX_CONTENT_LENGTH"] = MAX_CONTENT_LENGTH

    app.config["cache"] = cache

    build_routes(app)

    @app.route(SERVICE_PREFIX)
    def root():
        """Root shows basic service information."""
        import renku

        return jsonify({"service_version": renku.__version__, "spec_url": url_for("apispec.openapi")})

    @app.route("/health")
    def health():
        """Service health check."""
        import renku

        return f"renku repository service version {renku.__version__}\n"

    if custom_exceptions:
        register_exceptions(app)

    return app


def register_exceptions(app):
    """Register the exceptions handler."""

    @app.errorhandler(Exception)
    def exceptions(e):
        """Exception handler that manages Flask/Werkzeug exceptions.

        For the other exception handlers check ``service/decorators.py``
        """
        # NOTE: add log entry
        str(getattr(e, "code", "unavailable"))
        log_error_code = str(getattr(e, "code", "unavailable"))
        service_log.error(
            f"{request.remote_addr} {request.method} {request.scheme} {request.full_path}\n"
            f"Error code: {log_error_code}\n"
            f"Stack trace: {traceback.format_exc()}"
        )

        # NOTE: craft user messages
        if hasattr(e, "code"):
            code = int(e.code)

            # NOTE: return an http error for methods with no body allowed. This prevents undesired exceptions.
            NO_PAYLOAD_METHODS = "HEAD"
            if request.method in NO_PAYLOAD_METHODS:
                return Response(status=code)

            error: ServiceError
            if code == 400:
                error = ProgramHttpRequestError(e)
            elif code == 404:
                error = ProgramHttpMissingError(e)
            elif code == 405:
                error = ProgramHttpMethodError(e)
            elif code == 408:
                error = ProgramHttpTimeoutError(e)
            else:
                error = ProgramHttpServerError(e, code)

            return error_response(error)

        # NOTE: Werkzeug exceptions should be covered above, the following line is for
        #   unexpected HTTP server errors.
        return error_response(e)


def build_routes(app):
    """Register routes to given app instance."""
    app.register_blueprint(workflow_plans_blueprint)
    app.register_blueprint(cache_blueprint)
    app.register_blueprint(config_blueprint)
    app.register_blueprint(dataset_blueprint)
    app.register_blueprint(graph_blueprint)
    app.register_blueprint(jobs_blueprint)
    app.register_blueprint(project_blueprint)
    app.register_blueprint(templates_blueprint)
    app.register_blueprint(version_blueprint)
    app.register_blueprint(apispec_blueprint)
    app.register_blueprint(versions_list_blueprint)


app = create_app()


@app.after_request
def after_request(response):
    """After request handler."""
    service_log.info(f"{request.remote_addr} {request.method} {request.scheme} {request.full_path} {response.status}")

    return response


if __name__ == "__main__":
    if len(JWT_TOKEN_SECRET) < 32:
        raise InvalidTokenError("web token must be greater or equal to 32 bytes")

    app.logger.handlers.extend(service_log.handlers)
    app.run()<|MERGE_RESOLUTION|>--- conflicted
+++ resolved
@@ -1,11 +1,5 @@
-<<<<<<< HEAD
 # Copyright Swiss Data Science Center (SDSC). A partnership between
 # École Polytechnique Fédérale de Lausanne (EPFL) and
-=======
-#
-# Copyright 2022 - Swiss Data Science Center (SDSC)
-# A partnership between École Polytechnique Fédérale de Lausanne (EPFL) and
->>>>>>> fab2b583
 # Eidgenössische Technische Hochschule Zürich (ETHZ).
 #
 # Licensed under the Apache License, Version 2.0 (the "License");
