--- conflicted
+++ resolved
@@ -1,10 +1,5 @@
-<<<<<<< HEAD
-# Copyright Swiss Data Science Center (SDSC)
-# A partnership between École Polytechnique Fédérale de Lausanne (EPFL) and
-=======
 # Copyright Swiss Data Science Center (SDSC). A partnership between
 # École Polytechnique Fédérale de Lausanne (EPFL) and
->>>>>>> d3eedb5e
 # Eidgenössische Technische Hochschule Zürich (ETHZ).
 #
 # Licensed under the Apache License, Version 2.0 (the "License");
