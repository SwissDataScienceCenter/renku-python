--- conflicted
+++ resolved
@@ -813,23 +813,12 @@
     from renku.ui.cli.utils.callback import ClickCallback
 
     communicator = ClickCallback()
-<<<<<<< HEAD
-    add_to_dataset_command().with_communicator(communicator).build().execute(
-        urls=list(urls),
-        dataset_name=name,
-        force=force,
-        overwrite=overwrite,
-        create=create,
-        destination=destination,
-        datadir=datadir,
-        **kwargs,
-=======
     result = (
         add_to_dataset_command()
         .with_communicator(communicator)
         .build()
         .execute(
-            urls=urls,
+            urls=list(urls),
             dataset_name=name,
             force=force,
             overwrite=overwrite,
@@ -838,7 +827,6 @@
             datadir=datadir,
             **kwargs,
         )
->>>>>>> 7735484b
     )
 
     dataset = result.output
