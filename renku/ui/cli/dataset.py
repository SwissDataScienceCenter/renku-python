# -*- coding: utf-8 -*-
#
# Copyright 2017-2022 - Swiss Data Science Center (SDSC)
# A partnership between École Polytechnique Fédérale de Lausanne (EPFL) and
# Eidgenössische Technische Hochschule Zürich (ETHZ).
#
# Licensed under the Apache License, Version 2.0 (the "License");
# you may not use this file except in compliance with the License.
# You may obtain a copy of the License at
#
#     http://www.apache.org/licenses/LICENSE-2.0
#
# Unless required by applicable law or agreed to in writing, software
# distributed under the License is distributed on an "AS IS" BASIS,
# WITHOUT WARRANTIES OR CONDITIONS OF ANY KIND, either express or implied.
# See the License for the specific language governing permissions and
# limitations under the License.
r"""Renku CLI commands for handling of datasets.

Description
~~~~~~~~~~~

Create, edit and manage the datasets in your Renku project.

This is a core feature of Renku. You might want to go through the examples
listed below to get an idea of how you can create, import, and edit datasets.

Commands and options
~~~~~~~~~~~~~~~~~~~~

.. rst-class:: cli-reference-commands

.. click:: renku.ui.cli.dataset:dataset
   :prog: renku dataset
   :nested: full

Examples
~~~~~~~~

Create an empty dataset inside a Renku project:

.. image:: ../../_static/asciicasts/dataset-create.delay.gif
   :width: 850
   :alt: Create a Dataset

.. cheatsheet::
   :group: Datasets
   :command: $ renku dataset create <dataset>
   :description: Create a new dataset.
   :extended:

<<<<<<< HEAD
You can pass the following options to this command to set various metadata for
the dataset.

+-------------------+------------------------------------------------------+
| Option            | Description                                          |
+===================+======================================================+
| -t, --title       | A human-readable title for the dataset.              |
+-------------------+------------------------------------------------------+
| -d, --description | Dataset's description.                               |
+-------------------+------------------------------------------------------+
| -c, --creator     | Creator's name, email, and an optional affiliation.  |
|                   | Accepted format is                                   |
|                   | 'Forename Surname <email> [affiliation]'. Pass       |
|                   | multiple times for a list of creators.               |
+-------------------+------------------------------------------------------+
| -k, --keyword     | Dataset's keywords. Pass multiple times for a list   |
|                   | of keywords.                                         |
+-------------------+------------------------------------------------------+
| -m, --metadata    | Path to file containing custom JSON-LD metadata to   |
|                   | be added to the dataset.                             |
+-------------------+------------------------------------------------------+
| -s, --storage     | Define a storage backend for the created dataset.    |
+-------------------+------------------------------------------------------+
| --datadir         | Set a custom base directory for a dataset. Default is|
|                   | ``<project_data_dir>/<dataset_name>``, where         |
|                   | ``project_data_dir`` is set on project creation      |
|                   | (usually ``data/``).                                 |
+-------------------+------------------------------------------------------+

Creating a dataset with a storage backend:

By passing a storage URI with the ``--storage`` option, you can tell Renku that
the data for the dataset is stored in a remote storage. At the moment, Renku
supports only S3 backends. For example:

.. code-block:: console

    $ renku dataset create s3-data --storage s3://bucket-name/path

Renku prompts for your S3 credentials and can store them for future uses.

.. note:: Data directory for datasets that have a storage backend is ignored by
    Git. This is needed to avoid committing pulled data from a remote storage to Git.

Editing a dataset's metadata:

.. image:: ../_static/asciicasts/dataset-edit.delay.gif
   :width: 850
   :alt: Editing a Dataset

Use the ``edit`` sub-command to change metadata of a dataset. You can edit the same
set of metadata as the create command by passing the options described in the
table above. You can also use the ``-u/--unset`` options with one of the values
from ``creators`` (short ``c``), ``keywords`` (short ``k``) or ``metadata``
(short ``m``) to delete the respective values from the dataset.

.. code-block:: console

    $ renku dataset edit my-dataset --title 'New title' --unset keywords
    Successfully updated: title.

Listing all datasets:

.. code-block:: console
=======
Edit a dataset's metadata:
>>>>>>> efc735b1

By passing a storage URI with the ``--storage`` option, you can tell Renku that
the data for the dataset is stored in a remote storage. At the moment, Renku
supports only S3 backends. For example:

.. cheatsheet::
   :group: Datasets
   :command: $ renku dataset ls
   :description: List all datasets in the project.
   :extended:

You can select which columns to display by using ``--columns`` to pass a
comma-separated list of column names:

.. code-block:: console

    $ renku dataset ls --columns id,name,date_created,creators
    ID        NAME           CREATED              CREATORS
    --------  -------------  -------------------  ---------
    0ad1cb9a  some-dataset   2020-03-19 16:39:46  sam
    9436e36c  my-dataset     2020-02-28 16:48:09  sam

Displayed results are sorted based on the value of the first column.

You can specify output formats by passing ``--format`` with a value of ``tabular``,
``json-ld`` or ``json``.

Showing dataset details:

.. code-block:: console

    $ renku dataset show some-dataset
    Name: some-dataset
    Created: 2020-12-09 13:52:06.640778+00:00
    Creator(s): John Doe<john.doe@example.com> [SDSC]
    Keywords: Dataset, Data
    Annotations:
    [
      {...}
    ]
    Title: Some Dataset
    Description:
    Just some dataset

You can also show details for a specific tag using the ``--tag`` option.

Deleting a dataset:

.. code-block:: console

    $ renku dataset rm some-dataset
    OK


.. cheatsheet::
   :group: Datasets
   :command: $ renku dataset rm <dataset>
   :description: Remove a dataset.
   :extended:

Creating a dataset with a storage backend:

By passing a storage URI with the ``--storage`` option, you can tell Renku that
the data for the dataset is stored in a remote storage. At the moment, Renku
supports only S3 backends. For example:

.. code-block:: console

    $ renku dataset create s3-data --storage s3://bucket-name/path

Renku prompts for your S3 credentials and can store them for future uses.

.. note:: Data directory for datasets that have a storage backend is ignored by
    Git. This is needed to avoid committing pulled data from a remote storage to Git.

Working with data
~~~~~~~~~~~~~~~~~

Adding data to the dataset:

.. image:: ../../_static/asciicasts/dataset-add.delay.gif
   :width: 850
   :alt: Add data to a Dataset

.. cheatsheet::
   :group: Datasets
   :command: $ renku dataset add <dataset> <url>
   :description: Add data from <url> to a dataset. <url> can be a local
                 file path, an http(s) address or a Git git+http or git+ssh repository.
   :extended:

This will copy the contents of ``data-url`` to the dataset and add it
to the dataset metadata.

You can create a dataset when you add data to it for the first time by passing
``--create`` flag to add command:

.. code-block:: console

    $ renku dataset add --create new-dataset http://data-url

To add data from a git repository, you can specify it via https or git+ssh
URL schemes. For example,

.. code-block:: console

    $ renku dataset add my-dataset git+ssh://host.io/namespace/project.git

Sometimes you want to add just specific paths within the parent project.
In this case, use the ``--source`` or ``-s`` flag:

.. code-block:: console

    $ renku dataset add my-dataset --source path/within/repo/to/datafile \
        git+ssh://host.io/namespace/project.git

The command above will result in a structure like

.. code-block:: console

    data/
      my-dataset/
        datafile

You can use shell-like wildcards (e.g. *, **, ?) when specifying paths to be
added. Put wildcard patterns in quotes to prevent your shell from expanding
them.

.. code-block:: console

    $ renku dataset add my-dataset --source 'path/**/datafile' \
        git+ssh://host.io/namespace/project.git

You can use ``--destination`` or ``-d`` flag to set the location where the new
data is copied to. This location be will under the dataset's data directory and
will be created if does not exists.

.. code-block:: console

    $ renku dataset add my-dataset \
        --source path/within/repo/to/datafile \
        --destination new-dir/new-subdir \
        git+ssh://host.io/namespace/project.git

will yield:

.. code-block:: console

    data/
      my-dataset/
        new-dir/
          new-subdir/
            datafile

.. cheatsheet::
   :group: Datasets
   :command: $ renku dataset add <dataset> --source <path>
             [--destination <rel-path>] <git-url>
   :description: Add only data in <path> from Git. With --destination:
                 location the data is copied to.
   :extended:

To add a specific version of files, use ``--ref`` option for selecting a
branch, commit, or tag. The value passed to this option must be a valid
reference in the remote Git repository.

Adding external data to the dataset:

Sometimes you might want to add data to your dataset without copying the
actual files to your repository. This is useful for example when external data
is too large to store locally. The external data must exist (i.e. be mounted)
on your filesystem. Renku creates a symbolic to your data and you can use this
symbolic link in renku commands as a normal file. To add an external file pass
``--external`` or ``-e`` when adding local data to a dataset:

.. code-block:: console

    $ renku dataset add my-dataset -e /path/to/external/file

Updating a dataset:

After adding files from a remote Git repository or importing a dataset from a
provider like Dataverse or Zenodo, you can check for updates in those files by
using ``renku dataset update --all`` command. For Git repositories, this command
checks all remote files and copies over new content if there is any. It does
not delete files from the local dataset if they are deleted from the remote Git
repository; to force the delete use ``--delete`` argument. You can update to a
specific branch, commit, or tag by passing ``--ref`` option.
For datasets from providers like Dataverse or Zenodo, the whole dataset is
updated to ensure consistency between the remote and local versions. Due to
this limitation, the ``--include`` and ``--exclude`` flags are not compatible
with those datasets. Moreover, deleted remote files are automatically deleted
without requiring the ``--delete`` argument. Modifying those datasets locally
will prevent them from being updated.

.. cheatsheet::
   :group: Datasets
   :command: $ renku dataset update <dataset>
   :description: Update files in a dataset based on their source.
   :extended:

The update command also checks for file changes in the project and updates
datasets' metadata accordingly. You can automatically add new files from
the dataset's data directory by using the ``--check-data-directory`` flag.

You can limit the scope of updated files by specifying dataset names, using
``--include`` and ``--exclude`` to filter based on file names, or using
``--creators`` to filter based on creators. For example, the following command
updates only CSV files from ``my-dataset``:

.. code-block:: console

    $ renku dataset update -I '*.csv' my-dataset

Note that putting glob patterns in quotes is needed to tell Unix shell not
to expand them.

External data are also updated automatically. Since they require a checksum
calculation which can take a long time when data is large, you can exclude them
from an update by passing ``--no-external`` flag to the update command:

.. code-block:: console

    $ renku dataset update --all --no-external

You can use ``--dry-run`` flag to get a preview of what files/datasets will be
updated by an update operation.

Tagging a dataset:

A dataset can be tagged with an arbitrary tag to refer to the dataset at that
point in time. A tag can be added like this:

.. code-block:: console

    $ renku dataset tag my-dataset 1.0 -d "Version 1.0 tag"

.. cheatsheet::
   :group: Datasets
   :command: $ renku dataset tag <dataset> <tag> [-d <desc>]
   :description: Add a tag to the current version of the dataset, with
                 description <desc>.
   :extended:

A list of all tags can be seen by running:

.. code-block:: console

    $ renku dataset ls-tags my-dataset
    CREATED              NAME    DESCRIPTION      DATASET     COMMIT
    -------------------  ------  ---------------  ----------  ----------------
    2020-09-19 17:29:13  1.0     Version 1.0 tag  my-dataset  6c19a8d31545b...

.. cheatsheet::
   :group: Datasets
   :command: $ renku dataset ls-tags <dataset>
   :description: List all tags for a dataset.
   :extended:


A tag can be removed with:

.. code-block:: console

    $ renku dataset rm-tags my-dataset 1.0

.. cheatsheet::
   :group: Datasets
   :command: $ renku dataset rm-tags <dataset> <tags...>
   :description: Remove tags from a dataset.
   :extended:


Importing data from other Renku projects:

To import all data files and their metadata from another Renku dataset use:

.. code-block:: console

    $ renku dataset import \
        https://renkulab.io/projects/<username>/<project>/datasets/<dataset-id>

or

.. code-block:: console

    $ renku dataset import \
        https://renkulab.io/projects/<username>/<project>/datasets/<dataset-name>

or

.. code-block:: console

    $ renku dataset import \
        https://renkulab.io/datasets/<dataset-id>

You can get the link to a dataset form the UI or you can construct it by
knowing the dataset's ID.

By default, Renku imports the latest version of a dataset from the other
project. If you want to import another version, pass the dataset version's tag
to the import command:

.. code-block:: console

    $ renku dataset import \
        https://renkulab.io/datasets/<dataset-id> --tag <version>


Importing data from an external provider:

.. image:: ../../_static/asciicasts/dataset-import.delay.gif
   :width: 850
   :alt: Import a Dataset

.. code-block:: console

    $ renku dataset import 10.5281/zenodo.3352150

This will import the dataset with the DOI (Digital Object Identifier)
``10.5281/zenodo.3352150`` and make it locally available.
Dataverse and Zenodo are supported, with DOIs (e.g. ``10.5281/zenodo.3352150``
or ``doi:10.5281/zenodo.3352150``) and full URLs (e.g.
``http://zenodo.org/record/3352150``). A tag with the remote version of the
dataset is automatically created.

You can change the directory a dataset is imported to by using the
``--datadir`` option.

.. cheatsheet::
   :group: Datasets
   :command: $ renku dataset import <uri>
   :description: Import a dataset. <uri> can be a Renku, Zenodo or Dataverse
                 URL or DOI.
   :extended:

Exporting data to an external provider:

.. code-block:: console

    $ renku dataset export my-dataset zenodo

This will export the dataset ``my-dataset`` to ``zenodo.org`` as a draft,
allowing for publication later on. If the dataset has any tags set, you
can chose if the repository `HEAD` version or one of the tags should be
exported. The remote version will be set to the local tag that is being
exported.

.. cheatsheet::
   :group: Datasets
   :command: $ renku dataset export <dataset> <provider>
   :description: Export the dataset <dataset> to <provider>. Providers:
                 Zenodo, Dataverse.
   :extended:

To export to a Dataverse provider you must pass Dataverse server's URL and
the name of the parent dataverse where the dataset will be exported to.
Server's URL is stored in your Renku setting and you don't need to pass it
every time.

To export a dataset to OLOS you must pass the OLOS server's base URL and
supply your access token when prompted for it. You must also choose which
organizational unit to export the dataset to from the list shown during
the export. The export does not map contributors from Renku to OLOS and
also doesn't map License information. Additionally, all file categories
default to Primary/Derived. This has to adjusted manually in the OLOS
interface after the export is done.


Exporting data to a local directory:

Renku provides a ``local`` provider that can be used to get a copy of a
dataset. For example, the following command creates a copy of the dataset
``my-dataset`` version ``v1`` in ``/tmp/my-dataset-v1``:

.. code-block:: console

    $ renku dataset export my-dataset local --tag v1 --path /tmp/my-dataset-v1

This also creates a copy of dataset's metadata at the given version and puts it
in ``<destination>/METADATA.yml``. If a destination path is not given to this
command, it creates a directory in project's data directory using dataset's
name and version: ``<data-dir>/<dataset-name>-<version>``. Export fails if the
destination directory is not empty.

.. note:: See our `dataset versioning tutorial
   <https://renkulab.io/projects/learn-renku/dataset-crates/dataset-versioning>`_
   for example recipes using tags for data management.

Listing all files in the project associated with a dataset.

.. code-block:: console

    $ renku dataset ls-files
    DATASET NAME         ADDED                PATH                           LFS
    -------------------  -------------------  -----------------------------  ----
    my-dataset           2020-02-28 16:48:09  data/my-dataset/add-me         *
    my-dataset           2020-02-28 16:49:02  data/my-dataset/weather/file1  *
    my-dataset           2020-02-28 16:49:02  data/my-dataset/weather/file2
    my-dataset           2020-02-28 16:49:02  data/my-dataset/weather/file3  *

.. cheatsheet::
   :group: Datasets
   :command: $ renku dataset ls-files
   :description: List all dataset files in project.
   :extended:

You can select which columns to display by using ``--columns`` to pass a
comma-separated list of column names:

.. code-block:: console

    $ renku dataset ls-files --columns name,creators, path
    DATASET NAME         CREATORS   PATH
    -------------------  ---------  -----------------------------
    my-dataset           sam        data/my-dataset/add-me
    my-dataset           sam        data/my-dataset/weather/file1
    my-dataset           sam        data/my-dataset/weather/file2
    my-dataset           sam        data/my-dataset/weather/file3

Displayed results are sorted based on the value of the first column.

You can specify output formats by passing ``--format`` with a value of ``tabular``,
``json-ld`` or ``json``.

Sometimes you want to filter the files. For this we use ``--dataset``,
``--include`` and ``--exclude`` flags:

.. code-block:: console

    $ renku dataset ls-files --include "file*" --exclude "file3"
    DATASET NAME        ADDED                PATH                           LFS
    ------------------- -------------------  -----------------------------  ----
    my-dataset          2020-02-28 16:49:02  data/my-dataset/weather/file1  *
    my-dataset          2020-02-28 16:49:02  data/my-dataset/weather/file2  *

Dataset files can be listed for a specific version (tag) of a dataset using the
``--tag`` option. In this case, files from datasets which have that specific
tag are displayed.


Unlink a file from a dataset:

.. code-block:: console

    $ renku dataset unlink my-dataset --include file1
    OK

.. cheatsheet::
   :group: Datasets
   :command: $ renku dataset unlink <dataset> [--include <path|pattern>]
   :description: Remove files from a dataset.
   :extended:

Unlink all files within a directory from a dataset:

.. code-block:: console

    $ renku dataset unlink my-dataset --include "weather/*"
    OK

Unlink all files from a dataset:

.. code-block:: console

    $ renku dataset unlink my-dataset
    Warning: You are about to remove following from "my-dataset" dataset.
    .../my-dataset/weather/file1
    .../my-dataset/weather/file2
    .../my-dataset/weather/file3
    Do you wish to continue? [y/N]:

.. note:: The ``unlink`` command does not delete files,
    only the dataset record.
"""

import json
import os
from pathlib import Path

import click
from lazy_object_proxy import Proxy

import renku.ui.cli.utils.color as color
from renku.command.format.dataset_files import DATASET_FILES_COLUMNS, DATASET_FILES_FORMATS
from renku.command.format.dataset_tags import DATASET_TAGS_FORMATS
from renku.command.format.datasets import DATASETS_COLUMNS, DATASETS_FORMATS
from renku.core.util.util import NO_VALUE


def _complete_datasets(ctx, param, incomplete):
    from renku.command.dataset import search_datasets_command

    try:
        result = search_datasets_command().build().execute(name=incomplete)
        return result.output
    except Exception:
        return []


@click.group()
def dataset():
    """Dataset commands."""


@dataset.command("ls")
@click.option(
    "--format", type=click.Choice(list(DATASETS_FORMATS.keys())), default="tabular", help="Choose an output format."
)
@click.option(
    "-c",
    "--columns",
    type=click.STRING,
    default="id,name,title,version,datadir",
    metavar="<columns>",
    help="Comma-separated list of column to display: {}.".format(", ".join(DATASETS_COLUMNS.keys())),
    show_default=True,
)
def list_dataset(format, columns):
    """List datasets."""
    from renku.command.dataset import list_datasets_command

    if format not in DATASETS_FORMATS:
        raise click.BadParameter(f"format '{format}' not supported")

    result = list_datasets_command().lock_dataset().build().execute()

    click.echo(DATASETS_FORMATS[format](result.output, columns=columns))


@dataset.command()
@click.argument("name")
@click.option("-t", "--title", default=None, type=click.STRING, help="Title of the dataset.")
@click.option("-d", "--description", default=None, type=click.STRING, help="Dataset's description.")
@click.option(
    "-c",
    "--creator",
    "creators",
    default=None,
    multiple=True,
    help="Creator's name, email, and affiliation. Accepted format is 'Forename Surname <email> [affiliation]'.",
)
@click.option(
    "-m",
    "--metadata",
    default=None,
    type=click.Path(exists=True, dir_okay=False),
    help="Custom metadata to be associated with the dataset.",
)
@click.option("-k", "--keyword", default=None, multiple=True, type=click.STRING, help="List of keywords.")
@click.option("-s", "--storage", default=None, type=click.STRING, help="URI of the storage backend.")
@click.option(
    "--datadir",
    default=None,
    type=click.Path(),
    help="Dataset's data directory (defaults to 'data/<dataset name>').",
)
def create(name, title, description, creators, metadata, keyword, storage, datadir):
    """Create an empty dataset in the current repo."""
    from renku.command.dataset import create_dataset_command
    from renku.core.util.metadata import construct_creators
    from renku.ui.cli.utils.callback import ClickCallback

    communicator = ClickCallback()
    creators = creators or []

    custom_metadata = None

    if metadata:
        custom_metadata = json.loads(Path(metadata).read_text())

    if creators:
        creators, _ = construct_creators(creators)

    result = (
        create_dataset_command()
        .with_communicator(communicator)
        .build()
        .execute(
            name=name,
            title=title,
            description=description,
            creators=creators,
            keywords=keyword,
            custom_metadata=custom_metadata,
            storage=storage,
            datadir=datadir,
        )
    )

    new_dataset = result.output

    click.echo(f'Use the name "{new_dataset.name}" to refer to this dataset.')
    click.secho("OK", fg=color.GREEN)


@dataset.command()
@click.argument("name", shell_complete=_complete_datasets)
@click.option("-t", "--title", default=NO_VALUE, type=click.UNPROCESSED, help="Title of the dataset.")
@click.option("-d", "--description", default=NO_VALUE, type=click.UNPROCESSED, help="Dataset's description.")
@click.option(
    "-c",
    "--creator",
    "creators",
    default=[NO_VALUE],
    multiple=True,
    type=click.UNPROCESSED,
    help="Creator's name, email, and affiliation. " "Accepted format is 'Forename Surname <email> [affiliation]'.",
)
@click.option(
    "-m",
    "--metadata",
    default=NO_VALUE,
    type=click.UNPROCESSED,
    help="Custom metadata to be associated with the dataset.",
)
@click.option(
    "-k",
    "--keyword",
    "keywords",
    default=[NO_VALUE],
    multiple=True,
    type=click.UNPROCESSED,
    help="List of keywords or tags.",
)
@click.option(
    "-u",
    "--unset",
    default=[],
    multiple=True,
    type=click.Choice(["keywords", "k", "images", "i", "metadata", "m"]),
    help="Remove keywords from dataset.",
)
def edit(name, title, description, creators, metadata, keywords, unset):
    """Edit dataset metadata."""
    from renku.command.dataset import edit_dataset_command
    from renku.core.util.metadata import construct_creators
    from renku.ui.cli.utils.callback import ClickCallback

    images = NO_VALUE

    if list(creators) == [NO_VALUE]:
        creators = NO_VALUE

    if list(keywords) == [NO_VALUE]:
        keywords = NO_VALUE

    if "k" in unset or "keywords" in unset:
        if keywords is not NO_VALUE:
            raise click.UsageError("Cant use '--keyword' together with unsetting keyword")
        keywords = None

    if "m" in unset or "metadata" in unset:
        if metadata is not NO_VALUE:
            raise click.UsageError("Cant use '--metadata' together with unsetting metadata")
        metadata = None

    if "i" in unset or "images" in unset:
        images = None

    custom_metadata = metadata
    no_email_warnings = False

    if creators and creators is not NO_VALUE:
        creators, no_email_warnings = construct_creators(creators, ignore_email=True)

    if metadata and metadata is not NO_VALUE:
        path = Path(metadata)

        if not path.exists():
            raise click.UsageError(f"Path {path} does not exist.")
        custom_metadata = json.loads(Path(metadata).read_text())

    updated = (
        edit_dataset_command()
        .build()
        .execute(
            name=name,
            title=title,
            description=description,
            creators=creators,
            keywords=keywords,
            images=images,
            custom_metadata=custom_metadata,
        )
    ).output

    if not updated:
        click.echo(
            (
                "Nothing to update. "
                "Check available fields with `renku dataset edit --help`\n\n"
                'Hint: `renku dataset edit --title "new title"`'
            )
        )
    else:
        click.echo("Successfully updated: {}.".format(", ".join(updated.keys())))
        if no_email_warnings:
            click.echo(ClickCallback.WARNING + "No email or wrong format for: " + ", ".join(no_email_warnings))


@dataset.command("show")
@click.option("-t", "--tag", default=None, type=click.STRING, help="Tag for which to show dataset metadata.")
@click.argument("name", shell_complete=_complete_datasets)
def show(tag, name):
    """Show metadata of a dataset."""
    from renku.command.dataset import show_dataset_command
    from renku.ui.cli.utils.terminal import print_markdown

    result = show_dataset_command().build().execute(name=name, tag=tag)
    ds = result.output

    click.echo(click.style("Name: ", bold=True, fg=color.MAGENTA) + click.style(ds["name"], bold=True))
    click.echo(click.style("Created: ", bold=True, fg=color.MAGENTA) + (ds.get("created_at", "") or ""))
    click.echo(click.style("Data Directory: ", bold=True, fg=color.MAGENTA) + str(ds.get("datadir", "") or ""))

    creators = []
    for creator in ds.get("creators", []):
        if creator["affiliation"]:
            creators.append(f"{creator['name']} <{creator['email']}> [{creator['affiliation']}]")
        else:
            creators.append(f"{creator['name']} <{creator['email']}>")

    click.echo(click.style("Creator(s): ", bold=True, fg=color.MAGENTA) + ", ".join(creators))
    click.echo(click.style("Keywords: ", bold=True, fg=color.MAGENTA) + ", ".join(ds.get("keywords") or []))

    click.echo(click.style("Version: ", bold=True, fg=color.MAGENTA) + (ds.get("version") or ""))

    click.echo(click.style("Storage: ", bold=True, fg=color.MAGENTA) + (ds.get("storage") or ""))

    click.echo(click.style("Annotations: ", bold=True, fg=color.MAGENTA))
    if ds["annotations"]:
        click.echo(json.dumps(ds.get("annotations", ""), indent=2))

    click.echo(click.style("Title: ", bold=True, fg=color.MAGENTA) + click.style(ds.get("title", ""), bold=True))

    click.echo(click.style("Description: ", bold=True, fg=color.MAGENTA))
    print_markdown(ds.get("description") or "")


def add_provider_options(*param_decls, **attrs):
    """Sets dataset export provider option groups on the dataset add command."""
    from renku.core.dataset.providers.factory import ProviderFactory
    from renku.ui.cli.utils.click import create_options

    providers = [p for p in ProviderFactory.get_providers() if p.supports_add() and p.get_add_parameters()]
    return create_options(providers=providers, parameter_function="get_add_parameters")


@dataset.command()
@click.argument("name", shell_complete=_complete_datasets)
@click.argument("urls", type=click.Path(), nargs=-1)
@click.option("-f", "--force", is_flag=True, help="Allow adding otherwise ignored files.")
@click.option("-o", "--overwrite", is_flag=True, help="Overwrite existing files.")
@click.option("-c", "--create", is_flag=True, help="Create dataset if it does not exist.")
@click.option("-d", "--destination", default="", help="Destination directory within the dataset path")
@click.option(
    "--datadir",
    default=None,
    type=click.Path(),
    help="Dataset's data directory (defaults to 'data/<dataset name>').",
)
@add_provider_options()
def add(name, urls, force, overwrite, create, destination, datadir, **kwargs):
    """Add data to a dataset."""
    from renku.command.dataset import add_to_dataset_command
    from renku.ui.cli.utils.callback import ClickCallback

    communicator = ClickCallback()
    add_to_dataset_command().with_communicator(communicator).build().execute(
        urls=urls,
        dataset_name=name,
        force=force,
        overwrite=overwrite,
        create=create,
        destination=destination,
        datadir=datadir,
        **kwargs,
    )
    click.secho("OK", fg=color.GREEN)


@dataset.command("ls-files")
@click.argument("names", nargs=-1, shell_complete=_complete_datasets)
@click.option("-t", "--tag", default=None, type=click.STRING, help="Tag for which to show dataset files.")
@click.option(
    "--creators",
    help="Filter files which where authored by specific creators. Multiple creators are specified by comma.",
)
@click.option("-I", "--include", default=None, multiple=True, help="Include files matching given pattern.")
@click.option("-X", "--exclude", default=None, multiple=True, help="Exclude files matching given pattern.")
@click.option(
    "--format",
    type=click.Choice(list(DATASET_FILES_FORMATS.keys())),
    default="tabular",
    help="Choose an output format.",
)
@click.option(
    "-c",
    "--columns",
    type=click.STRING,
    default="dataset_name,added,size,path,lfs",
    metavar="<columns>",
    help="Comma-separated list of column to display: {}.".format(", ".join(DATASET_FILES_COLUMNS.keys())),
    show_default=True,
)
def ls_files(names, tag, creators, include, exclude, format, columns):
    """List files in dataset."""
    from renku.command.dataset import list_files_command

    if format not in DATASETS_FORMATS:
        raise click.BadParameter(f"Format '{format}' not supported")

    result = (
        list_files_command()
        .lock_dataset()
        .build()
        .execute(datasets=names, tag=tag, creators=creators, include=include, exclude=exclude)
    )

    click.echo(DATASET_FILES_FORMATS[format](result.output, columns=columns))


@dataset.command()
@click.argument("name", shell_complete=_complete_datasets)
@click.option("-I", "--include", multiple=True, help="Include files matching given pattern.")
@click.option("-X", "--exclude", multiple=True, help="Exclude files matching given pattern.")
@click.option("-y", "--yes", is_flag=True, help="Confirm unlinking of all files.")
def unlink(name, include, exclude, yes):
    """Remove matching files from a dataset."""
    from renku.command.dataset import file_unlink_command
    from renku.core import errors
    from renku.ui.cli.utils.callback import ClickCallback

    if not include and not exclude:
        raise errors.ParameterError(
            (
                "include or exclude filters not found.\n"
                "Check available filters with 'renku dataset unlink --help'\n"
                "Hint: 'renku dataset unlink my-dataset -I path'"
            )
        )

    communicator = ClickCallback()
    file_unlink_command().with_communicator(communicator).build().execute(
        name=name, include=include, exclude=exclude, yes=yes
    )
    click.secho("OK", fg=color.GREEN)


@dataset.command("rm")
@click.argument("name")
def remove(name):
    """Delete a dataset."""
    from renku.command.dataset import remove_dataset_command

    remove_dataset_command().build().execute(name)
    click.secho("OK", fg=color.GREEN)


@dataset.command("tag")
@click.argument("name", shell_complete=_complete_datasets)
@click.argument("tag")
@click.option("-d", "--description", default="", help="A description for this tag")
@click.option("-f", "--force", is_flag=True, help="Allow overwriting existing tags.")
def tag(name, tag, description, force):
    """Create a tag for a dataset."""
    from renku.command.dataset import add_dataset_tag_command

    add_dataset_tag_command().build().execute(dataset_name=name, tag=tag, description=description, force=force)
    click.secho("OK", fg=color.GREEN)


@dataset.command("rm-tags")
@click.argument("name", shell_complete=_complete_datasets)
@click.argument("tags", nargs=-1)
def remove_tags(name, tags):
    """Remove tags from a dataset."""
    from renku.command.dataset import remove_dataset_tags_command

    remove_dataset_tags_command().build().execute(dataset_name=name, tags=tags)
    click.secho("OK", fg=color.GREEN)


@dataset.command("ls-tags")
@click.argument("name", shell_complete=_complete_datasets)
@click.option(
    "--format", type=click.Choice(list(DATASET_TAGS_FORMATS.keys())), default="tabular", help="Choose an output format."
)
def ls_tags(name, format):
    """List all tags of a dataset."""
    from renku.command.dataset import list_tags_command

    result = list_tags_command().lock_dataset().build().execute(dataset_name=name, format=format)
    click.echo(result.output)


def export_provider_argument(*param_decls, **attrs):
    """Sets dataset export provider argument on the dataset export command."""

    def wrapper(f):
        from click import argument

        def get_providers_names():
            from renku.core.dataset.providers.factory import ProviderFactory

            return [p.name.lower() for p in ProviderFactory.get_providers() if p.supports_export()]

        return argument("provider", type=click.Choice(Proxy(get_providers_names)))(f)

    return wrapper


def export_provider_options(*param_decls, **attrs):
    """Sets dataset export provider option groups on the dataset export command."""
    from renku.core.dataset.providers.factory import ProviderFactory
    from renku.ui.cli.utils.click import create_options

    providers = [p for p in ProviderFactory.get_providers() if p.supports_export() and p.get_export_parameters()]
    return create_options(providers=providers, parameter_function="get_export_parameters")


@dataset.command()
@click.argument("name", shell_complete=_complete_datasets)
@export_provider_argument()
@click.option("-t", "--tag", help="Dataset tag to export")
@export_provider_options()
def export(name, provider, tag, **kwargs):
    """Export data to 3rd party provider."""
    from renku.command.dataset import export_dataset_command
    from renku.core import errors
    from renku.ui.cli.utils.callback import ClickCallback

    try:
        communicator = ClickCallback()
        export_dataset_command().lock_dataset().with_communicator(communicator).build().execute(
            name=name, provider_name=provider, tag=tag, **kwargs
        )
    except (ValueError, errors.InvalidAccessToken, errors.DatasetNotFound, errors.RequestError) as e:
        raise click.BadParameter(e)

    click.secho("OK", fg=color.GREEN)


def import_provider_options(*param_decls, **attrs):
    """Sets dataset import provider option groups on the dataset import command."""
    from renku.core.dataset.providers.factory import ProviderFactory
    from renku.ui.cli.utils.click import create_options

    providers = [p for p in ProviderFactory.get_providers() if p.supports_import() and p.get_import_parameters()]
    return create_options(providers=providers, parameter_function="get_import_parameters")


@dataset.command("import")
@click.argument("uri")
@click.option("--short-name", "--name", "name", default=None, help="A convenient name for dataset.")
@click.option("-x", "--extract", is_flag=True, help="Extract files before importing to dataset.")
@click.option("-y", "--yes", is_flag=True, help="Bypass download confirmation.")
@click.option(
    "--datadir",
    default=None,
    type=click.Path(),
    help="Dataset's data directory (defaults to 'data/<dataset name>').",
)
@import_provider_options()
def import_(uri, name, extract, yes, datadir, **kwargs):
    """Import data from a 3rd party provider or another renku project.

    Supported providers: [Dataverse, Renku, Zenodo]
    """
    from renku.command.dataset import import_dataset_command
    from renku.ui.cli.utils.callback import ClickCallback

    communicator = ClickCallback()
    import_dataset_command().with_communicator(communicator).build().execute(
        uri=uri, name=name, extract=extract, yes=yes, datadir=datadir, **kwargs
    )

    click.secho(" " * 79 + "\r", nl=False)
    click.secho("OK", fg=color.GREEN)


@dataset.command()
@click.pass_context
@click.argument("names", nargs=-1, shell_complete=_complete_datasets)
@click.option(
    "--creators",
    help="Filter files which where authored by specific creators. Multiple creators are specified by comma.",
)
@click.option("-I", "--include", default=None, multiple=True, help="Include files matching given pattern.")
@click.option("-X", "--exclude", default=None, multiple=True, help="Exclude files matching given pattern.")
@click.option("--ref", default=None, help="Update to a specific commit/tag/branch.")
@click.option("--delete", is_flag=True, help="Delete local files that are deleted from remote.")
@click.option("-e", "--external", is_flag=True, help="Deprecated")
@click.option("--no-external", is_flag=True, help="Skip updating external data.")
@click.option("--no-local", is_flag=True, help="Skip updating local files.")
@click.option("--no-remote", is_flag=True, help="Skip updating remote files.")
@click.option("-c", "--check-data-directory", is_flag=True, help="Check datasets' data directories for new files.")
@click.option("--all", "-a", "update_all", is_flag=True, default=False, help="Update all datasets.")
@click.option("-n", "--dry-run", is_flag=True, help="Show what would have been changed")
@click.option(
    "--plain",
    is_flag=True,
    default=False,
    help="Show result as one entry per line for machine readability."
    " 'd' = dataset update, 'f' = file update, 'r' = file removed.",
)
def update(
    ctx,
    names,
    creators,
    include,
    exclude,
    ref,
    delete,
    external,
    no_external,
    no_local,
    no_remote,
    check_data_directory,
    update_all,
    dry_run,
    plain,
):
    """Updates files in dataset from a remote Git repo."""
    from renku.command.dataset import update_datasets_command
    from renku.core import errors
    from renku.ui.cli.utils.callback import ClickCallback

    communicator = ClickCallback()

    if external and no_external:
        raise errors.ParameterError("Cannot pass both '--external' and '--no-external'")
    elif external:
        communicator.warn("'-e/--external' argument is deprecated")

    if not update_all and not names and not include and not exclude and not dry_run:
        raise errors.ParameterError("Either NAMES, -a/--all, -n/--dry-run, or --include/--exclude should be specified")

    if names and update_all:
        raise errors.ParameterError("Cannot pass dataset names with -a/--all")
    elif (include or exclude) and update_all:
        raise errors.ParameterError("Cannot pass --include/--exclude with -a/--all")

    result = (
        update_datasets_command(dry_run=dry_run)
        .with_communicator(communicator)
        .build()
        .execute(
            names=list(names),
            creators=creators,
            include=include,
            exclude=exclude,
            ref=ref,
            delete=delete,
            no_external=no_external,
            no_local=no_local,
            no_remote=no_remote,
            check_data_directory=check_data_directory,
            update_all=update_all,
            dry_run=dry_run,
        )
    )

    if dry_run:
        datasets, dataset_files = result.output

        def get_dataset_files(records):
            from renku.command.format.tabulate import tabulate

            columns = {"path": ("path", None), "dataset": ("dataset.name", "dataset"), "external": ("external", None)}
            return tabulate(collection=records, columns="path,dataset,external", columns_mapping=columns)

        if not datasets and not dataset_files:
            if not plain:
                click.secho("Everything is up-to-date", fg=color.GREEN)
            return

        if datasets:
            ds_names = sorted([d.name for d in datasets])
            if plain:
                ds_names = [f"d {n}" for n in ds_names]
                click.echo(os.linesep.join(ds_names) + os.linesep)
            else:
                names = "\n\t".join(ds_names)
                click.echo(f"The following imported datasets will be updated:\n\t{names}\n")

        if not dataset_files:
            return

        files = [f for f in dataset_files if not f.deleted]
        if files:
            if plain:
                files = [f"f {f.path} {f.dataset.name}" for f in files]
                click.echo(os.linesep.join(files) + os.linesep)
            else:
                files = get_dataset_files(files)
                click.echo(f"The following files will be updated:\n\n{files}\n")

        deleted_files = [f for f in dataset_files if f.deleted]
        if deleted_files:
<<<<<<< HEAD
            files = get_dataset_files(deleted_files)
            message = " (pass '--delete' to remove them from datasets' metadata)" if not delete else ""
            click.echo(f"The following files will be deleted{message}:\n\n{files}\n")


@dataset.command(hidden=True)
@click.argument("name", shell_complete=_complete_datasets)
@click.option(
    "-l",
    "--location",
    default=None,
    type=click.Path(exists=False, file_okay=False, writable=True),
    help="A directory to copy data to, instead of the dataset's data directory.",
)
def pull(name, location):
    """Pull data from an external storage."""
    from renku.command.dataset import pull_external_data_command
    from renku.ui.cli.utils.callback import ClickCallback

    communicator = ClickCallback()
    pull_external_data_command().with_communicator(communicator).build().execute(name=name, location=location)
=======
            if plain:
                files = [f"r {f.path} {f.dataset.name}" for f in deleted_files]
                click.echo(os.linesep.join(files))
            else:
                files = get_dataset_files(deleted_files)
                message = " (pass '--delete' to remove them from datasets' metadata)" if not delete else ""
                click.echo(f"The following files will be deleted{message}:\n\n{files}\n")

        ctx.exit(1)
>>>>>>> efc735b1
<|MERGE_RESOLUTION|>--- conflicted
+++ resolved
@@ -48,79 +48,6 @@
    :command: $ renku dataset create <dataset>
    :description: Create a new dataset.
    :extended:
-
-<<<<<<< HEAD
-You can pass the following options to this command to set various metadata for
-the dataset.
-
-+-------------------+------------------------------------------------------+
-| Option            | Description                                          |
-+===================+======================================================+
-| -t, --title       | A human-readable title for the dataset.              |
-+-------------------+------------------------------------------------------+
-| -d, --description | Dataset's description.                               |
-+-------------------+------------------------------------------------------+
-| -c, --creator     | Creator's name, email, and an optional affiliation.  |
-|                   | Accepted format is                                   |
-|                   | 'Forename Surname <email> [affiliation]'. Pass       |
-|                   | multiple times for a list of creators.               |
-+-------------------+------------------------------------------------------+
-| -k, --keyword     | Dataset's keywords. Pass multiple times for a list   |
-|                   | of keywords.                                         |
-+-------------------+------------------------------------------------------+
-| -m, --metadata    | Path to file containing custom JSON-LD metadata to   |
-|                   | be added to the dataset.                             |
-+-------------------+------------------------------------------------------+
-| -s, --storage     | Define a storage backend for the created dataset.    |
-+-------------------+------------------------------------------------------+
-| --datadir         | Set a custom base directory for a dataset. Default is|
-|                   | ``<project_data_dir>/<dataset_name>``, where         |
-|                   | ``project_data_dir`` is set on project creation      |
-|                   | (usually ``data/``).                                 |
-+-------------------+------------------------------------------------------+
-
-Creating a dataset with a storage backend:
-
-By passing a storage URI with the ``--storage`` option, you can tell Renku that
-the data for the dataset is stored in a remote storage. At the moment, Renku
-supports only S3 backends. For example:
-
-.. code-block:: console
-
-    $ renku dataset create s3-data --storage s3://bucket-name/path
-
-Renku prompts for your S3 credentials and can store them for future uses.
-
-.. note:: Data directory for datasets that have a storage backend is ignored by
-    Git. This is needed to avoid committing pulled data from a remote storage to Git.
-
-Editing a dataset's metadata:
-
-.. image:: ../_static/asciicasts/dataset-edit.delay.gif
-   :width: 850
-   :alt: Editing a Dataset
-
-Use the ``edit`` sub-command to change metadata of a dataset. You can edit the same
-set of metadata as the create command by passing the options described in the
-table above. You can also use the ``-u/--unset`` options with one of the values
-from ``creators`` (short ``c``), ``keywords`` (short ``k``) or ``metadata``
-(short ``m``) to delete the respective values from the dataset.
-
-.. code-block:: console
-
-    $ renku dataset edit my-dataset --title 'New title' --unset keywords
-    Successfully updated: title.
-
-Listing all datasets:
-
-.. code-block:: console
-=======
-Edit a dataset's metadata:
->>>>>>> efc735b1
-
-By passing a storage URI with the ``--storage`` option, you can tell Renku that
-the data for the dataset is stored in a remote storage. At the moment, Renku
-supports only S3 backends. For example:
 
 .. cheatsheet::
    :group: Datasets
@@ -1218,29 +1145,6 @@
 
         deleted_files = [f for f in dataset_files if f.deleted]
         if deleted_files:
-<<<<<<< HEAD
-            files = get_dataset_files(deleted_files)
-            message = " (pass '--delete' to remove them from datasets' metadata)" if not delete else ""
-            click.echo(f"The following files will be deleted{message}:\n\n{files}\n")
-
-
-@dataset.command(hidden=True)
-@click.argument("name", shell_complete=_complete_datasets)
-@click.option(
-    "-l",
-    "--location",
-    default=None,
-    type=click.Path(exists=False, file_okay=False, writable=True),
-    help="A directory to copy data to, instead of the dataset's data directory.",
-)
-def pull(name, location):
-    """Pull data from an external storage."""
-    from renku.command.dataset import pull_external_data_command
-    from renku.ui.cli.utils.callback import ClickCallback
-
-    communicator = ClickCallback()
-    pull_external_data_command().with_communicator(communicator).build().execute(name=name, location=location)
-=======
             if plain:
                 files = [f"r {f.path} {f.dataset.name}" for f in deleted_files]
                 click.echo(os.linesep.join(files))
@@ -1250,4 +1154,21 @@
                 click.echo(f"The following files will be deleted{message}:\n\n{files}\n")
 
         ctx.exit(1)
->>>>>>> efc735b1
+
+
+@dataset.command(hidden=True)
+@click.argument("name", shell_complete=_complete_datasets)
+@click.option(
+    "-l",
+    "--location",
+    default=None,
+    type=click.Path(exists=False, file_okay=False, writable=True),
+    help="A directory to copy data to, instead of the dataset's data directory.",
+)
+def pull(name, location):
+    """Pull data from an external storage."""
+    from renku.command.dataset import pull_external_data_command
+    from renku.ui.cli.utils.callback import ClickCallback
+
+    communicator = ClickCallback()
+    pull_external_data_command().with_communicator(communicator).build().execute(name=name, location=location)