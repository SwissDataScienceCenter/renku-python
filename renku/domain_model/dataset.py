# -*- coding: utf-8 -*-
#
# Copyright 2017-2022 - Swiss Data Science Center (SDSC)
# A partnership between École Polytechnique Fédérale de Lausanne (EPFL) and
# Eidgenössische Technische Hochschule Zürich (ETHZ).
#
# Licensed under the Apache License, Version 2.0 (the "License");
# you may not use this file except in compliance with the License.
# You may obtain a copy of the License at
#
#     http://www.apache.org/licenses/LICENSE-2.0
#
# Unless required by applicable law or agreed to in writing, software
# distributed under the License is distributed on an "AS IS" BASIS,
# WITHOUT WARRANTIES OR CONDITIONS OF ANY KIND, either express or implied.
# See the License for the specific language governing permissions and
# limitations under the License.
"""Models representing datasets."""

import copy
import os
import posixpath
from datetime import datetime
from pathlib import Path
from typing import TYPE_CHECKING, Dict, List, Optional, Union, cast
from urllib.parse import quote, urlparse
from uuid import uuid4

import marshmallow

from renku.core import errors
from renku.core.util.datetime8601 import fix_datetime, local_now, parse_date
from renku.core.util.dispatcher import get_client
from renku.core.util.git import get_entity_from_revision
from renku.core.util.metadata import is_external_file
from renku.core.util.urls import get_path, get_slug
from renku.core.util.util import NO_VALUE
from renku.infrastructure.immutable import Immutable, Slots
from renku.infrastructure.persistent import Persistent

if TYPE_CHECKING:
    from renku.core.management.client import LocalClient
    from renku.domain_model.entity import Entity
    from renku.domain_model.provenance.agent import Person
    from renku.domain_model.provenance.annotation import Annotation


def is_dataset_name_valid(name: str) -> bool:
    """Check if name is a valid slug."""
    return name is not None and name == get_slug(name, lowercase=False)


def generate_default_name(title: str, version: str = None) -> str:
    """Get dataset name."""
    max_length = 24
    # For compatibility with older versions use title as name if it is valid; otherwise, use encoded title
    if is_dataset_name_valid(title):
        return title

    slug = get_slug(title)
    name = slug[:max_length]

    if version:
        max_version_length = 10
        version_slug = get_slug(version)[:max_version_length]
        name = f"{name[:-(len(version_slug) + 1)]}_{version_slug}"

    return get_slug(name)


class Url:
    """Represents a schema URL reference."""

    def __init__(
        self,
        *,
        id: Optional[str] = None,
        url: Optional[Union[str, Dict[str, str]]] = None,
        url_str: Optional[str] = None,
        url_id: Optional[str] = None,
    ):
        self.id: str
        self.url: Union[str, Dict[str, str]]
        self.url_str: Optional[str] = url_str
        self.url_id: Optional[str] = url_id

        if not url:
            self.url = self._get_default_url()
        else:
            self.url = url
            if isinstance(self.url, dict):
                if "_id" in self.url:
                    self.url["@id"] = self.url.pop("_id")
                self.url_id = self.url["@id"]
                self.url_str = None
            elif isinstance(self.url, str):
                self.url_str = self.url
                self.url_id = None

        if not id or id.startswith("_:"):
            self.id = Url.generate_id(url_str=self.url_str, url_id=self.url_id)
        else:
            self.id = id

    def __repr__(self) -> str:
        return f"<Url {self.value}>"

    @staticmethod
    def generate_id(url_str, url_id):
        """Generate an identifier for Url."""
        url = url_str or url_id
        id = urlparse(url)._replace(scheme="").geturl().strip("/") if url else uuid4().hex
        id = quote(id, safe="/")

        return f"/urls/{id}"

    @property
    def value(self) -> str:
        """Returns the url value as string."""
        return cast(str, self.url_str or self.url_id)

    def _get_default_url(self):
        """Define default value for url field."""
        if self.url_str:
            return self.url_str
        elif self.url_id:
            return {"@id": self.url_id}
        else:
            raise NotImplementedError("Either url_id or url_str has to be set")


class DatasetTag(Persistent):
    """Represents a Tag of an instance of a dataset."""

    def __init__(
        self,
        *,
        dataset_id: Url,
        date_created: Optional[datetime] = None,
        description: Optional[str] = None,
        id: Optional[str] = None,
        name: str,
    ):
        if not id:
            id = DatasetTag.generate_id(dataset_id=dataset_id.value, name=name)

        self.dataset_id: Url = dataset_id
        self.date_created: datetime = parse_date(date_created) or local_now()
        self.description: Optional[str] = description
        self.id: str = id
        self.name: str = name

    @staticmethod
    def generate_id(dataset_id: str, name: str) -> str:
        """Define default value for id field."""
        identifier = Path(dataset_id).name
        name = quote(f"{name}@{identifier}", safe="")
        return f"/dataset-tags/{name}"


class Language(Immutable):
    """Represent a language of an object."""

    __slots__ = ("alternate_name", "name")

    def __init__(self, name: str, alternate_name: Optional[str] = None, id: Optional[str] = None):
        id = id or Language.generate_id(name)
        super().__init__(alternate_name=alternate_name, id=id, name=name)

    @staticmethod
    def generate_id(name: str) -> str:
        """Generate @id field."""
        name = quote(name, safe="")
        return f"/languages/{name}"


class ImageObject(Slots):
    """Represents a schema.org `ImageObject`."""

    __slots__ = ("content_url", "id", "position")

    id: str
    content_url: str
    position: str

    def __init__(self, *, content_url: str, id: str, position: int):
        id = get_path(id)
        super().__init__(content_url=content_url, position=position, id=id)

    @staticmethod
    def generate_id(dataset_id: str, position: int) -> str:
        """Generate @id field."""
        return f"{dataset_id}/images/{position}"

    @property
    def is_absolute(self):
        """Whether content_url is an absolute or relative url."""
        return bool(urlparse(self.content_url).netloc)


class RemoteEntity(Slots):
    """Reference to an Entity in a remote repository."""

    __slots__ = ("checksum", "id", "path", "url")

    def __init__(self, *, checksum: str, id: str = None, path: Union[Path, str], url: str):
        super().__init__()
        self.checksum: str = checksum
        self.id: str = id or RemoteEntity.generate_id(checksum=checksum, path=path, url=url)
        self.path: str = str(path)
        self.url: str = url

    @staticmethod
    def generate_id(checksum: str, path: Union[Path, str], url: str) -> str:
        """Generate an id."""
        parsed_url = urlparse(url)
        prefix = quote(posixpath.join(parsed_url.netloc, parsed_url.path))
        path = quote(str(path))
        return f"/remote-entity/{prefix}/{checksum}/{path}"

    def __eq__(self, other):
        if self is other:
            return True
        if not isinstance(other, RemoteEntity):
            return False
        return self.checksum == other.checksum and self.path == other.path and self.url == other.url

    def __hash__(self):
        return hash((self.checksum, self.path, self.url))


class DatasetFile(Slots):
    """A file in a dataset."""

    __slots__ = ("based_on", "date_added", "date_removed", "entity", "id", "is_external", "source")

    def __init__(
        self,
        *,
        entity: "Entity",
        based_on: Optional[RemoteEntity] = None,
        date_added: Optional[datetime] = None,
        date_removed: Optional[datetime] = None,
        id: Optional[str] = None,
        is_external: Optional[bool] = False,
        source: Optional[Union[Path, str]] = None,
    ):
        from renku.domain_model.entity import Entity

        assert entity is None or isinstance(entity, Entity), f"Invalid entity type: '{entity}'"

        super().__init__()

        self.based_on: Optional[RemoteEntity] = based_on
        self.date_added: datetime = fix_datetime(date_added) or local_now()
        self.date_removed: Optional[datetime] = fix_datetime(date_removed)
        self.entity: "Entity" = entity
        self.id: str = id or DatasetFile.generate_id()
        self.is_external: bool = is_external or False
        self.source: Optional[str] = str(source)

    @classmethod
    def from_path(
        cls, client, path: Union[str, Path], source=None, based_on: Optional[RemoteEntity] = None
    ) -> "DatasetFile":
        """Return an instance from a path."""
        entity = get_entity_from_revision(repository=client.repository, path=path, bypass_cache=True)

        is_external = is_external_file(path=path, client_path=client.path)
        return cls(entity=entity, is_external=is_external, source=source, based_on=based_on)

    @staticmethod
    def generate_id():
        """Generate an identifier for DatasetFile.

        NOTE: ID should not rely on Entity properties because the same Entity can be added and removed multiple times.
        So, it should be marked by different DatasetFiles.
        """
        return f"/dataset-files/{uuid4().hex}"

    @classmethod
    def from_dataset_file(cls, other: "DatasetFile") -> "DatasetFile":
        """Return a copy with a different id."""
        self = other.copy()
        self.id = DatasetFile.generate_id()

        return self

    def copy(self) -> "DatasetFile":
        """Return a clone of this object."""
        return copy.copy(self)

    def is_equal_to(self, other: "DatasetFile"):
        """Compare content.

        NOTE: id is generated randomly and should not be included in this comparison.
        """
        return (
            self.based_on == other.based_on
            and self.date_added == other.date_added
            and self.date_removed == other.date_removed
            and self.entity == other.entity
            and self.is_external == other.is_external
            and self.source == other.source
        )

    def remove(self, date: datetime = None):
        """Create a new instance and mark it as removed."""
        date_removed = fix_datetime(date) or local_now()
        self.date_removed = date_removed

    def is_removed(self) -> bool:
        """Return true if dataset is removed and should not be accessed."""
        return self.date_removed is not None


class Dataset(Persistent):
    """Represent a dataset."""

    date_modified: Optional[datetime] = None  # type: ignore
<<<<<<< HEAD
    storage: Optional[str] = None
=======
    datadir: Optional[str] = None
>>>>>>> ed66e5a3

    def __init__(
        self,
        *,
        annotations: Optional[List["Annotation"]] = None,
        creators: Optional[List["Person"]] = None,
        dataset_files: Optional[List[DatasetFile]] = None,
        date_created: Optional[datetime] = None,
        date_published: Optional[datetime] = None,
        date_removed: Optional[datetime] = None,
        derived_from: Optional[Url] = None,
        description: Optional[str] = None,
        id: Optional[str] = None,
        identifier: Optional[str] = None,
        images: Optional[List[ImageObject]] = None,
        in_language: Optional[Language] = None,
        initial_identifier: Optional[str] = None,
        keywords: Optional[List[str]] = None,
        license: Optional[str] = None,
        name: Optional[str] = None,
        project_id: Optional[str] = None,
        same_as: Optional[Url] = None,
        storage: Optional[str] = None,
        title: Optional[str] = None,
        version: Optional[str] = None,
        datadir: Optional[Path] = None,
    ):
        if not name:
            assert title, "Either 'name' or 'title' must be set."
            name = generate_default_name(title, version)

        self._validate_name(name)
        self._validate_creator(creators)

        # if `date_published` is set, we are probably dealing with an imported dataset so `date_created` is not needed
        if date_published:
            date_created = None
        else:
            date_created = fix_datetime(date_created) or local_now()
        if initial_identifier is None:
            assert identifier is None, "Initial identifier can be None only when creating a new Dataset."
            initial_identifier = identifier = uuid4().hex

        self.identifier = identifier or uuid4().hex
        self.id = id or Dataset.generate_id(identifier=self.identifier)
        self.name: str = name

        self.creators: List["Person"] = creators or []
        # `dataset_files` includes existing files and those that have been removed in the previous version
        self.dataset_files: List[DatasetFile] = dataset_files or []
        self.date_created: Optional[datetime] = date_created
        self.date_modified: datetime = local_now()
        self.date_published: Optional[datetime] = fix_datetime(date_published)
        self.date_removed: Optional[datetime] = fix_datetime(date_removed)
        self.derived_from: Optional[Url] = derived_from
        self.description: Optional[str] = description
        self.images: List[ImageObject] = images or []
        self.in_language: Optional[Language] = in_language
        self.initial_identifier: str = initial_identifier
        self.keywords: List[str] = keywords or []
        self.license: Optional[str] = license
        self.project_id: Optional[str] = project_id
        self.same_as: Optional[Url] = same_as
        self.storage: Optional[str] = storage
        self.title: Optional[str] = title
        self.version: Optional[str] = version
        self.annotations: List["Annotation"] = annotations or []

        if datadir:
            self.datadir: Optional[str] = str(datadir)

    @staticmethod
    def generate_id(identifier: str) -> str:
        """Generate an identifier for Dataset."""
        return f"/datasets/{identifier}"

    @staticmethod
    def _validate_name(name):
        if not is_dataset_name_valid(name):
            raise errors.ParameterError(f"Invalid dataset name: '{name}'")

    @staticmethod
    def _validate_creator(creators):
        from renku.domain_model.provenance.agent import Person, SoftwareAgent

        creators = creators or []
        for creator in creators:
            if not isinstance(creator, (Person, SoftwareAgent)):
                raise ValueError(f"Invalid creator type: {creator}")

    @property
    def files(self) -> List[DatasetFile]:
        """Return list of existing files."""
        return [f for f in self.dataset_files if not f.is_removed()]

    @property
    def creators_csv(self):
        """Comma-separated list of creators associated with dataset."""
        return ", ".join(creator.name for creator in self.creators)

    @property
    def creators_full_csv(self):
        """Comma-separated list of creators with full identity."""
        return ", ".join(creator.full_identity for creator in self.creators)

    @property
    def keywords_csv(self):
        """Comma-separated list of keywords associated with dataset."""
        return ", ".join(self.keywords)

    def get_datadir(self, client: Optional["LocalClient"] = None) -> Path:
        """Return dataset's data directory."""
        if self.datadir:
            return Path(self.datadir)

        client = client or get_client()
        return Path(os.path.join(client.data_dir, self.name))

    def __repr__(self) -> str:
        return f"<Dataset {self.identifier} {self.name}>"

    def is_derivation(self) -> bool:
        """Return if a dataset has correct derived_from."""
        return self.derived_from is not None and not self.same_as and self.id != self.derived_from.url_id

    def copy(self) -> "Dataset":
        """Return a clone of this dataset."""
        try:
            self.unfreeze()
            dataset = copy.copy(self)
        finally:
            self.freeze()

        dataset.annotations = [a.copy() for a in self.annotations]
        dataset.creators = self.creators.copy()
        dataset.dataset_files = [f.copy() for f in self.dataset_files]
        dataset.images = list(dataset.images or [])
        dataset.keywords = list(dataset.keywords or [])
        return dataset

    def replace_identifier(self, identifier: str = None):
        """Replace dataset's identifier and update relevant fields.

        NOTE: Call this only for newly-created/-imported datasets that don't have a mutability chain because it sets
        `initial_identifier`.
        """
        assert self.derived_from is None, (
            f"Replacing identifier of dataset '{self.name}:{self.identifier}' "
            f"that is derived from {self.derived_from.url_id}"
        )

        self._assign_new_identifier(identifier)
        # NOTE: Do not unset `same_as` because it can be set for imported datasets

    def derive_from(
        self, dataset: "Dataset", creator: Optional["Person"], identifier: str = None, date_created: datetime = None
    ):
        """Make `self` a derivative of `dataset` and update related fields."""
        assert dataset is not None, "Cannot derive from None"
        assert self is not dataset, f"Cannot derive from the same dataset '{self.name}:{self.identifier}'"
        assert not identifier or self.id != identifier, f"Cannot derive from the same id '{self.name}:{identifier}'"

        self._assign_new_identifier(identifier)
        # NOTE: Setting `initial_identifier` is required for migration of broken projects
        self.initial_identifier = dataset.initial_identifier
        self.derived_from = Url(url_id=dataset.id)
        self.same_as = None
        self.date_created = date_created or local_now()
        self.date_modified = local_now()
        self.date_published = None

        if creator and hasattr(creator, "email") and not any(c for c in self.creators if c.email == creator.email):
            self.creators.append(creator)

    def _assign_new_identifier(self, identifier: Optional[str]):
        identifier = identifier or uuid4().hex
        self.initial_identifier = identifier
        self.identifier = identifier
        self.id = Dataset.generate_id(identifier)
        # NOTE: We also need to re-assign the _p_oid since identifier has changed
        self.reassign_oid()

    def remove(self, date: datetime = None):
        """Mark the dataset as removed."""
        self.date_removed = fix_datetime(date) or local_now()

    def is_removed(self) -> bool:
        """Return true if dataset is removed."""
        return self.date_removed is not None

    def find_file(self, path: Union[Path, str]) -> Optional[DatasetFile]:
        """Find a file in the dataset using its relative path."""
        path = str(path)
        for file in self.dataset_files:
            if str(file.entity.path) == path and not file.is_removed():
                return file

        return None

    def update_files_from(self, current_dataset: "Dataset", date: Optional[datetime] = None):
        """Check `current_files` to reuse existing entries and mark removed files."""
        new_files: Dict[str, DatasetFile] = {f.entity.path: f for f in self.files}
        current_files: Dict[str, DatasetFile] = {f.entity.path: f for f in current_dataset.files}

        files = []

        for path, file in new_files.items():
            # Use existing entries from `current_files` to avoid creating new ids
            current_file = current_files.pop(path, None)
            if current_file and file.is_equal_to(current_file):
                files.append(current_file)
            else:
                files.append(file)

        # NOTE: Whatever remains in `current_files` are removed in the newer version
        for removed_file in current_files.values():
            removed_file = DatasetFile.from_dataset_file(removed_file)
            removed_file.remove(date)
            files.append(removed_file)

        self.dataset_files = files

    def update_metadata_from(self, other: "Dataset", exclude=None):
        """Update metadata from another dataset."""
        updatable_fields = [
            "creators",
            "date_created",
            "date_published",
            "derived_from",
            "description",
            "images",
            "in_language",
            "keywords",
            "license",
            "same_as",
            "title",
            "version",
        ]
        for name in updatable_fields:
            value = getattr(other, name)
            if exclude and name in exclude:
                continue
            setattr(self, name, value)

        if self.date_published is not None:
            self.date_created = None

    def update_metadata(self, **kwargs):
        """Updates metadata."""
        editable_attributes = ["creators", "description", "keywords", "title"]
        for name, value in kwargs.items():
            if name not in editable_attributes:
                raise errors.ParameterError(f"Cannot edit field: '{name}'")
            if value is not NO_VALUE and value != getattr(self, name):
                setattr(self, name, value)

    def unlink_file(self, path, missing_ok=False) -> Optional[DatasetFile]:
        """Mark a file as removed using its relative path."""
        assert not self.immutable, f"Dataset is immutable {self}"

        file = self.find_file(path)

        if not file:
            if not missing_ok:
                raise errors.InvalidFileOperation(f"File cannot be found: {path}")
            return None

        file.remove()

        return file

    def add_or_update_files(self, files: Union[DatasetFile, List[DatasetFile]]):
        """Add new files or update existing files."""
        assert not self.immutable, f"Dataset is immutable {self}"

        if isinstance(files, DatasetFile):
            files = [files]

        new_files = []

        for file in files:
            existing_file = self.find_file(file.entity.path)
            if not existing_file:
                new_files.append(file)
            elif file.entity.checksum != existing_file.entity.checksum or file.date_added != existing_file.date_added:
                self.dataset_files.remove(existing_file)
                new_files.append(file)

        if not new_files:
            return

        self.dataset_files += new_files
        self._p_changed = True

    def clear_files(self):
        """Remove all files."""
        self.dataset_files = []


class DatasetCreatorsJson(marshmallow.Schema):
    """Schema for the dataset creators."""

    name = marshmallow.fields.String()
    email = marshmallow.fields.String()
    affiliation = marshmallow.fields.String()


class AnnotationJson(marshmallow.Schema):
    """Schema for Annotations."""

    source = marshmallow.fields.String()
    body = marshmallow.fields.Dict()


class DatasetDetailsJson(marshmallow.Schema):
    """Serialize a dataset to a response object."""

    name = marshmallow.fields.String(required=True)
    version = marshmallow.fields.String(allow_none=True)
    created_at = marshmallow.fields.String(allow_none=True, attribute="date_created")

    title = marshmallow.fields.String()
    creators = marshmallow.fields.List(marshmallow.fields.Nested(DatasetCreatorsJson))
    description = marshmallow.fields.String()
    keywords = marshmallow.fields.List(marshmallow.fields.String())
    identifier = marshmallow.fields.String()
    storage = marshmallow.fields.String()

    annotations = marshmallow.fields.List(marshmallow.fields.Nested(AnnotationJson))

    datadir = marshmallow.fields.Method("get_datadir")

    def get_datadir(self, obj):
        """Get data directory."""
        if isinstance(obj, dict):
            return str(obj.get("datadir_path", obj.get("datadir", "")))
        if hasattr(obj, "datadir_path"):
            return obj.datadir_path

        return str(obj.get_datadir())


class DatasetFileDetailsJson(marshmallow.Schema):
    """Serialize dataset files to a response object."""

    path = marshmallow.fields.String()
    created = marshmallow.fields.DateTime()
    added = marshmallow.fields.DateTime()

    size = marshmallow.fields.String()
    is_lfs = marshmallow.fields.Boolean()

    dataset_id = marshmallow.fields.String()
    dataset_name = marshmallow.fields.String()

    creators = marshmallow.fields.List(marshmallow.fields.Nested(DatasetCreatorsJson))


class ImageObjectJson(marshmallow.Schema):
    """ImageObject json schema."""

    content_url = marshmallow.fields.String()
    position = marshmallow.fields.Integer()


class ImageObjectRequestJson(marshmallow.Schema):
    """ImageObject json schema."""

    file_id = marshmallow.fields.String()
    content_url = marshmallow.fields.String()
    position = marshmallow.fields.Integer()
    mirror_locally = marshmallow.fields.Bool(default=False)


def get_file_path_in_dataset(client, dataset: Dataset, dataset_file: DatasetFile) -> Path:
    """Return path of a file relative to dataset's data dir."""
    try:
        return (client.path / dataset_file.entity.path).relative_to(client.path / dataset.get_datadir(client))
    except ValueError:  # NOTE: File is not in the dataset's data dir
        return Path(dataset_file.entity.path)<|MERGE_RESOLUTION|>--- conflicted
+++ resolved
@@ -318,11 +318,8 @@
     """Represent a dataset."""
 
     date_modified: Optional[datetime] = None  # type: ignore
-<<<<<<< HEAD
     storage: Optional[str] = None
-=======
     datadir: Optional[str] = None
->>>>>>> ed66e5a3
 
     def __init__(
         self,
