--- conflicted
+++ resolved
@@ -211,14 +211,6 @@
         """Comma-separated list of keywords associated with workflow."""
         return ", ".join(self.keywords)
 
-<<<<<<< HEAD
-    @property
-    def deleted(self) -> bool:
-        """True if plan is deleted."""
-        return self.invalidated_at is not None
-
-=======
->>>>>>> c85790b3
     def is_similar_to(self, other: "Plan") -> bool:
         """Return true if plan has the same inputs/outputs/arguments as another plan."""
 
@@ -367,13 +359,6 @@
         """
         return copy.deepcopy(self)
 
-<<<<<<< HEAD
-    def delete(self, when: datetime = local_now()):
-        """Mark a plan as deleted."""
-        self.unfreeze()
-        self.invalidated_at = when
-        self.freeze()
-=======
     def get_field_by_id(self, id: str) -> Union[CommandInput, CommandOutput, CommandParameter]:
         """Return an in Input/Output/Parameter by its id."""
         for field in itertools.chain(self.inputs, self.outputs, self.parameters):
@@ -381,7 +366,6 @@
                 return field  # type: ignore
 
         raise errors.ParameterError(f"Parameter {id} not found on plan {self.id}.")
->>>>>>> c85790b3
 
 
 class PlanDetailsJson(marshmallow.Schema):
