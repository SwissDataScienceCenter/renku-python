--- conflicted
+++ resolved
@@ -42,10 +42,6 @@
     return Command().command(session_open)
 
 
-<<<<<<< HEAD
-def setup_ssh_command():
-=======
 def ssh_setup_command():
->>>>>>> daeb51fc
     """Setup SSH keys for SSH connections to sessions."""
     return Command().command(ssh_setup)