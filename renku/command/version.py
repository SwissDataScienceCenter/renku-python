--- conflicted
+++ resolved
@@ -1,7 +1,6 @@
-#
-# Copyright 2017-2023 - Swiss Data Science Center (SDSC)
-# A partnership between École Polytechnique Fédérale de Lausanne (EPFL) and
-# Eidgenössische Technische Hochschule Zürich (ETHZ).
+# Copyright Swiss Data Science Center (SDSC). A partnership
+# between École Polytechnique Fédérale de Lausanne (EPFL)
+# and Eidgenössische Technische Hochschule Zürich (ETHZ).
 #
 # Licensed under the Apache License, Version 2.0 (the "License");
 # you may not use this file except in compliance with the License.
@@ -33,159 +32,4 @@
     from renku.version import __version__
 
     click.echo(__version__)
-<<<<<<< HEAD
-    ctx.exit()
-=======
-    ctx.exit()
-
-
-def find_latest_version(name: str, allow_prereleases: bool = False):
-    """Find a latest version on PyPI.
-
-    Args:
-        name (str): Package name.
-        allow_prereleases (bool): Whether to also check for prereleases (Default value = False).
-
-    Returns:
-        Version: Newest version of package.
-    """
-    from renku.core.util import requests
-
-    response = requests.get(f"https://pypi.org/pypi/{name}/json")
-
-    if response.status_code != 200:
-        return
-
-    description = response.json()
-
-    from packaging.version import Version
-
-    return max(
-        version
-        for version in (Version(version) for version in description["releases"].keys())
-        if allow_prereleases or not version.is_prerelease
-    )
-
-
-@attr.s
-class VersionCache:
-    """Cache information about package version."""
-
-    STATE_NAME = "selfcheck.json"
-
-    DATE_FMT = "%Y-%m-%dT%H:%M:%SZ"
-
-    MAX_AGE = 24 * 60 * 60  # 1 day
-
-    last_check = attr.ib()
-
-    pypi_version = attr.ib(default=None)
-
-    @last_check.default
-    def default_last_check(self):
-        """Format default last check."""
-        return datetime.datetime.utcnow().strftime(self.DATE_FMT)
-
-    @property
-    def is_fresh(self):
-        """Check if we need to refresh the state."""
-        if self.last_check and self.pypi_version:
-            current_time = datetime.datetime.utcnow()
-            last_check = datetime.datetime.strptime(self.last_check, self.DATE_FMT)
-            return (current_time - last_check).total_seconds() < self.MAX_AGE
-
-    @classmethod
-    def _cache(cls, app_name):
-        """Return cache file.
-
-        Args:
-            app_name: Current application name.
-
-        Returns:
-            Directory of the cache.
-        """
-        from pathlib import Path
-
-        from appdirs import user_cache_dir
-
-        cache_dir = Path(user_cache_dir(app_name, None))
-        cache_dir.mkdir(parents=True, exist_ok=True)
-
-        return cache_dir / cls.STATE_NAME
-
-    @classmethod
-    def load(cls, app_name):
-        """Load information from a cache.
-
-        Args:
-            app_name:Current application name.
-
-        Returns:
-            Cache object.
-        """
-        cache = cls._cache(app_name)
-
-        try:
-            with cache.open() as fp:
-                return cls(**json.load(fp)[sys.prefix])
-        except (OSError, ValueError, KeyError):
-            return cls()
-
-    def dump(self, app_name):
-        """Store information in a cache.
-
-        Args:
-            app_name: Current application name.
-        """
-        cache = self._cache(app_name)
-
-        # Attempt to write out our version check file
-        with lockfile.LockFile(str(cache)):
-            if cache.exists():
-                with cache.open() as fp:
-                    state = json.load(fp)
-            else:
-                state = {}
-
-            state[sys.prefix] = attr.asdict(self)
-
-            with cache.open("w") as fp:
-                json.dump(state, fp, sort_keys=True)
-
-
-def _check_version():
-    """Check renku version."""
-    from renku.core.constant import APP_NAME
-
-    if VersionCache.load(APP_NAME).is_fresh:
-        return
-
-    from packaging.version import Version
-
-    from renku.version import __version__
-
-    version = Version(__version__)
-    allow_prereleases = version.is_prerelease
-
-    latest_version = find_latest_version("renku", allow_prereleases=allow_prereleases)
-
-    if version < latest_version:
-        click.secho(
-            f"You are using renku version {__version__}, however version {latest_version} is available.\n"
-            "You should consider upgrading ...",
-            fg="yellow",
-            bold=True,
-            err=True,
-        )
-
-    VersionCache(pypi_version=str(latest_version)).dump(APP_NAME)
-
-
-def check_version(ctx, param, value):
-    """Check for latest version of renku on PyPI."""
-    if ctx.resilient_parsing:
-        return
-
-    if not value and ctx.invoked_subcommand != "run":
-        ctx.call_on_close(_check_version)
->>>>>>> a685c52a
+    ctx.exit()