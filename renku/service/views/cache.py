--- conflicted
+++ resolved
@@ -236,19 +236,15 @@
     """Migrate specified project."""
     ctx = ProjectMigrateRequest().load(request.json)
     user = cache.ensure_user(user_data)
-<<<<<<< HEAD
-    project = cache.get_project(user, ctx['project_id'])
-    commit_message = ctx.get('commit_message', None)
-=======
+
     project = cache.get_project(user, ctx["project_id"])
->>>>>>> e6028d21
+    commit_message = ctx.get("commit_message", None)
 
     if ctx.get("is_delayed", False):
         job = cache.make_job(user, locked=project.project_id)
 
         with enqueue_retry(MIGRATIONS_JOB_QUEUE) as queue:
             queue.enqueue(
-<<<<<<< HEAD
                 migrate_job,
                 user_data,
                 project.project_id,
@@ -258,15 +254,7 @@
         return result_response(ProjectMigrateAsyncResponseRPC(), job)
 
     messages, was_migrated = execute_migration(project, commit_message)
-    response = {'messages': messages, 'was_migrated': was_migrated}
-=======
-                migrate_job, user_data, project.project_id, job.job_id,
-            )
-        return result_response(ProjectMigrateAsyncResponseRPC(), job)
-
-    messages, was_migrated = execute_migration(project)
     response = {"messages": messages, "was_migrated": was_migrated}
->>>>>>> e6028d21
 
     if was_migrated:
         _, response["remote_branch"] = repo_sync(Repo(project.abs_path), remote="origin")
