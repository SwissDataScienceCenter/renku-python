# -*- coding: utf-8 -*-
#
# Copyright 2020 - Swiss Data Science Center (SDSC)
# A partnership between École Polytechnique Fédérale de Lausanne (EPFL) and
# Eidgenössische Technische Hochschule Zürich (ETHZ).
#
# Licensed under the Apache License, Version 2.0 (the "License");
# you may not use this file except in compliance with the License.
# You may obtain a copy of the License at
#
#     http://www.apache.org/licenses/LICENSE-2.0
#
# Unless required by applicable law or agreed to in writing, software
# distributed under the License is distributed on an "AS IS" BASIS,
# WITHOUT WARRANTIES OR CONDITIONS OF ANY KIND, either express or implied.
# See the License for the specific language governing permissions and
# limitations under the License.
"""Renku service entry point."""
import logging
import os
import traceback
import uuid

import sentry_sdk
from apispec import APISpec
from apispec.ext.marshmallow import MarshmallowPlugin
from flask import Flask, request
from flask_apispec import FlaskApiSpec
from flask_swagger_ui import get_swaggerui_blueprint
from jwt import InvalidTokenError
from sentry_sdk.integrations.flask import FlaskIntegration
from sentry_sdk.integrations.redis import RedisIntegration
from sentry_sdk.integrations.rq import RqIntegration

from renku.service.cache import cache
from renku.service.config import API_SPEC_URL, API_VERSION, CACHE_DIR, OPENAPI_VERSION, SERVICE_NAME, SWAGGER_URL
from renku.service.logger import service_log
from renku.service.serializers.headers import JWT_TOKEN_SECRET
from renku.service.utils.json_encoder import SvcJSONEncoder
from renku.service.views.cache import (
    CACHE_BLUEPRINT_TAG,
    cache_blueprint,
    list_projects_view,
    list_uploaded_files_view,
    migrate_project_view,
    migration_check_project_view,
    project_clone_view,
    upload_file_view,
)
from renku.service.views.config import CONFIG_BLUEPRINT_TAG, config_blueprint, set_config, show_config
from renku.service.views.datasets import (
    DATASET_BLUEPRINT_TAG,
    add_file_to_dataset_view,
    create_dataset_view,
    dataset_blueprint,
    edit_dataset_view,
    import_dataset_view,
    list_dataset_files_view,
    list_datasets_view,
    remove_dataset_view,
    unlink_file_view,
)
from renku.service.views.graph import GRAPH_BLUEPRINT_TAG, graph_blueprint, graph_build_view
from renku.service.views.jobs import JOBS_BLUEPRINT_TAG, jobs_blueprint, list_jobs
from renku.service.views.templates import (
    TEMPLATES_BLUEPRINT_TAG,
    create_project_from_template,
    read_manifest_from_template,
    templates_blueprint,
)
from renku.service.views.version import VERSION_BLUEPRINT_TAG, version, version_blueprint

logging.basicConfig(level=os.getenv("SERVICE_LOG_LEVEL", "WARNING"))

if os.getenv("SENTRY_DSN"):
    sentry_sdk.init(
        dsn=os.getenv("SENTRY_DSN"),
        environment=os.getenv("SENTRY_ENV"),
        integrations=[FlaskIntegration(), RqIntegration(), RedisIntegration()],
    )


def create_app():
    """Creates a Flask app with a necessary configuration."""
    app = Flask(__name__)
    app.secret_key = os.getenv("RENKU_SVC_SERVICE_KEY", uuid.uuid4().hex)
    app.json_encoder = SvcJSONEncoder
    app.config["UPLOAD_FOLDER"] = CACHE_DIR

    max_content_size = os.getenv("MAX_CONTENT_LENGTH")
    if max_content_size:
        app.config["MAX_CONTENT_LENGTH"] = max_content_size

    app.config["cache"] = cache

    build_routes(app)

    @app.route("/health")
    def health():
        import renku

        return "renku repository service version {}\n".format(renku.__version__)

    return app


def build_routes(app):
    """Register routes to given app instance."""
    app.config.update(
        {
            "APISPEC_SPEC": APISpec(
                title=SERVICE_NAME, openapi_version=OPENAPI_VERSION, version=API_VERSION, plugins=[MarshmallowPlugin()],
            ),
            "APISPEC_SWAGGER_URL": API_SPEC_URL,
        }
    )
    app.register_blueprint(cache_blueprint)
    app.register_blueprint(config_blueprint)
    app.register_blueprint(dataset_blueprint)
    app.register_blueprint(graph_blueprint)
    app.register_blueprint(jobs_blueprint)
    app.register_blueprint(templates_blueprint)
    app.register_blueprint(version_blueprint)

    swaggerui_blueprint = get_swaggerui_blueprint(SWAGGER_URL, API_SPEC_URL, config={"app_name": "Renku Service"})
    app.register_blueprint(swaggerui_blueprint, url_prefix=SWAGGER_URL)

    docs = FlaskApiSpec(app)

    # NOTE: Version endpoint
    docs.register(version, blueprint=VERSION_BLUEPRINT_TAG)

    # NOTE: Cache endpoints
    docs.register(list_uploaded_files_view, blueprint=CACHE_BLUEPRINT_TAG)
    docs.register(upload_file_view, blueprint=CACHE_BLUEPRINT_TAG)
    docs.register(project_clone_view, blueprint=CACHE_BLUEPRINT_TAG)
    docs.register(list_projects_view, blueprint=CACHE_BLUEPRINT_TAG)
    docs.register(migrate_project_view, blueprint=CACHE_BLUEPRINT_TAG)
    docs.register(migration_check_project_view, blueprint=CACHE_BLUEPRINT_TAG)

<<<<<<< HEAD
    docs.register(show_config, blueprint=CONFIG_BLUEPRINT_TAG)
    docs.register(set_config, blueprint=CONFIG_BLUEPRINT_TAG)

=======
    # NOTE: Dataset endpoints
>>>>>>> a7bfe3d4
    docs.register(list_datasets_view, blueprint=DATASET_BLUEPRINT_TAG)
    docs.register(list_dataset_files_view, blueprint=DATASET_BLUEPRINT_TAG)
    docs.register(add_file_to_dataset_view, blueprint=DATASET_BLUEPRINT_TAG)
    docs.register(create_dataset_view, blueprint=DATASET_BLUEPRINT_TAG)
    docs.register(import_dataset_view, blueprint=DATASET_BLUEPRINT_TAG)
    docs.register(edit_dataset_view, blueprint=DATASET_BLUEPRINT_TAG)
    docs.register(remove_dataset_view, blueprint=DATASET_BLUEPRINT_TAG)
    docs.register(unlink_file_view, blueprint=DATASET_BLUEPRINT_TAG)

    # NOTE: Graph endpoints
    docs.register(graph_build_view, blueprint=GRAPH_BLUEPRINT_TAG)

    # NOTE: User jobs endpoint
    docs.register(list_jobs, blueprint=JOBS_BLUEPRINT_TAG)

    # NOTE: Template endpoints
    docs.register(read_manifest_from_template, blueprint=TEMPLATES_BLUEPRINT_TAG)
    docs.register(create_project_from_template, blueprint=TEMPLATES_BLUEPRINT_TAG)


app = create_app()


@app.after_request
def after_request(response):
    """After request handler."""
    service_log.info(
        "{0} {1} {2} {3} {4}".format(
            request.remote_addr, request.method, request.scheme, request.full_path, response.status
        )
    )

    return response


@app.errorhandler(Exception)
def exceptions(e):
    """App exception logger."""
    tb = traceback.format_exc()
    service_log.error(
        "{} {} {} {} 5xx INTERNAL SERVER ERROR\n{}".format(
            request.remote_addr, request.method, request.scheme, request.full_path, tb
        )
    )

    return e.status_code


app.debug = os.environ.get("DEBUG_MODE", "false") == "true"

if os.environ.get("DEBUG_MODE", "false") == "true":
    import ptvsd

    ptvsd.enable_attach()
    app.logger.setLevel(logging.DEBUG)
    app.logger.debug("debug mode enabled")

if __name__ == "__main__":
    if len(JWT_TOKEN_SECRET) < 32:
        raise InvalidTokenError("web token must be greater or equal to 32 bytes")

    app.logger.handlers.extend(service_log.handlers)
    app.run()<|MERGE_RESOLUTION|>--- conflicted
+++ resolved
@@ -138,13 +138,11 @@
     docs.register(migrate_project_view, blueprint=CACHE_BLUEPRINT_TAG)
     docs.register(migration_check_project_view, blueprint=CACHE_BLUEPRINT_TAG)
 
-<<<<<<< HEAD
+    # NOTE: Config endpoint
     docs.register(show_config, blueprint=CONFIG_BLUEPRINT_TAG)
     docs.register(set_config, blueprint=CONFIG_BLUEPRINT_TAG)
 
-=======
     # NOTE: Dataset endpoints
->>>>>>> a7bfe3d4
     docs.register(list_datasets_view, blueprint=DATASET_BLUEPRINT_TAG)
     docs.register(list_dataset_files_view, blueprint=DATASET_BLUEPRINT_TAG)
     docs.register(add_file_to_dataset_view, blueprint=DATASET_BLUEPRINT_TAG)
