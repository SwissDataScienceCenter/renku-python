--- conflicted
+++ resolved
@@ -17,6 +17,8 @@
 # limitations under the License.
 """Renku service utility functions."""
 from renku.service.config import CACHE_PROJECTS_PATH, CACHE_UPLOADS_PATH
+
+from git import Repo
 
 
 def make_project_path(user, project):
@@ -58,29 +60,7 @@
 
     if file_path.exists():
         cached_file['is_dir'] = file_path.is_dir()
-<<<<<<< HEAD
         return cached_file
-
-
-def repo_sync(repo_path, remote_names=('origin', )):
-    """Sync the repo with the remotes."""
-    repo = Repo(repo_path)
-    pushed_branch = None
-
-    for remote in repo.remotes:
-        if remote.name in remote_names:
-            try:
-                repo.git.push(remote.name, repo.active_branch)
-                pushed_branch = repo.active_branch
-            except GitCommandError as e:
-                if 'protected branches' not in e.stderr:
-                    raise e
-
-                pushed_branch = uuid.uuid4().hex
-                repo.git.checkout(b=pushed_branch)
-                repo.git.push(remote.name, repo.active_branch)
-
-    return pushed_branch
 
 
 def new_repo_push(
@@ -90,7 +70,4 @@
     repo = Repo(repo_path)
     origin = repo.create_remote(source_name, source_url)
     origin.push(source_branch)
-    return True
-=======
-        return cached_file
->>>>>>> d403289c
+    return True