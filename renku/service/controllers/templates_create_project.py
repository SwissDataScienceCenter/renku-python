--- conflicted
+++ resolved
@@ -21,12 +21,7 @@
 
 from marshmallow import EXCLUDE
 
-<<<<<<< HEAD
-from renku.core.commands.init import create_from_template_local_command, read_template_manifest
-=======
 from renku.core.commands.init import create_from_template_local_command
-from renku.core.errors import RenkuException
->>>>>>> 4ff9c4f7
 from renku.core.metadata.repository import Repository
 from renku.core.models.template import TEMPLATE_MANIFEST, TemplatesManifest
 from renku.core.utils.contexts import click_context
@@ -119,14 +114,9 @@
     def setup_template(self):
         """Reads template manifest."""
         project = user_project_clone(self.user_data, self.ctx)
-<<<<<<< HEAD
-        templates = read_template_manifest(project.abs_path)
+        templates = TemplatesManifest.from_path(Path(project.abs_path) / TEMPLATE_MANIFEST).get_raw_content()
         identifier = self.ctx["identifier"]
         self.template = next((template for template in templates if template["folder"] == identifier), None)
-=======
-        templates = TemplatesManifest.from_path(Path(project.abs_path) / TEMPLATE_MANIFEST).get_raw_content()
-        self.template = next((template for template in templates if template["folder"] == self.ctx["identifier"]), None)
->>>>>>> 4ff9c4f7
         if self.template is None:
             raise UserProjectCreationError(
                 error_message=f"the template '{identifier}' does not exist in the target templates repository"
