--- conflicted
+++ resolved
@@ -23,17 +23,11 @@
 from rq_scheduler import Scheduler
 from rq_scheduler.utils import setup_loghandlers
 
-<<<<<<< HEAD
 from renku.service.jobs.cleanup import cache_files_cleanup, \
     cache_project_cleanup
 from renku.service.jobs.queues import CLEANUP_QUEUE_FILES, \
     CLEANUP_QUEUE_PROJECTS, WorkerQueues
 from renku.service.logger import DEPLOYMENT_LOG_LEVEL, scheduler_log
-=======
-from renku.service.jobs.cleanup import cache_files_cleanup, cache_project_cleanup
-from renku.service.jobs.queues import CLEANUP_QUEUE_FILES, CLEANUP_QUEUE_PROJECTS, WorkerQueues
-from renku.service.logger import scheduler_log as log
->>>>>>> e6028d21
 
 
 @contextmanager
@@ -42,11 +36,11 @@
     setup_loghandlers(level=DEPLOYMENT_LOG_LEVEL)
 
     build_scheduler = Scheduler(connection=WorkerQueues.connection)
-<<<<<<< HEAD
-    scheduler_log.info('scheduler created')
 
-    cleanup_interval = int(os.getenv('RENKU_SVC_CLEANUP_INTERVAL', 60))
-    scheduler_log.info('cleanup interval set to {}'.format(cleanup_interval))
+    scheduler_log.info("scheduler created")
+
+    cleanup_interval = int(os.getenv("RENKU_SVC_CLEANUP_INTERVAL", 60))
+    scheduler_log.info("cleanup interval set to {}".format(cleanup_interval))
 
     def requeue(*args, **kwargs):
         """Inverval check for scheduled jobs."""
@@ -54,19 +48,14 @@
 
         queue = Scheduler.get_queue_for_job(build_scheduler, job)
         scheduler_log.info(
-            f'job {job.id}:{job.func_name} re/queued to {queue.name}'
+            f"job {job.id}:{job.func_name} re/queued to {queue.name}"
         )
 
         return queue
 
     # NOTE: Patch scheduler to have requeing information on INFO log level.
     build_scheduler.get_queue_for_job = requeue
-=======
-    log.info("scheduler created")
 
-    cleanup_interval = int(os.getenv("RENKU_SVC_CLEANUP_INTERVAL", 60))
-    log.info("cleanup interval set to {}".format(cleanup_interval))
->>>>>>> e6028d21
 
     build_scheduler.schedule(
         scheduled_time=datetime.utcnow(),
@@ -84,25 +73,14 @@
         result_ttl=cleanup_interval + 1,
     )
 
-<<<<<<< HEAD
-    scheduler_log.info('log level set to {}'.format(DEPLOYMENT_LOG_LEVEL))
-=======
-    log_level = os.getenv("RQ_WORKER_LOG_LEVEL", "INFO")
-    setup_loghandlers(log_level)
-    log.info("log level set to {}".format(log_level))
->>>>>>> e6028d21
-
+    scheduler_log.info(f"log level set to {DEPLOYMENT_LOG_LEVEL}")
     yield build_scheduler
 
 
 def start_scheduler():
     """Build and start scheduler."""
     with schedule() as scheduler:
-<<<<<<< HEAD
-        scheduler_log.info('running scheduler')
-=======
-        log.info("running scheduler")
->>>>>>> e6028d21
+        scheduler_log.info("running scheduler")
         scheduler.run()
 
 
