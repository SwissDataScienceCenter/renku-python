# -*- coding: utf-8 -*-
#
# Copyright 2020 - Swiss Data Science Center (SDSC)
# A partnership between École Polytechnique Fédérale de Lausanne (EPFL) and
# Eidgenössische Technische Hochschule Zürich (ETHZ).
#
# Licensed under the Apache License, Version 2.0 (the "License");
# you may not use this file except in compliance with the License.
# You may obtain a copy of the License at
#
#     http://www.apache.org/licenses/LICENSE-2.0
#
# Unless required by applicable law or agreed to in writing, software
# distributed under the License is distributed on an "AS IS" BASIS,
# WITHOUT WARRANTIES OR CONDITIONS OF ANY KIND, either express or implied.
# See the License for the specific language governing permissions and
# limitations under the License.
"""Renku service worker."""
import os
from contextlib import contextmanager

import sentry_sdk
from rq import Worker

from sentry_sdk.integrations.rq import RqIntegration

from renku.core.errors import ConfigurationError, UsageError
from renku.service.jobs.queues import QUEUES, WorkerQueues
<<<<<<< HEAD
from renku.service.logger import DEPLOYMENT_LOG_LEVEL, worker_log
=======
from renku.service.logger import worker_log as log

RQ_WORKER_LOG_LEVEL = os.getenv("RQ_WORKER_LOG_LEVEL", "INFO")

if os.getenv("SENTRY_DSN"):
    sentry_sdk.init(os.getenv("SENTRY_DSN"), integrations=[RqIntegration()])
>>>>>>> e6028d21


@contextmanager
def worker(queue_list):
    """Creates worker object."""

    def build_worker():
        """Build worker."""
        # NOTE: logging configuration has been moved to `.work(logging_level=)`
<<<<<<< HEAD
        worker_log.info(
            'worker log level set to {}'.format(DEPLOYMENT_LOG_LEVEL)
        )

        rq_worker = Worker(queue_list, connection=WorkerQueues.connection)
        worker_log.info('worker created')
=======
        log.info("worker log level set to {}".format(RQ_WORKER_LOG_LEVEL))

        rq_worker = Worker(queue_list, connection=WorkerQueues.connection)
        log.info("worker created")
>>>>>>> e6028d21

        return rq_worker

    yield build_worker()


def check_queues(queue_list):
    """Check if listening on specified queues is possible."""
    for queue in queue_list:
        if queue not in QUEUES:
            err_msg = "invalid queue name: {0}\n\n" "valid queue names: \n{1}".format(queue, "\n".join(QUEUES))
            raise UsageError(err_msg)


def start_worker(queue_list):
    """Start worker."""
    check_queues(queue_list)
    with worker(queue_list) as rq_worker:
<<<<<<< HEAD
        worker_log.info('running worker')
        rq_worker.work(logging_level=DEPLOYMENT_LOG_LEVEL)


if __name__ == '__main__':
    queues = os.getenv('RENKU_SVC_WORKER_QUEUES')
    worker_log.info('working on queues: {}'.format(queues))
=======
        log.info("running worker")
        rq_worker.work(logging_level=RQ_WORKER_LOG_LEVEL)


if __name__ == "__main__":
    queues = os.getenv("RENKU_SVC_WORKER_QUEUES")
    log.info("working on queues: {}".format(queues))
>>>>>>> e6028d21

    if not queues:
        raise ConfigurationError(
            ("Worker queues not specified. " "Please, set RENKU_SVC_WORKER_QUEUES environment variable.")
        )

    start_worker([queue_name.strip() for queue_name in queues.strip().split(",")])<|MERGE_RESOLUTION|>--- conflicted
+++ resolved
@@ -26,16 +26,11 @@
 
 from renku.core.errors import ConfigurationError, UsageError
 from renku.service.jobs.queues import QUEUES, WorkerQueues
-<<<<<<< HEAD
 from renku.service.logger import DEPLOYMENT_LOG_LEVEL, worker_log
-=======
-from renku.service.logger import worker_log as log
 
-RQ_WORKER_LOG_LEVEL = os.getenv("RQ_WORKER_LOG_LEVEL", "INFO")
 
 if os.getenv("SENTRY_DSN"):
     sentry_sdk.init(os.getenv("SENTRY_DSN"), integrations=[RqIntegration()])
->>>>>>> e6028d21
 
 
 @contextmanager
@@ -45,19 +40,10 @@
     def build_worker():
         """Build worker."""
         # NOTE: logging configuration has been moved to `.work(logging_level=)`
-<<<<<<< HEAD
-        worker_log.info(
-            'worker log level set to {}'.format(DEPLOYMENT_LOG_LEVEL)
-        )
+        worker_log.info(f"worker log level set to {DEPLOYMENT_LOG_LEVEL}")
 
         rq_worker = Worker(queue_list, connection=WorkerQueues.connection)
-        worker_log.info('worker created')
-=======
-        log.info("worker log level set to {}".format(RQ_WORKER_LOG_LEVEL))
-
-        rq_worker = Worker(queue_list, connection=WorkerQueues.connection)
-        log.info("worker created")
->>>>>>> e6028d21
+        worker_log.info("worker created")
 
         return rq_worker
 
@@ -76,23 +62,13 @@
     """Start worker."""
     check_queues(queue_list)
     with worker(queue_list) as rq_worker:
-<<<<<<< HEAD
         worker_log.info('running worker')
         rq_worker.work(logging_level=DEPLOYMENT_LOG_LEVEL)
 
 
 if __name__ == '__main__':
-    queues = os.getenv('RENKU_SVC_WORKER_QUEUES')
-    worker_log.info('working on queues: {}'.format(queues))
-=======
-        log.info("running worker")
-        rq_worker.work(logging_level=RQ_WORKER_LOG_LEVEL)
-
-
-if __name__ == "__main__":
     queues = os.getenv("RENKU_SVC_WORKER_QUEUES")
-    log.info("working on queues: {}".format(queues))
->>>>>>> e6028d21
+    worker_log.info(f"working on queues: {queues}")
 
     if not queues:
         raise ConfigurationError(
