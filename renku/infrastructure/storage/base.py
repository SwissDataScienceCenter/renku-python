--- conflicted
+++ resolved
@@ -47,14 +47,6 @@
         else:
             return True
 
-<<<<<<< HEAD
-    def set_configurations(self) -> None:
-        """Set required configurations for rclone to access the storage."""
-        for name, value in self.credentials.items():
-            name = get_rclone_env_var_name(self.provider.name, name)
-            if value is not NO_VALUE:
-                set_rclone_env_var(name=name, value=value)
-=======
     def get_hashes(self, uri: str, hash_type: str = "md5") -> List[FileHash]:
         """Download hashes with rclone and parse them.
 
@@ -85,7 +77,14 @@
                 )
             )
         return output
->>>>>>> c2ae2bf3
+
+    def set_configurations(self) -> None:
+        """Set required configurations for rclone to access the storage."""
+        for name, value in self.credentials.items():
+            name = get_rclone_env_var_name(self.provider.name, name)
+            if value is not NO_VALUE:
+                set_rclone_env_var(name=name, value=value)
+
 
 
 def execute_rclone_command(command: str, *args: Any, **kwargs) -> str:
