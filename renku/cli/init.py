# -*- coding: utf-8 -*-
#
# Copyright 2017, 2018 - Swiss Data Science Center (SDSC)
# A partnership between École Polytechnique Fédérale de Lausanne (EPFL) and
# Eidgenössische Technische Hochschule Zürich (ETHZ).
#
# Licensed under the Apache License, Version 2.0 (the "License");
# you may not use this file except in compliance with the License.
# You may obtain a copy of the License at
#
#     http://www.apache.org/licenses/LICENSE-2.0
#
# Unless required by applicable law or agreed to in writing, software
# distributed under the License is distributed on an "AS IS" BASIS,
# WITHOUT WARRANTIES OR CONDITIONS OF ANY KIND, either express or implied.
# See the License for the specific language governing permissions and
# limitations under the License.
r"""Create an empty Renku project or reinitialize an existing one.

Start a Renku project
~~~~~~~~~~~~~~~~~~~~~

If you have an existing directory which you want to turn into a Renku project,
you can type:

.. code-block:: console

    $ cd ~/my_project
    $ renku init

or:

.. code-block:: console

    $ renku init ~/my_project

This creates a new subdirectory named ``.renku`` that contains all the
necessary files for managing the project configuration.

If provided directory does not exist, it will be created.

Use a different template
~~~~~~~~~~~~~~~~~~~~~~~~

Renku is installed together with a specific set of templates you can select
when you initialize a project. You can check them by typing:

.. code-block:: console

    $ renku init --list-templates

    INDEX ID     DESCRIPTION                     PARAMETERS
    ----- ------ ------------------------------- -----------------------------
    1     python The simplest Python-based [...] description: project des[...]
    2     R      R-based renku project with[...] description: project des[...]

If you know which template you are going to use, you can provide either the id
``--template-id`` or the template index number ``--template-index``.

You can use a newer version of the templates or even create your own one and
provide it to the ``init`` command by specifying the target template repository
source ``--template-source`` (both local path and remote url are supported) and
the reference ``--template-ref`` (branch, tag or commit).

You can take inspiration from the
`official Renku template repository
<https://github.com/SwissDataScienceCenter/renku-project-template>`_

.. code-block:: console

    $ renku init --template-ref master --template-source \
    https://github.com/SwissDataScienceCenter/renku-project-template

    Fetching template from
    https://github.com/SwissDataScienceCenter/renku-project-template@master
    ... OK

    INDEX ID             DESCRIPTION                PARAMETERS
    ----- -------------- -------------------------- ----------------------
    1     python-minimal Basic Python Project:[...] description: proj[...]
    2     R-minimal      Basic R Project: The [...] description: proj[...]

    Please choose a template by typing the index:

Provide parameters
~~~~~~~~~~~~~~~~~-

Some templates require parameters to properly initialize a new project. You
can check them by listing the templates ``--list-templates``.

To provide parameters, use the ``--parameter`` option and provide each
parameter using ``--parameter "param1"="value1"``.

.. code-block:: console

    $ renku init --template-id python-minimal --parameter \
    "description"="my new shiny project"

    Initializing new Renku repository... OK

If you don't provide the required parameters through the option
``-parameter``, you will be asked to provide them. Empty values are allowed
and passed to the template initialization function.

.. note:: Every project requires a ``name`` that can either be provided using
   ``--name`` or automatically taken from the target folder. This is
   also considered as a special parameter, therefore it's automatically added
   to the list of parameters forwarded to the ``init`` command.

Update an existing project
~~~~~~~~~~~~~~~~~~~~~~~~~~

There are situations when the required structure of a Renku project needs
to be recreated or you have an **existing** Git repository. You can solve
these situation by simply adding the ``--force`` option.

.. code-block:: console

    $ git init .
    $ echo "# Example\nThis is a README." > README.md
    $ git add README.md
    $ git commit -m 'Example readme file'
    # renku init would fail because there is a git repository
    $ renku init --force

You can also enable the external storage system for output files, if it
was not installed previously.

.. code-block:: console

    $ renku init --force --external-storage

"""

import configparser
import os
from collections import OrderedDict, namedtuple
from pathlib import Path
from tempfile import mkdtemp

import attr
import click
from git import Repo

from renku.core import errors
from renku.core.commands.client import pass_local_client
from renku.core.commands.echo import INFO
from renku.core.commands.git import set_git_home
from renku.core.commands.init import create_from_template, fetch_template
from renku.core.commands.options import option_external_storage_requested
from renku.core.models.tabulate import tabulate

_GITLAB_CI = ".gitlab-ci.yml"
_DOCKERFILE = "Dockerfile"
_REQUIREMENTS = "requirements.txt"
CI_TEMPLATES = [_GITLAB_CI, _DOCKERFILE, _REQUIREMENTS]

INVALID_DATA_DIRS = [".", ".renku", ".git"]
"""Paths that cannot be used as data directory name."""


def parse_parameters(ctx, param, value):
    """Parse parameters to dictionary."""
    parameters = {}
    for parameter in value:
        splitted = parameter.split("=", 1)
        if len(splitted) < 2 or len(splitted[0]) < 1:
            raise errors.ParameterError(
                'Parameter format must be --parameter "param1"="value". ', f'--parameter "{parameter}"'
            )
        parameters[splitted[0]] = splitted[1]
    return parameters


def validate_name(ctx, param, value):
    """Validate a project name."""
    if not value:
        value = os.path.basename(ctx.params["path"].rstrip(os.path.sep))
    return value


def store_directory(value):
    """Store directory as a new Git home."""
    Path(value).mkdir(parents=True, exist_ok=True)
    set_git_home(value)
    return value


def create_template_sentence(templates, describe=False, instructions=False):
    """Create templates choice sentence.

    :ref templates: list of templates coming from manifest file
    :ref instructions: add instructions
    """
    Template = namedtuple("Template", ["index", "id", "description", "variables"])

    def extract_description(template_elem):
        """Extract description from template manifest."""
        if describe:
            return template_elem["description"]
        return None

    def extract_variables(template_elem):
        """Extract variables from tempalte manifest."""
        if describe:
            return "\n".join(
                [f"{variable[0]}: {variable[1]}" for variable in template_elem.get("variables", {}).items()]
            )

        return ",".join(template_elem.get("variables", {}).keys())

    templates_friendly = [
        Template(
            index=index + 1,
            id=template_elem["folder"],
            description=extract_description(template_elem),
            variables=extract_variables(template_elem),
        )
        for index, template_elem in enumerate(templates)
    ]

    table_headers = OrderedDict((("index", "Index"), ("id", "Id"), ("variables", "Parameters"),))

    if describe:
        table_headers["description"] = "Description"

    text = tabulate(templates_friendly, headers=table_headers)

    if not instructions:
        return text
    return "{0}\nPlease choose a template by typing the index".format(text)


def is_path_empty(path):
    """Check if path contains files.

    :ref path: target path
    """
    gen = Path(path).glob("**/*")
    return not any(gen)


def resolve_data_directory(data_dir, path):
    """Check data directory is within the project path."""
    if not data_dir:
        return

    absolute_data_dir = (Path(path) / data_dir).resolve()

    try:
        data_dir = absolute_data_dir.relative_to(path)
    except ValueError:
        raise errors.ParameterError(f"Data directory {data_dir} is not within project {path}")

    if str(data_dir).rstrip(os.path.sep) in INVALID_DATA_DIRS:
        raise errors.ParameterError(f"Cannot use {data_dir} as data directory.")

    return data_dir


def check_git_user_config():
    """Check that git user information is configured."""
    dummy_git_folder = mkdtemp()
    repo = Repo.init(dummy_git_folder)
    git_config = repo.config_reader()
    try:
        git_config.get_value("user", "name", None)
        git_config.get_value("user", "email", None)
        return True
    except (configparser.NoOptionError, configparser.NoSectionError):
        return False


@click.command()
@click.argument(
    "path", default=".", type=click.Path(writable=True, file_okay=False, resolve_path=True),
)
@click.option(
    "-n", "--name", callback=validate_name, help="Provide a custom project name.",
)
@click.option(
    "--data-dir",
    default=None,
    type=click.Path(writable=True, file_okay=False),
    help="Data directory within the project",
)
@click.option("-t", "--template-id", help="Provide the id of the template to use.")
@click.option(
    "-i", "--template-index", help="Provide the index number of the template to use.", type=int,
)
@click.option("-s", "--template-source", help="Provide the templates repository url or path.")
@click.option(
    "-r", "--template-ref", default="master", help="Specify the reference to checkout on remote template repository.",
)
@click.option(
    "-p",
    "--parameter",
    "metadata",
    multiple=True,
    type=click.STRING,
    callback=parse_parameters,
    help=(
        "Provide parameters value. Should be invoked once per parameter. "
        'Please specify the values as follow: --parameter "param1"="value"'
    ),
)
@click.option("-l", "--list-templates", is_flag=True, help="List templates available in the template-source.")
@click.option("-d", "--describe", is_flag=True, help="Show description for templates and parameters")
@click.option("--force", is_flag=True, help="Override target path.")
@option_external_storage_requested
@pass_local_client
@click.pass_context
def init(
    ctx,
    client,
    external_storage_requested,
    path,
    name,
    template_id,
    template_index,
    template_source,
    template_ref,
    metadata,
    list_templates,
    force,
    describe,
    data_dir,
):
    """Initialize a project in PATH. Default is the current path."""
    # verify dirty path
    if not is_path_empty(path) and not force and not list_templates:
        raise errors.InvalidFileOperation(
            'Folder "{0}" is not empty. Please add --force '
            "flag to transform it into a Renku repository.".format(str(path))
        )

    data_dir = resolve_data_directory(data_dir, path)

    if not check_git_user_config():
        raise errors.ConfigurationError(
            "The user name and email are not configured. "
            'Please use the "git config" command to configure them.\n\n'
            '\tgit config --global --add user.name "John Doe"\n'
            "\tgit config --global --add user.email "
            '"john.doe@example.com"\n'
        )

    template_manifest, template_folder, template_source, template_version = fetch_template(
        template_source, template_ref, click.echo
    )

    # select specific template
    repeat = False
    template_data = None
    if template_id:
        if template_index:
            raise errors.ParameterError("Use either --template-id or --template-index, not both", '"--template-index"')
        template_filtered = [
            template_elem for template_elem in template_manifest if template_elem["folder"] == template_id
        ]
        if len(template_filtered) == 1:
            template_data = template_filtered[0]
        else:
            click.echo(f'The template with id "{template_id}" is not available.')
            repeat = True

    if template_index or template_index == 0:
        if template_index > 0 and template_index <= len(template_manifest):
            template_data = template_manifest[template_index - 1]
        else:
            click.echo(f"The template at index {template_index} is not available.")
            repeat = True

    if list_templates:
        if template_data:
            click.echo(create_template_sentence([template_data], describe=describe))
        else:
            click.echo(create_template_sentence(template_manifest, describe=describe))
        return

    if repeat or not (template_id or template_index):
        templates = [template_elem for template_elem in template_manifest]
        if len(templates) == 1:
            template_data = templates[0]
        else:
            template_index = click.prompt(
                text=create_template_sentence(templates, describe=describe, instructions=True),
                type=click.IntRange(1, len(templates)),
                show_default=False,
                show_choices=False,
            )
            template_data = templates[template_index - 1]

        template_id = template_data["folder"]

    # verify variables have been passed
    template_variables = template_data.get("variables", {})
    template_variables_keys = set(template_variables.keys())
    input_parameters_keys = set(metadata.keys())
    for key in template_variables_keys - input_parameters_keys:
        value = click.prompt(
            text=(f'The template requires a value for "{key}" ' f"({template_variables[key]})"),
            default="",
            show_default=False,
        )
        metadata[key] = value
    useless_variables = input_parameters_keys - template_variables_keys
    if len(useless_variables) > 0:
        click.echo(
            INFO + "These parameters are not used by the template and were "
            "ignored:\n\t{}".format("\n\t".join(useless_variables))
        )
        for key in useless_variables:
            del metadata[key]

    # set local path and storage
    store_directory(path)
    if not client.external_storage_requested:
        external_storage_requested = False
    ctx.obj = client = attr.evolve(
        client, path=path, data_dir=data_dir, external_storage_requested=external_storage_requested
    )
    if not is_path_empty(path):
        from git import GitCommandError

        try:
            commit = client.find_previous_commit("*")
            branch_name = "pre_renku_init_{0}".format(commit.hexsha[:7])
            with client.worktree(
                path=path,
                branch_name=branch_name,
                commit=commit,
                merge_args=["--no-ff", "-s", "recursive", "-X", "ours", "--allow-unrelated-histories"],
            ):
                click.echo("Saving current data in branch {0}".format(branch_name))
        except AttributeError:
            click.echo("Warning! Overwriting non-empty folder.")
        except GitCommandError as e:
            click.UsageError(e)

    # supply additional metadata
    metadata["__template_source__"] = template_source
    metadata["__template_ref__"] = template_ref
    metadata["__template_id__"] = template_id
    metadata["__namespace__"] = ""
    metadata["__sanitized_project_name__"] = ""
    metadata["__repository__"] = ""
    metadata["__project_slug__"] = ""

    # clone the repo
    template_path = template_folder / template_data["folder"]
    click.echo("Initializing new Renku repository... ", nl=False)
    with client.lock:
        try:
            create_from_template(
                template_path=template_path,
                client=client,
                name=name,
<<<<<<< HEAD
                metadata=parameter,
=======
                metadata=metadata,
>>>>>>> 950e1250
                template_version=template_version,
                immutable_template_files=template_data.get("immutable_template_files", []),
                automated_update=template_data.get("allow_template_update", False),
                force=force,
                data_dir=data_dir,
            )
        except FileExistsError as e:
            raise click.UsageError(e)

    # Install git hooks
    from .githooks import install

    ctx.invoke(install, force=force)<|MERGE_RESOLUTION|>--- conflicted
+++ resolved
@@ -456,11 +456,7 @@
                 template_path=template_path,
                 client=client,
                 name=name,
-<<<<<<< HEAD
-                metadata=parameter,
-=======
                 metadata=metadata,
->>>>>>> 950e1250
                 template_version=template_version,
                 immutable_template_files=template_data.get("immutable_template_files", []),
                 automated_update=template_data.get("allow_template_update", False),
