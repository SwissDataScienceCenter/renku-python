# -*- coding: utf-8 -*-
#
# Copyright 2017, 2018 - Swiss Data Science Center (SDSC)
# A partnership between École Polytechnique Fédérale de Lausanne (EPFL) and
# Eidgenössische Technische Hochschule Zürich (ETHZ).
#
# Licensed under the Apache License, Version 2.0 (the "License");
# you may not use this file except in compliance with the License.
# You may obtain a copy of the License at
#
#     http://www.apache.org/licenses/LICENSE-2.0
#
# Unless required by applicable law or agreed to in writing, software
# distributed under the License is distributed on an "AS IS" BASIS,
# WITHOUT WARRANTIES OR CONDITIONS OF ANY KIND, either express or implied.
# See the License for the specific language governing permissions and
# limitations under the License.
r"""Create an empty Renku project or reinitialize an existing one.

Start a Renku project
~~~~~~~~~~~~~~~~~~~~~

If you have an existing directory which you want to turn into a Renku project,
you can type:

.. code-block:: console

    $ cd ~/my_project
    $ renku init

or:

.. code-block:: console

    $ renku init ~/my_project

This creates a new subdirectory named ``.renku`` that contains all the
necessary files for managing the project configuration.

If provided directory does not exist, it will be created.

Use a different template
~~~~~~~~~~~~~~~~~~~~~~~~

Renku is installed together with a specific set of templates you can select
when you initialize a project. You can check them by typing:

.. code-block:: console

    $ renku init --list-templates

    INDEX ID     DESCRIPTION                     PARAMETERS
    ----- ------ ------------------------------- -----------------------------
    1     python The simplest Python-based [...] description: project des[...]
    2     R      R-based renku project with[...] description: project des[...]

If you know which template you are going to use, you can provide either the id
``--template-id`` or the template index number ``--template-index``.

You can use a newer version of the templates or even create your own one and
provide it to the ``init`` command by specifying the target template repository
source ``--template-source`` (both local path and remote url are supported) and
the reference ``--template-ref`` (branch, tag or commit).

You can take inspiration from the
`official Renku template repository
<https://github.com/SwissDataScienceCenter/renku-project-template>`_

.. code-block:: console

    $ renku init --template-ref master --template-source \
    https://github.com/SwissDataScienceCenter/renku-project-template

    Fetching template from
    https://github.com/SwissDataScienceCenter/renku-project-template@master
    ... OK

    INDEX ID             DESCRIPTION                PARAMETERS
    ----- -------------- -------------------------- ----------------------
    1     python-minimal Basic Python Project:[...] description: proj[...]
    2     R-minimal      Basic R Project: The [...] description: proj[...]

    Please choose a template by typing the index:

Provide parameters
~~~~~~~~~~~~~~~~~-

Some templates require parameters to properly initialize a new project. You
can check them by listing the templates ``--list-templates``.

To provide parameters, use the ``--parameter`` option and provide each
parameter using ``--parameter "param1"="value1"``.

.. code-block:: console

    $ renku init --template-id python-minimal --parameter \
    "description"="my new shiny project"

    Initializing new Renku repository... OK

If you don't provide the required parameters through the option
``-parameter``, you will be asked to provide them. Empty values are allowed
and passed to the template initialization function.

.. note:: Every project requires a ``name`` that can either be provided using
   ``--name`` or automatically taken from the target folder. This is
   also considered as a special parameter, therefore it's automatically added
   to the list of parameters forwarded to the ``init`` command.

Update an existing project
~~~~~~~~~~~~~~~~~~~~~~~~~~

There are situations when the required structure of a Renku project needs
to be recreated or you have an **existing** Git repository for folder that
you wish to turn into a Renku project. In these cases, Renku will warn you
if there are any files that need to be overwritten. ``README.md`` and
``README.rst`` will never be overwritten. ``.gitignore`` will be appended to
to prevent files accidentally getting committed. Files that are not present
in the template will be left untouched by the command.

.. code-block:: console

    $ echo "# Example\nThis is a README." > README.md
    $ echo "FROM python:3.7-alpine" > Dockerfile
    $ renku init

    INDEX  ID              PARAMETERS
    -------  --------------  ------------
        1  python-minimal  description
        2  R-minimal       description
        3  bioc-minimal    description
        4  julia-minimal   description
        5  minimal
    Please choose a template by typing the index: 1
    The template requires a value for "description": Test Project
    Initializing Git repository...
    Warning: The following files exist in the directory and will be overwritten:
            Dockerfile
    Proceed? [y/N]: y
    Initializing new Renku repository...
    Initializing file .dockerignore ...
    Initializing file .gitignore ...
    Initializing file .gitlab-ci.yml ...
    Initializing file .renku/renku.ini ...
    Initializing file .renkulfsignore ...
    Overwriting file Dockerfile ...
    Initializing file data/.gitkeep ...
    Initializing file environment.yml ...
    Initializing file notebooks/.gitkeep ...
    Initializing file requirements.txt ...
    Project initialized.
    OK

If you initialize in an existing git repository, Renku will create a backup
branch before overwriting any files and will print commands to revert the
changes done and to see what changes were made.

You can also enable the external storage system for output files, if it
was not installed previously.

.. code-block:: console

    $ renku init --external-storage

"""

import configparser
import os
from pathlib import Path
from tempfile import mkdtemp

import click
from git import Repo

from renku.cli.utils.callback import ClickCallback
from renku.core import errors
from renku.core.commands.init import init_command
from renku.core.commands.options import option_external_storage_requested

_GITLAB_CI = ".gitlab-ci.yml"
_DOCKERFILE = "Dockerfile"
_REQUIREMENTS = "requirements.txt"
CI_TEMPLATES = [_GITLAB_CI, _DOCKERFILE, _REQUIREMENTS]

INVALID_DATA_DIRS = [".", ".renku", ".git"]
"""Paths that cannot be used as data directory name."""


def parse_parameters(ctx, param, value):
    """Parse parameters to dictionary."""
    parameters = {}
    for parameter in value:
        splitted = parameter.split("=", 1)
        if len(splitted) < 2 or len(splitted[0]) < 1:
            raise errors.ParameterError(
                'Parameter format must be --parameter "param1"="value". ', f'--parameter "{parameter}"'
            )
        parameters[splitted[0]] = splitted[1]
    return parameters


def validate_name(ctx, param, value):
    """Validate a project name."""
    if not value:
        value = os.path.basename(ctx.params["path"].rstrip(os.path.sep))
    return value


def resolve_data_directory(data_dir, path):
    """Check data directory is within the project path."""
    if not data_dir:
        return

    absolute_data_dir = (Path(path) / data_dir).resolve()

    try:
        data_dir = absolute_data_dir.relative_to(path)
    except ValueError:
        raise errors.ParameterError(f"Data directory {data_dir} is not within project {path}")

    if str(data_dir).rstrip(os.path.sep) in INVALID_DATA_DIRS:
        raise errors.ParameterError(f"Cannot use {data_dir} as data directory.")

    return data_dir


def check_git_user_config():
    """Check that git user information is configured."""
    dummy_git_folder = mkdtemp()
    repo = Repo.init(dummy_git_folder)
    git_config = repo.config_reader()
    try:
        git_config.get_value("user", "name", None)
        git_config.get_value("user", "email", None)
        return True
    except (configparser.NoOptionError, configparser.NoSectionError):
        return False


@click.command()
@click.argument("path", default=".", type=click.Path(writable=True, file_okay=False, resolve_path=True))
@click.option("-n", "--name", callback=validate_name, help="Provide a custom project name.")
@click.option(
    "--data-dir",
    default=None,
    type=click.Path(writable=True, file_okay=False),
    help="Data directory within the project",
)
@click.option("-t", "--template-id", help="Provide the id of the template to use.")
@click.option("-i", "--template-index", help="Provide the index number of the template to use.", type=int)
@click.option("-s", "--template-source", help="Provide the templates repository url or path.")
@click.option(
<<<<<<< HEAD
    "-r", "--template-ref", default="master", help="Specify the reference to checkout on remote template repository."
=======
    "-r", "--template-ref", default=None, help="Specify the reference to checkout on remote template repository."
>>>>>>> 06d4969c
)
@click.option(
    "-p",
    "--parameter",
    "metadata",
    multiple=True,
    type=click.STRING,
    callback=parse_parameters,
    help=(
        "Provide parameters value. Should be invoked once per parameter. "
        'Please specify the values as follow: --parameter "param1"="value"'
    ),
)
@click.option("-l", "--list-templates", is_flag=True, help="List templates available in the template-source.")
@click.option("-d", "--describe", is_flag=True, help="Show description for templates and parameters")
@click.option("--force", is_flag=True, help="Override target path.")
@click.option("--initial-branch", help="Initial git branch to create.")
@option_external_storage_requested
@click.pass_context
def init(
    ctx,
    external_storage_requested,
    path,
    name,
    template_id,
    template_index,
    template_source,
    template_ref,
    metadata,
    list_templates,
    force,
    describe,
    data_dir,
    initial_branch,
):
    """Initialize a project in PATH. Default is the current path."""
    data_dir = resolve_data_directory(data_dir, path)

    if not check_git_user_config():
        raise errors.ConfigurationError(
            "The user name and email are not configured. "
            'Please use the "git config" command to configure them.\n\n'
            '\tgit config --global --add user.name "John Doe"\n'
            "\tgit config --global --add user.email "
            '"john.doe@example.com"\n'
        )

    if template_ref and not template_source:
        raise errors.ParameterError("Can't use '--template-ref' without specifying '--template-source'")

    communicator = ClickCallback()
    init_command().with_communicator(communicator).build().execute(
        ctx=ctx,
        external_storage_requested=external_storage_requested,
        path=path,
        name=name,
        template_id=template_id,
        template_index=template_index,
        template_source=template_source,
        template_ref=template_ref,
        metadata=metadata,
        list_templates=list_templates,
        force=force,
        describe=describe,
        data_dir=data_dir,
        initial_branch=initial_branch,
    )

    if list_templates:
        return

    # Install git hooks
    from .githooks import install

    ctx.invoke(install, force=force)<|MERGE_RESOLUTION|>--- conflicted
+++ resolved
@@ -250,11 +250,7 @@
 @click.option("-i", "--template-index", help="Provide the index number of the template to use.", type=int)
 @click.option("-s", "--template-source", help="Provide the templates repository url or path.")
 @click.option(
-<<<<<<< HEAD
-    "-r", "--template-ref", default="master", help="Specify the reference to checkout on remote template repository."
-=======
     "-r", "--template-ref", default=None, help="Specify the reference to checkout on remote template repository."
->>>>>>> 06d4969c
 )
 @click.option(
     "-p",
