# -*- coding: utf-8 -*-
#
# Copyright 2017-2021 - Swiss Data Science Center (SDSC)
# A partnership between École Polytechnique Fédérale de Lausanne (EPFL) and
# Eidgenössische Technische Hochschule Zürich (ETHZ).
#
# Licensed under the Apache License, Version 2.0 (the "License");
# you may not use this file except in compliance with the License.
# You may obtain a copy of the License at
#
#     http://www.apache.org/licenses/LICENSE-2.0
#
# Unless required by applicable law or agreed to in writing, software
# distributed under the License is distributed on an "AS IS" BASIS,
# WITHOUT WARRANTIES OR CONDITIONS OF ANY KIND, either express or implied.
# See the License for the specific language governing permissions and
# limitations under the License.
r"""The base command for interacting with the Renku platform.

``renku`` (base command)
------------------------

To list the available commands, either run ``renku`` with no parameters or
execute ``renku help``:

.. code-block:: console

    $ renku help
    Usage: renku [OPTIONS] COMMAND [ARGS]...

    Check common Renku commands used in various situations.


    Options:
      --version                       Print version number.
      --global-config-path            Print global application's config path.
      --install-completion            Install completion for the current shell.
      --path <path>                   Location of a Renku repository.
                                      [default: (dynamic)]
      --external-storage / -S, --no-external-storage
                                      Use an external file storage service.
      -h, --help                      Show this message and exit.

    Commands:
      # [...]

Configuration files
~~~~~~~~~~~~~~~~~~~

Depending on your system, you may find the configuration files used by Renku
command line in a different folder. By default, the following rules are used:

MacOS:
  ``~/Library/Application Support/Renku``
Unix:
  ``~/.config/renku``
Windows:
  ``C:\Users\<user>\AppData\Roaming\Renku``

If in doubt where to look for the configuration file, you can display its path
by running ``renku --global-config-path``.
"""
import os
import sys
import uuid
from pathlib import Path

import click
import click_completion
import yaml
from click_plugins import with_plugins

from renku.cli.clone import clone
from renku.cli.config import config
from renku.cli.dataset import dataset
from renku.cli.doctor import doctor
from renku.cli.exception_handler import IssueFromTraceback
from renku.cli.githooks import githooks as githooks_command
from renku.cli.graph import graph
from renku.cli.init import init as init_command
from renku.cli.log import log
from renku.cli.login import login, logout, token
from renku.cli.migrate import check_immutable_template_files, migrate, migrationscheck
from renku.cli.move import move
from renku.cli.project import project
from renku.cli.remove import remove
from renku.cli.rerun import rerun
from renku.cli.run import run
from renku.cli.save import save
from renku.cli.service import service
from renku.cli.status import status
from renku.cli.storage import storage
from renku.cli.update import update
from renku.cli.workflow import workflow
from renku.core.commands.echo import WARNING
from renku.core.commands.options import install_completion, option_external_storage_requested
from renku.core.commands.version import check_version, print_version
from renku.core.errors import UsageError
from renku.core.utils.git import default_path

try:
    from importlib.metadata import entry_points
except ImportError:
    from importlib_metadata import entry_points


def get_entry_points(name: str):
    """Get entry points from importlib."""
    all_entry_points = entry_points()

    if hasattr(all_entry_points, "select"):
        return all_entry_points.select(group=name)
    else:
        # Prior to Python 3.10, this returns a dict instead of the selection interface, which is slightly slower
        return all_entry_points.get(name, [])


#: Monkeypatch Click application.
click_completion.init()

WARNING_UNPROTECTED_COMMANDS = ["clone", "init", "help", "login", "logout", "service"]


def _uuid_representer(dumper, data):
    """Add UUID serializer for YAML."""
    return dumper.represent_str(str(data))


yaml.add_representer(uuid.UUID, _uuid_representer)


def print_global_config_path(ctx, param, value):
    """Print global application's config path."""
    from renku.core.management.config import ConfigManagerMixin

    if not value or ctx.resilient_parsing:
        return
    click.echo(ConfigManagerMixin().global_config_path)
    ctx.exit()


def is_allowed_command(ctx):
    """Check if invoked command contains help command."""
    return ctx.invoked_subcommand in WARNING_UNPROTECTED_COMMANDS or "-h" in sys.argv or "--help" in sys.argv


@with_plugins(get_entry_points("renku.cli_plugins"))
@click.group(
    cls=IssueFromTraceback, context_settings={"auto_envvar_prefix": "RENKU", "help_option_names": ["-h", "--help"]}
)
@click.option(
    "--version", is_flag=True, callback=print_version, expose_value=False, is_eager=True, help=print_version.__doc__
)
@click.option(
    "--global-config-path",
    is_flag=True,
    callback=print_global_config_path,
    expose_value=False,
    is_eager=True,
    help=print_global_config_path.__doc__,
)
@click.option(
    "--install-completion",
    is_flag=True,
    callback=install_completion,
    expose_value=False,
    is_eager=True,
    help=install_completion.__doc__,
)
@click.option(
    "--path", show_default=True, metavar="<path>", default=default_path, help="Location of a Renku repository."
)
@option_external_storage_requested
@click.option(
    "--disable-version-check",
    envvar="RENKU_DISABLE_VERSION_CHECK",
    is_flag=True,
    default=False,
    callback=check_version,
    expose_value=False,
    help="Do not periodically check PyPI for a new version of renku.",
)
@click.pass_context
def cli(ctx, path, external_storage_requested):
    """Check common Renku commands used in various situations."""
    from renku.core.management import RENKU_HOME
    from renku.core.management.client import LocalClient
<<<<<<< HEAD
    from renku.core.management.config import RENKU_HOME
    from renku.core.management.migrations.utils import OLD_METADATA_PATH
    from renku.core.management.repository import RepositoryApiMixin
    from renku.core.metadata.database import Database
=======
>>>>>>> c50d8934

    renku_path = Path(path) / RENKU_HOME
    old_metadata = renku_path / OLD_METADATA_PATH
    new_metadata = renku_path / RepositoryApiMixin.DATABASE_PATH / Database.ROOT_OID

    if not old_metadata.exists() and not new_metadata.exists() and not is_allowed_command(ctx):
        raise UsageError(
            (
                "`{0}` is not a renku repository.\n"
                "To initialize this as a renku "
                "repository use: `renku init`".format(path)
            )
        )

    ctx.obj = LocalClient(path=path, external_storage_requested=external_storage_requested)

    if path != os.getcwd() and ctx.invoked_subcommand not in WARNING_UNPROTECTED_COMMANDS:
        click.secho(WARNING + "Run CLI commands only from project's root directory.\n", err=True)


@cli.command()
@click.pass_context
def help(ctx):
    """Show help message and exit."""
    click.echo(ctx.parent.get_help())


# Register subcommands:
cli.add_command(clone)
cli.add_command(config)
cli.add_command(dataset)
cli.add_command(doctor)
cli.add_command(githooks_command)
cli.add_command(graph)
cli.add_command(init_command)
cli.add_command(log)
cli.add_command(login)
cli.add_command(logout)
cli.add_command(migrate)
cli.add_command(migrationscheck)
cli.add_command(check_immutable_template_files)
cli.add_command(move)
cli.add_command(project)
cli.add_command(remove)
cli.add_command(rerun)
cli.add_command(run)
cli.add_command(save)
cli.add_command(status)
cli.add_command(storage)
cli.add_command(token)
cli.add_command(update)
cli.add_command(workflow)
cli.add_command(service)<|MERGE_RESOLUTION|>--- conflicted
+++ resolved
@@ -185,13 +185,10 @@
     """Check common Renku commands used in various situations."""
     from renku.core.management import RENKU_HOME
     from renku.core.management.client import LocalClient
-<<<<<<< HEAD
     from renku.core.management.config import RENKU_HOME
     from renku.core.management.migrations.utils import OLD_METADATA_PATH
     from renku.core.management.repository import RepositoryApiMixin
     from renku.core.metadata.database import Database
-=======
->>>>>>> c50d8934
 
     renku_path = Path(path) / RENKU_HOME
     old_metadata = renku_path / OLD_METADATA_PATH
