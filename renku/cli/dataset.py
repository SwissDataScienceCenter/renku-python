--- conflicted
+++ resolved
@@ -755,16 +755,11 @@
     is_flag=True,
     help='Extract files before importing to dataset.'
 )
-<<<<<<< HEAD
 @click.option(
     '-y', '--yes', is_flag=True, help='Bypass download confirmation.'
 )
 def import_(uri, short_name, extract, yes):
-    """Import data from a 3rd party provider.
-=======
-def import_(uri, short_name, extract):
     """Import data from a 3rd party provider or another renku project.
->>>>>>> 6aa36513
 
     Supported providers: [Dataverse, Renku, Zenodo]
     """
