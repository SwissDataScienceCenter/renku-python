--- conflicted
+++ resolved
@@ -122,45 +122,8 @@
 @click.command(hidden=True)
 def migrationscheck():
     """Check status of the project and current renku-python version."""
-<<<<<<< HEAD
     result = migrations_check().lock_project().build().execute().output
     click.echo(json.dumps(result))
-=======
-    latest_version, project_version = migrations_versions().build().execute().output
-    (
-        migration_required,
-        project_supported,
-        template_update_possible,
-        current_template_version,
-        latest_template_version,
-        template_source,
-        template_ref,
-        template_id,
-        automated_update,
-        docker_update_possible,
-    ) = (
-        migrations_check().lock_project().build().execute().output
-    )
-
-    click.echo(
-        json.dumps(
-            {
-                "latest_version": latest_version,
-                "project_version": project_version,
-                "migration_required": migration_required,
-                "project_supported": project_supported,
-                "template_update_possible": template_update_possible,
-                "current_template_version": str(current_template_version),
-                "latest_template_version": str(latest_template_version),
-                "template_source": template_source,
-                "template_ref": template_ref,
-                "template_id": template_id,
-                "automated_update": automated_update,
-                "docker_update_possible": docker_update_possible,
-            }
-        )
-    )
->>>>>>> 1942a30c
 
 
 @click.command(hidden=True)
