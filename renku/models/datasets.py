# -*- coding: utf-8 -*-
#
# Copyright 2017-2019 - Swiss Data Science Center (SDSC)
# A partnership between École Polytechnique Fédérale de Lausanne (EPFL) and
# Eidgenössische Technische Hochschule Zürich (ETHZ).
#
# Licensed under the Apache License, Version 2.0 (the "License");
# you may not use this file except in compliance with the License.
# You may obtain a copy of the License at
#
#     http://www.apache.org/licenses/LICENSE-2.0
#
# Unless required by applicable law or agreed to in writing, software
# distributed under the License is distributed on an "AS IS" BASIS,
# WITHOUT WARRANTIES OR CONDITIONS OF ANY KIND, either express or implied.
# See the License for the specific language governing permissions and
# limitations under the License.
"""Model objects representing datasets."""

import configparser
import datetime
import re
import uuid
from functools import partial

import attr
from attr.validators import instance_of

from renku import errors
from renku._compat import Path
from renku.models.provenance.entities import Entity
from renku.utils.datetime8601 import parse_date
from renku.utils.doi import is_doi

from . import _jsonld as jsonld

NoneType = type(None)

_path_attr = partial(
    jsonld.ib,
    converter=Path,
)


def _parse_date(value):
    """Convert date to datetime."""
    if isinstance(value, datetime.datetime):
        return value
    date = parse_date(value)

    if not date.tzinfo:
        # set timezone to local timezone
        tz = datetime.datetime.now(datetime.timezone.utc).astimezone().tzinfo
        date = date.replace(tzinfo=tz)

    return date


@jsonld.s(
    type='schema:Person',
    context={'schema': 'http://schema.org/'},
    slots=True,
)
class Creator(object):
    """Represent the creator of a resource."""

    client = attr.ib(default=None, kw_only=True)

    affiliation = jsonld.ib(
        default=None, kw_only=True, context='schema:affiliation'
    )

    email = jsonld.ib(default=None, kw_only=True, context='schema:email')

    alternate_name = jsonld.ib(
        default=None, kw_only=True, context='schema:alternateName'
    )

    name = jsonld.ib(
        default=None,
        kw_only=True,
        validator=instance_of(str),
        context='schema:name'
    )

    _id = jsonld.ib(kw_only=True, context='@id')

    @property
    def short_name(self):
        """Gives full name in short form."""
        names = self.name.split()
        if len(names) == 1:
            return self.name

        last_name = names[-1]
        initials = [name[0] for name in names]
        initials.pop()

        return '{0}.{1}'.format('.'.join(initials), last_name)

    @email.validator
    def check_email(self, attribute, value):
        """Check that the email is valid."""
        if self.email and not (
            isinstance(value, str) and re.match(r'[^@]+@[^@]+\.[^@]+', value)
        ):
            raise ValueError('Email address is invalid.')

    @classmethod
    def from_git(cls, git):
        """Create an instance from a Git repo."""
        git_config = git.config_reader()
        try:
            name = git_config.get_value('user', 'name', None)
            email = git_config.get_value('user', 'email', None)
        except (
            configparser.NoOptionError, configparser.NoSectionError
        ):  # pragma: no cover
            raise errors.ConfigurationError(
                'The user name and email are not configured. '
                'Please use the "git config" command to configure them.\n\n'
                '\tgit config --global --add user.name "John Doe"\n'
                '\tgit config --global --add user.email '
                '"john.doe@example.com"\n'
            )

        # Check the git configuration.
        if name is None:  # pragma: no cover
            raise errors.MissingUsername()
        if email is None:  # pragma: no cover
            raise errors.MissingEmail()

        return cls(name=name, email=email)

    @classmethod
    def from_commit(cls, commit):
        """Create an instance from a Git commit."""
        return cls(name=commit.author.name, email=commit.author.email)

    @_id.default
    def default_id(self):
        """Set the default id."""
        if self.email:
            return 'mailto:{email}'.format(email=self.email)
        return '_:{}'.format(str(uuid.uuid4()))

    def __attrs_post_init__(self):
        """Finish object initialization."""
        # handle the case where ids were improperly set
        if self._id == 'mailto:None':
            self._id = self.default_id()


@attr.s
class CreatorsMixin:
    """Mixin for handling creators container."""

    creator = jsonld.container.list(
        Creator, kw_only=True, context='schema:creator'
    )

    @property
    def creators_csv(self):
        """Comma-separated list of creators associated with dataset."""
        return ','.join(creator.name for creator in self.creator)


@jsonld.s(
    type='schema:PublicationEvent',
    context={'schema': 'http://schema.org/'},
    slots=True,
)
class DatasetTag(object):
    """Represents a Tag of an instance of a dataset."""

    client = attr.ib(default=None, kw_only=True)

    name = jsonld.ib(
        default=None,
        kw_only=True,
        validator=instance_of(str),
        context='schema:name'
    )

    description = jsonld.ib(
        default=None,
        kw_only=True,
        validator=instance_of(str),
        context='schema:description'
    )

    commit = jsonld.ib(
        default=None,
        kw_only=True,
        validator=instance_of(str),
        context='schema:location'
    )

    created = jsonld.ib(
        converter=_parse_date, context='schema:startDate', kw_only=True
    )

    dataset = jsonld.ib(context='schema:about', default=None, kw_only=True)

    _id = jsonld.ib(kw_only=True, context='@id')

    @created.default
    def _now(self):
        """Define default value for datetime fields."""
        return datetime.datetime.now(datetime.timezone.utc)

    @_id.default
    def default_id(self):
        return '{0}@{1}'.format(self.name, self.commit)


@jsonld.s(
    type='schema:Language',
    context={'schema': 'http://schema.org/'},
    slots=True,
)
class Language:
    """Represent a language of an object."""

    alternate_name = jsonld.ib(
        default=None, kw_only=True, context='schema:alternateName'
    )
    name = jsonld.ib(default=None, kw_only=True, context='schema:name')


def _convert_dataset_files_creators(value):
    """Convert dataset files creators."""
    coll = value

    if isinstance(coll, dict):
        return [Creator.from_jsonld(coll)]

    if isinstance(coll, list):
        return [Creator.from_jsonld(c) for c in coll]


@jsonld.s(
    type='schema:DigitalDocument',
    slots=True,
    context={
        'schema': 'http://schema.org/',
    }
)
class DatasetFile(Entity, CreatorsMixin):
    """Represent a file in a dataset."""

    creator = jsonld.container.list(
        Creator,
        converter=_convert_dataset_files_creators,
        kw_only=True,
        context='schema:creator'
    )

    added = jsonld.ib(
<<<<<<< HEAD
        converter=_parse_date, context='schema:dateCreated', kw_only=True
=======
        converter=parse_date, context='schema:dateCreated', kw_only=True
>>>>>>> a3e9998a
    )

    checksum = attr.ib(default=None, kw_only=True)

    dataset = jsonld.ib(context='schema:isPartOf', default=None, kw_only=True)

    filename = attr.ib(kw_only=True, converter=lambda x: Path(x).name)

    name = jsonld.ib(context='schema:name', kw_only=True, default=None)

    filesize = attr.ib(default=None, kw_only=True)

    filetype = attr.ib(default=None, kw_only=True)

    url = jsonld.ib(default=None, context='schema:url', kw_only=True)

    @added.default
    def _now(self):
        """Define default value for datetime fields."""
        return datetime.datetime.now(datetime.timezone.utc)

    @filename.default
    def default_filename(self):
        """Generate default filename based on path."""
        if self.path:
            return Path(self.path).name

    @property
    def full_path(self):
        """Return full path in the current reference frame."""
        path = Path(self.path)
        if self.client:
            return (self.client.path / path).resolve()
        return path.resolve()

    @property
    def size_in_mb(self):
        """Return file size in megabytes."""
        return self.filesize * 1e-6

    def __attrs_post_init__(self):
        """Set the property "name" after initialization."""
        super().__attrs_post_init__()

<<<<<<< HEAD
=======
        if not self.name:
            self.name = self.filename


>>>>>>> a3e9998a
def _convert_dataset_files(value):
    """Convert dataset files."""
    coll = value

    if isinstance(coll, dict):  # compatibility with previous versions
        if any([key.startswith('@') for key in coll.keys()]):
            return [DatasetFile.from_jsonld(coll)]
        else:
            coll = value.values()

    return [DatasetFile.from_jsonld(v) for v in coll]


def _convert_dataset_tags(value):
    """Convert dataset tags."""
    return [DatasetTag.from_jsonld(v) for v in value]


def _convert_dataset_creator(value):
    """Convert dataset creators."""
    if isinstance(value, dict):  # compatibility with previous versions
        return [Creator.from_jsonld(value)]

    if isinstance(value, list):
        return [Creator.from_jsonld(v) for v in value]


def _convert_language(obj):
    """Convert language object."""
    if isinstance(obj, dict):
        language = Language.from_jsonld(obj)
        return language


def _convert_keyword(keywords):
    """Convert keywords collection."""
    if isinstance(keywords, list):
        return keywords

    if isinstance(keywords, dict):
        return keywords.keys()


@jsonld.s(
    type='schema:Dataset',
    context={
        'added': 'schema:dateCreated',
        'affiliation': 'schema:affiliation',
        'alternate_name': 'schema:alternateName',
        'email': 'schema:email',
        'schema': 'http://schema.org/',
    },
)
class Dataset(Entity, CreatorsMixin):
    """Repesent a dataset."""

    SUPPORTED_SCHEMES = ('', 'file', 'http', 'https', 'git+https', 'git+ssh')

    EDITABLE_FIELDS = [
        'creator', 'date_published', 'description', 'in_language', 'keywords',
        'license', 'name', 'url', 'version', 'created', 'files'
    ]

    _id = jsonld.ib(default=None, context='@id', kw_only=True)
    _label = jsonld.ib(default=None, context='rdfs:label', kw_only=True)

    creator = jsonld.container.list(
        Creator,
        converter=_convert_dataset_creator,
        context='schema:creator',
        kw_only=True
    )

    date_published = jsonld.ib(
        default=None, context='schema:datePublished', kw_only=True
    )

    description = jsonld.ib(
        default='', context='schema:description', kw_only=True
    )

    identifier = jsonld.ib(
        default=attr.Factory(uuid.uuid4),
        context='schema:identifier',
        kw_only=True,
        converter=str
    )

    in_language = jsonld.ib(
        type=Language,
        default=None,
        converter=_convert_language,
        context='schema:inLanguage',
        kw_only=True
    )

    keywords = jsonld.container.list(
        str,
        converter=_convert_keyword,
        context='schema:keywords',
        kw_only=True
    )

    license = jsonld.ib(default=None, context='schema:license', kw_only=True)

    name = jsonld.ib(
        default=None, type=str, context='schema:name', kw_only=True
    )

    url = jsonld.ib(default=None, context='schema:url', kw_only=True)

    version = jsonld.ib(default=None, context='schema:version', kw_only=True)

    created = jsonld.ib(
        converter=parse_date, context='schema:dateCreated', kw_only=True
    )

    files = jsonld.container.list(
        DatasetFile,
        default=None,
        converter=_convert_dataset_files,
        context='schema:hasPart',
        kw_only=True
    )

    tags = jsonld.container.list(
        DatasetTag,
        default=None,
        converter=_convert_dataset_tags,
        context='schema:subjectOf',
        kw_only=True
    )

    @created.default
    def _now(self):
        """Define default value for datetime fields."""
        return datetime.datetime.now(datetime.timezone.utc)

    @property
    def display_name(self):
        """Get dataset display name."""
        name = re.sub(' +', ' ', self.name.lower()[:24])

        def to_unix(el):
            """Parse string to unix friendly name."""
            parsed_ = re.sub('[^a-zA-Z0-9]', '', re.sub(' +', ' ', el))
            parsed_ = re.sub(' .+', '.', parsed_.lower())
            return parsed_

        short_name = [to_unix(el) for el in name.split()]

        if self.version:
            version = to_unix(self.version)
            name = '{0}_{1}'.format('_'.join(short_name), version)
            return name

        return '.'.join(short_name)

    @property
    def uid(self):
        """UUID part of identifier."""
        return self.identifier.split('/')[-1]

    @property
    def short_id(self):
        """Shorter version of identifier."""
        if is_doi(self._id):
            return self._id
        return str(self.uid)[:8]

    @property
    def creators_csv(self):
        """Comma-separated list of creators associated with dataset."""
        return ','.join(creator.short_name for creator in self.creator)

    @property
    def editable(self):
        """Subset of attributes which user can edit."""
        obj = self.asjsonld()
        data = {field_: obj.pop(field_) for field_ in self.EDITABLE_FIELDS}
        return data

    def find_file(self, filename, return_index=False):
        """Find a file in files container."""
        for index, file_ in enumerate(self.files):
            if str(file_.path) == str(filename):
                if return_index:
                    return index
                return file_

    def update_metadata(self, other_dataset):
        """Updates instance attributes with other dataset attributes.

        :param other_dataset: `Dataset`
        :return: self
        """
        if is_doi(other_dataset.identifier):
            self._id = other_dataset.identifier

        for field_ in self.EDITABLE_FIELDS:
            val = getattr(other_dataset, field_)
            if val:
                setattr(self, field_, val)

        return self

    def update_files(self, files):
        """Update files with collection of DatasetFile objects."""
        to_insert = []

        for new_file in files:
            existing_file = self.find_file(new_file.path)
            if existing_file is None:
                to_insert.append(new_file)
            else:
                existing_file.commit = new_file.commit
                existing_file._label = new_file._label

        self.files += to_insert

    def rename_files(self, rename):
        """Rename files using the path mapping function."""
        files = []

        for file_ in self.files:
            new_path = rename(file_.path)
            new_file = attr.evolve(file_, path=new_path)
            if not self.find_file(new_file.path):
                files.append(new_file)
            else:
                raise FileExistsError

        renamed = attr.evolve(self, files=files)
        setattr(renamed, '__reference__', self.__reference__)

        if self.__source__:
            setattr(renamed, '__source__', self.__source__.copy())

        return renamed

    def unlink_file(self, file_path):
        """Unlink a file from dataset.

        :param file_path: Relative path used as key inside files container.
        """
        index = self.find_file(file_path, return_index=True)
        return self.files.pop(index)

    def __attrs_post_init__(self):
        """Post-Init hook."""
        super().__attrs_post_init__()

        if not self._id:
            self._id = self.identifier

        if not self._label:
            self._label = self.identifier

        if not self.path:
            self.path = str(self.client.renku_datasets_path / str(self.uid))

        if self.files:
            for dataset_file in self.files:
                file_exists = Path(dataset_file.path).exists()

                if dataset_file.client is None and file_exists:
                    client, _, _ = self.client.resolve_in_submodules(
                        self.client.find_previous_commit(
                            dataset_file.path, revision='HEAD'
                        ),
                        dataset_file.path,
                    )

                    dataset_file.client = client

        try:
            self.commit = self.client.find_previous_commit(
                self.path, revision=self.commit or 'HEAD'
            )
        except KeyError:
            # if with_dataset is used, the dataset is not committed yet
            pass<|MERGE_RESOLUTION|>--- conflicted
+++ resolved
@@ -42,20 +42,6 @@
 )
 
 
-def _parse_date(value):
-    """Convert date to datetime."""
-    if isinstance(value, datetime.datetime):
-        return value
-    date = parse_date(value)
-
-    if not date.tzinfo:
-        # set timezone to local timezone
-        tz = datetime.datetime.now(datetime.timezone.utc).astimezone().tzinfo
-        date = date.replace(tzinfo=tz)
-
-    return date
-
-
 @jsonld.s(
     type='schema:Person',
     context={'schema': 'http://schema.org/'},
@@ -257,11 +243,7 @@
     )
 
     added = jsonld.ib(
-<<<<<<< HEAD
-        converter=_parse_date, context='schema:dateCreated', kw_only=True
-=======
         converter=parse_date, context='schema:dateCreated', kw_only=True
->>>>>>> a3e9998a
     )
 
     checksum = attr.ib(default=None, kw_only=True)
@@ -306,13 +288,10 @@
         """Set the property "name" after initialization."""
         super().__attrs_post_init__()
 
-<<<<<<< HEAD
-=======
         if not self.name:
             self.name = self.filename
 
 
->>>>>>> a3e9998a
 def _convert_dataset_files(value):
     """Convert dataset files."""
     coll = value
