--- conflicted
+++ resolved
@@ -44,9 +44,6 @@
     return os.path.abspath(path)
 
 
-<<<<<<< HEAD
-def get_relative_path(path: Union[Path, str], base: Union[Path, str], strict: bool = False) -> Optional[Path]:
-=======
 def get_safe_relative_path(path: Union[Path, str], base: Union[Path, str]) -> Path:
     """Return a relative path to the base and check path is within base with all symlinks resolved.
 
@@ -60,8 +57,7 @@
         raise ValueError(f"Path '{path}' is not with base directory '{base}'")
 
 
-def get_relative_path(path: Union[Path, str], base: Union[Path, str]) -> Optional[Path]:
->>>>>>> 4ff9c4f7
+def get_relative_path(path: Union[Path, str], base: Union[Path, str], strict: bool = False) -> Optional[Path]:
     """Return a relative path to the base if path is within base without resolving symlinks."""
     try:
         absolute_path = get_absolute_path(path=path, base=base)
@@ -168,13 +164,12 @@
         if not ignore_errors:
             raise
 
-<<<<<<< HEAD
     if follow_symlinks and link:
         try:
             os.remove(link)
         except FileNotFoundError:
             pass
-=======
+
 
 def hash_file(path: Union[Path, str]) -> Optional[str]:
     """Calculate the sha256 hash of a file."""
@@ -201,5 +196,4 @@
         byte_block = content_bytes[i * BLOCK_SIZE : (i + 1) * BLOCK_SIZE]
         sha256_hash.update(byte_block)
 
-    return sha256_hash.hexdigest()
->>>>>>> 4ff9c4f7
+    return sha256_hash.hexdigest()