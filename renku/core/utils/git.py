# -*- coding: utf-8 -*-
#
# Copyright 2018-2021 - Swiss Data Science Center (SDSC)
# A partnership between École Polytechnique Fédérale de Lausanne (EPFL) and
# Eidgenössische Technische Hochschule Zürich (ETHZ).
#
# Licensed under the Apache License, Version 2.0 (the "License");
# you may not use this file except in compliance with the License.
# You may obtain a copy of the License at
#
#     http://www.apache.org/licenses/LICENSE-2.0
#
# Unless required by applicable law or agreed to in writing, software
# distributed under the License is distributed on an "AS IS" BASIS,
# WITHOUT WARRANTIES OR CONDITIONS OF ANY KIND, either express or implied.
# See the License for the specific language governing permissions and
# limitations under the License.
"""Git utility functions."""

import os
import pathlib
import shutil
import tempfile
import urllib
from functools import reduce
from pathlib import Path
from subprocess import SubprocessError, run
from typing import TYPE_CHECKING, List, Optional, Union
from uuid import uuid4

from renku.core import errors

if TYPE_CHECKING:
    from renku.core.metadata.repository import Commit, Remote, Repository
    from renku.core.models.entity import Entity
    from renku.core.models.provenance.agent import Person, SoftwareAgent


CLI_GITLAB_ENDPOINT = "repos"


# TODO: Make sure caching is thread-safe
_entity_cache = {}


def run_command(command, *paths, separator=None, **kwargs):
    """Execute command by splitting `paths` to make sure that argument list will be within os limits.

    :param command: A list or tuple containing command and its arguments.
    :param paths: List of paths/long argument. This will be appended to `command` for each invocation.
    :param separator: Separator for `paths` if they need to be passed as string.
    :param kwargs: Extra arguments passed to `subprocess.run`.
    :returns: Result of last invocation.
    """
    from renku.core.metadata.repository import split_paths

    result = None

    for batch in split_paths(*paths):
        if separator:
            batch = [separator.join(batch)]

        try:
            if not isinstance(batch, list):
                batch = list(batch)
            result = run(command + batch, **kwargs)

            if result.returncode != 0:
                break
        except KeyboardInterrupt:
            raise
        except SubprocessError as e:
            raise errors.GitError(f"Cannot run command {command} : {e}")

    return result


def is_valid_git_repository(repository: Optional["Repository"]) -> bool:
    """Return if is a git repository and has a valid HEAD."""
    return repository is not None and repository.head.is_valid()


def get_hook_path(repository, name: str) -> Path:
    """Return path to the given named hook in the given repository."""
    return repository.path / ".git" / "hooks" / name


def get_oauth_url(url, gitlab_token):
    """Format URL with a username and password."""
    parsed_url = urllib.parse.urlparse(url)

    if not parsed_url.netloc:
        raise ValueError(f"Invalid http git url: {url}")

    netloc = f"oauth2:{gitlab_token}@{parsed_url.netloc}"
    return parsed_url._replace(netloc=netloc).geturl()


def get_cache_directory_for_repository(client, url) -> Path:
    """Return a path to client's cache directory."""
    return client.renku_path / client.CACHE / get_full_repository_path(url)


def parse_git_url(url: Optional[str]):
    """Return parsed git url."""
    import yagup

    if not url:
        raise errors.GitError("No URL provided.")

    try:
        return yagup.GitURL.parse(url)
    except yagup.InvalidURL as e:
        raise errors.GitError(f"Invalid URL: {url}.") from e


def have_same_remote(url1, url2) -> bool:
    """Checks if two git urls point to the same remote repo ignoring protocol and credentials."""
    try:
        u1 = parse_git_url(url1)
        u2 = parse_git_url(url2)

        return u1.host == u2.host and u1.path == u2.path
    except (errors.GitError, AttributeError):
        return False


def get_renku_repo_url(remote_url, deployment_hostname=None, access_token=None):
    """Return a repo url that can be authenticated by renku."""
    parsed_remote = parse_git_url(remote_url)
    path = parsed_remote.path.strip("/")
    if path.startswith("gitlab/"):
        path = path.replace("gitlab/", "")
    path = pathlib.posixpath.join(CLI_GITLAB_ENDPOINT, path)

    credentials = f"renku:{access_token}@" if access_token else ""
    hostname = deployment_hostname or parsed_remote.host

    return urllib.parse.urljoin(f"https://{credentials}{hostname}", path)


def get_full_repository_path(url: Optional[str]) -> str:
    """Extract hostname/path of a git repository from its URL."""
    if not str:
        return ""

    parsed_url = parse_git_url(url)
    return pathlib.posixpath.join(parsed_url.host, parsed_url.path)


<<<<<<< HEAD
    if not revision:
        try:
            return repo.git.hash_object(str(path))
        except GitCommandError:
            # If object does not exist anymore, hash-object doesn't work, fall back to rev-parse
            revision = "HEAD"
=======
def get_repository_name(url: str) -> str:
    """Extract name of a git repository from its URL."""
    return Path(get_renku_repo_url(url)).stem


def get_committer_agent(commit: "Commit") -> "SoftwareAgent":
    """Return committer SoftwareAgent."""
    from renku.core.models.provenance.agent import SoftwareAgent

    return SoftwareAgent(id=commit.committer.email, name=commit.committer.name)


def get_git_user(repository: Optional["Repository"]) -> Optional["Person"]:
    """Return git user."""
    from renku.core.models.provenance.agent import Person

    if repository is None:
        return

    user = repository.get_user()
    return Person(name=user.name, email=user.email)


def get_remote(repository: Optional["Repository"], *, name: str = None, url: str = None) -> Optional["Remote"]:
    """Return repository's remote using its name or url or return default remote if any."""
    if not repository or len(repository.remotes) == 0:
        return
    elif name:
        return next((r for r in repository.remotes if r.name == name), None)
    elif url:
        return next((r for r in repository.remotes if r.url == url), None)
    elif len(repository.remotes) == 1:
        return repository.remotes[0]
    elif repository.active_branch.remote_branch:
        return repository.active_branch.remote_branch.remote


def check_global_git_user_is_configured():
    """Check that git user information is configured."""
    from renku.core.metadata.repository import Repository
>>>>>>> 6780b590

    try:
        Repository.get_global_user()
    except errors.GitConfigurationError:
        return False
    else:
        return True


def is_path_safe(path: Union[Path, str]) -> bool:
    """Check if the path should be used in output."""
    path = str(path)

    # Should not be in ignore paths.
    if path in {".gitignore", ".gitattributes"}:
        return False

    # Ignore everything in .renku ...
    if path.startswith(".renku"):
        return False

    return True


def get_entity_from_revision(repository: "Repository", path: Union[Path, str], revision: str = "HEAD") -> "Entity":
    """Return an Entity instance from given path and revision."""
    from renku.core.models.entity import Collection, Entity

    assert isinstance(revision, str), f"Invalid revision: {revision}"

    def get_directory_members(absolute_path: Path) -> List[Entity]:
        """Return first-level files/directories in a directory."""
        members: List[Entity] = []

        for member in absolute_path.iterdir():
            if member.name == ".gitkeep":
                continue

            member_path = member.relative_to(repository.path)

            try:
                assert all(member_path != m.path for m in members)

                entity = get_entity_from_revision(repository, member_path, revision)
                # NOTE: If a path is not found at a revision we assume that it didn't exist at that revision
                if entity:
                    members.append(entity)
            except KeyError:
                pass

        return members

    global _entity_cache
    key = (revision, str(path))
    cached_entry = _entity_cache.get(key)
    if cached_entry:
        return cached_entry

    # TODO: What checksum we get at "HEAD" if object is staged but not committed
    checksum = repository.get_object_hash(revision=revision, path=path)
    # NOTE: If object was not found at a revision it's either removed or exists in a different revision; keep the
    # entity and use revision as checksum
    checksum = checksum or revision
    # TODO: What would be checksum for a directory if it's not committed yet.
    id = Entity.generate_id(checksum=checksum, path=path)

    absolute_path = repository.path / path
    if str(path) != "." and absolute_path.is_dir():
        members = get_directory_members(absolute_path)
        entity = Collection(id=id, checksum=checksum, path=path, members=members)
    else:
        entity = Entity(id=id, checksum=checksum, path=path)

    _entity_cache[cached_entry] = entity

    return entity


def default_path(path="."):
    """Return default repository path."""
    from renku.core.commands.git import get_git_home

    try:
        return get_git_home(path=path)
    except ValueError:
        return path


def commit_changes(*paths: Union[Path, str], repository: "Repository", message=None) -> List[str]:
    """Commit paths to the repository."""
    if len(paths) == 0:
        return []

    try:
        staged_files = {c.a_path for c in repository.staged_changes} if repository.head.is_valid() else set()
        path_to_save = set(paths) - staged_files
        repository.add(*path_to_save)
        saved_paths = [c.b_path for c in repository.staged_changes]

        if saved_paths:
            if not message:
                # Show saved files in message
                max_len = 100
                message = "Saved changes to: "
                paths_with_lens = reduce(
                    lambda c, x: c + [(x, c[-1][1] + len(x))], saved_paths, [(None, len(message))]
                )[1:]
                # limit first line to max_len characters
                message += " ".join(p if l < max_len else "\n\t" + p for p, l in paths_with_lens)

            repository.commit(message)
    except errors.GitCommandError as e:
        raise errors.GitError("Cannot commit changes") from e
    else:
        return saved_paths


def push_changes(repository: "Repository", remote: str = None, reset: bool = True) -> str:
    """Push to a remote branch. If the remote branch is protected a new remote branch will be created and pushed to.

    If ``reset`` is True, active branch will be reset to its upstream branch (if any) in case changes are pushed to a
    different branch.
    """
    from renku.core.utils import communication

    if repository.active_branch is None:
        raise errors.GitError("Cannot push changes when repository is in detached HEAD state.")

    if repository.active_branch.remote_branch:
        ref = repository.active_branch.remote_branch.name
        pushed_branch = ref.split("/")[-1]
    else:
        pushed_branch = repository.active_branch.name

    if remote:
        pushed_remote = get_remote(repository, url=remote) or get_remote(repository, name=remote)
        if not pushed_remote:
            if get_remote(repository, name="origin") is not None:
                pushed_branch = uuid4().hex
                pushed_remote_name = uuid4().hex
            else:
                pushed_remote_name = "origin"
            pushed_remote = repository.remotes.add(name=pushed_remote_name, url=remote)
    else:
        pushed_remote = get_remote(repository)
        if not pushed_remote:
            raise errors.GitRemoteNotFoundError("No remote has been set up for the current branch")

    try:
        # NOTE: Push local changes to remote branch.
        merge_conflict = False
        if len(pushed_remote.references) > 0 and repository.active_branch.remote_branch in pushed_remote.references:
            repository.fetch(pushed_remote)
            try:
                repository.pull(pushed_remote, repository.active_branch)
            except errors.GitCommandError as e:
                # NOTE: Couldn't pull, probably due to conflicts, try a merge.
                # NOTE: the error sadly doesn't tell any details.
                unmerged_blobs = repository.unmerged_blobs.values()
                conflicts = (stage != 0 for blobs in unmerged_blobs for stage, _ in blobs)
                if any(conflicts):
                    merge_conflict = True

                    if communication.confirm(
                        "There were conflicts when updating the local data with remote changes,"
                        " do you want to resolve them (if not, a new remote branch will be created)?",
                        warning=True,
                    ):
                        repository.run_git_command("mergetool", "-g")
                        repository.commit("merging conflict", no_edit=True)
                        merge_conflict = False
                    else:
                        repository.reset(hard=True)
                else:
                    raise errors.GitError("Cannot pull changes from remote") from e

        push_failed = False

        if not merge_conflict:
            # NOTE: Try pushing to remote branch which might fail if the branch is protected
            try:
                repository.push(pushed_remote, f"{repository.active_branch.name}:{pushed_branch}")
            except errors.GitCommandError:
                push_failed = True

        if merge_conflict or push_failed:
            # NOTE: Push to a new remote branch and reset the cache.
            old_active_branch = repository.active_branch
            pushed_branch = uuid4().hex
            try:
                repository.branches.add(pushed_branch)
                repository.checkout(pushed_branch)
                repository.push(pushed_remote, pushed_branch, set_upstream=True)
            except Exception:
                reset = False  # NOTE: Don't reset the repository if push to the new remote branch failed
                raise
            finally:
                repository.checkout(old_active_branch)
                if reset:
                    repository.reset(reference=repository.active_branch.remote_branch, hard=True)
    except errors.GitCommandError as e:
        raise errors.GitError("Cannot push changes") from e

    return pushed_branch


def clone_renku_repository(
    url: str,
    path: Union[Path, str],
    gitlab_token=None,
    renku_token=None,
    deployment_hostname=None,
    depth: Optional[int] = 1,
) -> "Repository":
    """Clone a Renku Repository."""
    parsed_url = parse_git_url(url)

    if parsed_url.host == "localhost":
        absolute_path = Path(parsed_url.path).resolve()
        git_url = str(absolute_path)
    elif "http" in parsed_url.scheme and gitlab_token:
        git_url = get_oauth_url(url, gitlab_token)
    elif "http" in parsed_url.scheme and renku_token:
        git_url = get_renku_repo_url(url, deployment_hostname=deployment_hostname, access_token=renku_token)
    else:
        git_url = url

    path = path or tempfile.mkdtemp()

    return clone_repository(git_url, path=path, install_githooks=False, depth=depth, clean=True)


def clone_repository(
    url,
    path: Union[Path, str] = None,
    install_githooks=True,
    install_lfs=True,
    skip_smudge=True,
    recursive=True,
    depth=None,
    progress=None,
    config=None,
    raise_git_except=False,
    checkout_revision=None,
    no_checkout: bool = False,
    clean: bool = False,
) -> "Repository":
    """Clone a Git repository and install Git hooks and LFS."""
    from renku.core.management.githooks import install
    from renku.core.metadata.repository import Repository

    def handle_git_exception():
        """Handle git exceptions."""
        if raise_git_except:
            return

        message = f"Cannot clone repo from {url}"

        if progress:
            lines = progress.other_lines + progress.error_lines
            error = "".join([f"\n\t{line}" for line in lines if line.strip()])
            message += f" and error message:\n {error}"

        raise errors.GitError(message)

    def clean_directory():
        if not clean:
            return
        try:
            shutil.rmtree(path)
        except FileNotFoundError:
            pass
        except PermissionError as e:
            raise errors.InvalidFileOperation(f"Cannot delete files in {path}: Permission denied") from e

    def check_and_reuse_existing_repository() -> Optional[Repository]:
        if not path.exists():
            return

        try:
            repository = Repository(path)
            remote = get_remote(repository, name="origin") or get_remote(repository)

            if remote and have_same_remote(remote.url, url):
                repository.reset(hard=True)
                repository.fetch(all=True)
                # NOTE: By default we checkout remote repository's HEAD since the local HEAD might not point to
                # the default branch.
                default_checkout_revision = checkout_revision or "origin/HEAD"
                repository.checkout(default_checkout_revision)
                try:
                    repository.pull()
                except errors.GitCommandError:  # NOTE: When ref is not a branch, an error is thrown
                    pass
        except errors.GitError:  # NOTE: Not a git repository, remote not found, or checkout failed
            clean_directory()
        else:
            return repository

    def clone(branch, depth):
        if skip_smudge:
            os.environ["GIT_LFS_SKIP_SMUDGE"] = "1"

        return Repository.clone_from(
            url, path, branch=branch, recursive=recursive, depth=depth, no_checkout=no_checkout, progress=progress
        )

    assert config is None or isinstance(config, dict), f"Config should be a dict not '{type(config)}'"

    path = Path(path) if path else Path(get_repository_name(url))

    repository = check_and_reuse_existing_repository()
    if repository:
        return repository

    try:
        # NOTE: Try to clone, assuming checkout_revision is a branch or a tag (if it is set)
        repository = clone(branch=checkout_revision, depth=depth)
    except errors.GitCommandError:
        if not checkout_revision:
            handle_git_exception()
            raise

        # NOTE: clone without branch set, in case checkout_revision was not a branch or a tag but a commit
        try:
            repository = clone(branch=None, depth=None)
        except errors.GitCommandError:
            handle_git_exception()
            raise

    if checkout_revision is not None and not no_checkout:
        try:
            repository.checkout(checkout_revision)
        except errors.GitCommandError:
            raise errors.GitReferenceNotFoundError(
                f"Cannot checkout reference '{checkout_revision}' in repository: {url}"
            )

    if config:
        with repository.get_configuration(writable=True) as config_writer:
            for key, value in config.items():
                try:
                    section, option = key.rsplit(".", maxsplit=1)
                except ValueError:
                    raise errors.GitError(f"Cannot write to config: Invalid config '{key}'")

                config_writer.set_value(section, option, value)

    if install_githooks:
        install(force=True, repository=repository)

    if install_lfs:
        command = ["lfs", "install", "--local", "--force"]
        if skip_smudge:
            command += ["--skip-smudge"]
        try:
            repository.run_git_command(*command)
        except errors.GitCommandError as e:
            raise errors.GitError("Cannot install Git LFS") from e

    return repository


def get_git_progress_instance():
    """Return a GitProgress object."""
    from git.remote import RemoteProgress

    class GitProgress(RemoteProgress):
        """Progress printing for GitPython."""

        def __init__(self):
            """Initialize a Git progress printer."""
            super().__init__()
            self._previous_line_length = 0

        def update(self, op_code, cur_count, max_count=None, message=""):
            """Callback for printing Git operation status."""
            self._clear_line()
            print(self._cur_line, end="\r")
            self._previous_line_length = len(self._cur_line)
            if (op_code & RemoteProgress.END) != 0:
                print()

        def _clear_line(self):
            print(self._previous_line_length * " ", end="\r")

    return GitProgress()<|MERGE_RESOLUTION|>--- conflicted
+++ resolved
@@ -148,14 +148,6 @@
     return pathlib.posixpath.join(parsed_url.host, parsed_url.path)
 
 
-<<<<<<< HEAD
-    if not revision:
-        try:
-            return repo.git.hash_object(str(path))
-        except GitCommandError:
-            # If object does not exist anymore, hash-object doesn't work, fall back to rev-parse
-            revision = "HEAD"
-=======
 def get_repository_name(url: str) -> str:
     """Extract name of a git repository from its URL."""
     return Path(get_renku_repo_url(url)).stem
@@ -196,7 +188,6 @@
 def check_global_git_user_is_configured():
     """Check that git user information is configured."""
     from renku.core.metadata.repository import Repository
->>>>>>> 6780b590
 
     try:
         Repository.get_global_user()
@@ -221,11 +212,9 @@
     return True
 
 
-def get_entity_from_revision(repository: "Repository", path: Union[Path, str], revision: str = "HEAD") -> "Entity":
+def get_entity_from_revision(repository: "Repository", path: Union[Path, str], revision: str = None) -> "Entity":
     """Return an Entity instance from given path and revision."""
     from renku.core.models.entity import Collection, Entity
-
-    assert isinstance(revision, str), f"Invalid revision: {revision}"
 
     def get_directory_members(absolute_path: Path) -> List[Entity]:
         """Return first-level files/directories in a directory."""
@@ -259,7 +248,7 @@
     checksum = repository.get_object_hash(revision=revision, path=path)
     # NOTE: If object was not found at a revision it's either removed or exists in a different revision; keep the
     # entity and use revision as checksum
-    checksum = checksum or revision
+    checksum = checksum or revision or "HEAD"
     # TODO: What would be checksum for a directory if it's not committed yet.
     id = Entity.generate_id(checksum=checksum, path=path)
 
