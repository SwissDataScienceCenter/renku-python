--- conflicted
+++ resolved
@@ -245,12 +245,7 @@
     checksum = repository.get_object_hash(revision=revision, path=path)
     # NOTE: If object was not found at a revision it's either removed or exists in a different revision; keep the
     # entity and use revision as checksum
-<<<<<<< HEAD
     checksum = checksum or revision or "HEAD"
-    # TODO: What would be checksum for a directory if it's not committed yet.
-=======
-    checksum = checksum or revision
->>>>>>> 9cea4d16
     id = Entity.generate_id(checksum=checksum, path=path)
 
     absolute_path = repository.path / path
