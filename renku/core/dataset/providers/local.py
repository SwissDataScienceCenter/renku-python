--- conflicted
+++ resolved
@@ -43,11 +43,7 @@
     priority = ProviderPriority.LOW
     name = "Local"
 
-<<<<<<< HEAD
-    def __init__(self, uri: str):
-=======
     def __init__(self, uri: Optional[str]):
->>>>>>> 82291d52
         super().__init__(uri=uri)
 
         self._path: Optional[str] = None
