--- conflicted
+++ resolved
@@ -91,22 +91,14 @@
         """Add files from a URI to a dataset."""
         from renku.core.dataset.providers.models import DatasetAddAction, DatasetAddMetadata
 
-<<<<<<< HEAD
-        assert dataset is not None, "Dataset name is not passed"
-=======
         if dataset is None:
             raise errors.ParameterError("Dataset is not passed")
->>>>>>> ed66e5a3
 
         u = urllib.parse.urlparse(uri)
         path = u.path
 
         action = DatasetAddAction.SYMLINK if external else DatasetAddAction.COPY
-<<<<<<< HEAD
-        absolute_dataset_data_dir = (client.path / dataset.get_datadir(client)).resolve()
-=======
         absolute_dataset_data_dir = (client.path / dataset.get_datadir()).resolve()
->>>>>>> ed66e5a3
         source_root = Path(get_absolute_path(path))
         is_within_repo = is_subpath(path=source_root, base=client.path)
         warnings = []
@@ -229,11 +221,7 @@
 
         dst_root.mkdir(parents=True, exist_ok=True)
 
-<<<<<<< HEAD
-        data_dir = self._dataset.get_datadir(client)
-=======
         data_dir = self._dataset.get_datadir()
->>>>>>> ed66e5a3
 
         with communication.progress("Copying dataset files ...", total=len(self._dataset.files)) as progressbar:
             for file in self.dataset.files:
