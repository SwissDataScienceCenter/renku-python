--- conflicted
+++ resolved
@@ -19,18 +19,11 @@
 from collections import UserDict
 from enum import IntEnum
 from pathlib import Path
-<<<<<<< HEAD
-from typing import TYPE_CHECKING, Any, Dict, List, Optional, Tuple
-
-from renku.core import errors
-from renku.core.util.metadata import get_canonical_key, read_credentials, store_credentials
-=======
 from typing import TYPE_CHECKING, Any, Dict, List, Optional, Tuple, Union
 
 from renku.core import errors
 from renku.core.util.metadata import get_canonical_key, read_credentials, store_credentials
 from renku.core.util.util import NO_VALUE, NoValueType
->>>>>>> 82291d52
 
 if TYPE_CHECKING:
     from renku.core.dataset.providers.models import (
@@ -61,13 +54,8 @@
     priority: Optional[ProviderPriority] = None
     name: Optional[str] = None
 
-<<<<<<< HEAD
-    def __init__(self, uri: str):
-        self._uri: str = uri
-=======
     def __init__(self, uri: Optional[str], **kwargs):
         self._uri: str = uri or ""
->>>>>>> 82291d52
 
     def __init_subclass__(cls, **kwargs):
         for required_property in ("priority", "name"):
@@ -252,32 +240,20 @@
 class ProviderCredentials(abc.ABC, UserDict):
     """Credentials of a provider.
 
-<<<<<<< HEAD
-    NOTE: A ``None`` value for a key means that it is not set; however, an empty value, "", means that the key was set.
-=======
     NOTE: An empty string, "", is a valid value. ``NO_VALUE`` means that the value for a key is not set.
->>>>>>> 82291d52
     """
 
     def __init__(self, provider: ProviderApi):
         super().__init__()
         self._provider: ProviderApi = provider
-<<<<<<< HEAD
-        self.data: Dict[str, Optional[str]] = {key: None for key in self.get_canonical_credentials_names()}
-=======
         self.data: Dict[str, Union[str, NoValueType]] = {
             key: NO_VALUE for key in self.get_canonical_credentials_names()
         }
->>>>>>> 82291d52
 
     @staticmethod
     @abc.abstractmethod
     def get_credentials_names() -> Tuple[str, ...]:
-<<<<<<< HEAD
-        """Return list of the required credentials for a provider."""
-=======
         """Return a tuple of the required credentials for a provider."""
->>>>>>> 82291d52
         raise NotImplementedError
 
     @property
@@ -285,13 +261,10 @@
         """Return the associated provider instance."""
         return self._provider
 
-<<<<<<< HEAD
-=======
     def get_credentials_names_with_no_value(self) -> Tuple[str, ...]:
         """Return a tuple of credential keys that don't have a valid value."""
         return tuple(key for key, value in self.items() if value is NO_VALUE)
 
->>>>>>> 82291d52
     def get_canonical_credentials_names(self) -> Tuple[str, ...]:
         """Return canonical credentials names that can be used as config keys."""
         return tuple(get_canonical_key(key) for key in self.get_credentials_names())
@@ -303,13 +276,6 @@
         """
         return self.provider.name.lower()  # type: ignore
 
-<<<<<<< HEAD
-    def read(self) -> Dict[str, Optional[str]]:
-        """Read credentials from the config and return them. Set non-existing values to None."""
-        section = self.get_credentials_section_name()
-
-        data = {key: read_credentials(section=section, key=key) for key in self.get_canonical_credentials_names()}
-=======
     def read(self) -> Dict[str, Union[str, NoValueType]]:
         """Read credentials from the config and return them. Set non-existing values to None."""
         section = self.get_credentials_section_name()
@@ -322,7 +288,6 @@
             return value
 
         data = {key: read_and_convert_credentials(key) for key in self.get_canonical_credentials_names()}
->>>>>>> 82291d52
         self.data.update(data)
 
         return self.data
