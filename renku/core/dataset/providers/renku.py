# -*- coding: utf-8 -*-
#
# Copyright 2017-2022 - Swiss Data Science Center (SDSC)
# A partnership between École Polytechnique Fédérale de Lausanne (EPFL) and
# Eidgenössische Technische Hochschule Zürich (ETHZ).
#
# Licensed under the Apache License, Version 2.0 (the "License");
# you may not use this file except in compliance with the License.
# You may obtain a copy of the License at
#
#     http://www.apache.org/licenses/LICENSE-2.0
#
# Unless required by applicable law or agreed to in writing, software
# distributed under the License is distributed on an "AS IS" BASIS,
# WITHOUT WARRANTIES OR CONDITIONS OF ANY KIND, either express or implied.
# See the License for the specific language governing permissions and
# limitations under the License.
"""Renku dataset provider."""

import re
import shutil
import urllib
from collections import defaultdict
from pathlib import Path
<<<<<<< HEAD
from typing import TYPE_CHECKING, Any, Dict, List, Optional
=======
from typing import TYPE_CHECKING, Any, Dict, List, Type
>>>>>>> fb76eadb

from renku.command.command_builder.command import inject
from renku.command.login import read_renku_token
from renku.core import errors
from renku.core.dataset.datasets_provenance import DatasetsProvenance
from renku.core.dataset.providers.api import ImporterApi, ProviderApi, ProviderPriority
from renku.core.interface.client_dispatcher import IClientDispatcher
from renku.core.interface.database_dispatcher import IDatabaseDispatcher
from renku.core.plugin import hookimpl
from renku.core.util import communication
from renku.core.util.file_size import bytes_to_unit
from renku.core.util.git import clone_renku_repository, get_cache_directory_for_repository, get_file_size
from renku.core.util.metadata import is_external_file, make_project_temp_dir
from renku.core.util.urls import remove_credentials
from renku.domain_model.dataset_provider import IDatasetProviderPlugin

if TYPE_CHECKING:
    from renku.core.dataset.providers.models import DatasetAddMetadata, ProviderDataset, ProviderParameter
    from renku.core.management.client import LocalClient
    from renku.domain_model.dataset import Dataset


class RenkuProvider(ProviderApi, IDatasetProviderPlugin):
    """Renku API provider."""

    priority = ProviderPriority.HIGH
    name = "Renku"

    def __init__(self, uri: Optional[str], **kwargs):
        super().__init__(uri=uri)

        self._accept = "application/json"
        self._authorization_header = None
        self._gitlab_token: Optional[str] = None
        self._renku_token = None
        self._tag: Optional[str] = None

    @staticmethod
    def supports(uri):
        """Whether or not this provider supports a given URI."""
        parsed_url = urllib.parse.urlparse(uri)

        if not parsed_url.netloc:
            return False

        _, dataset_id = RenkuProvider._extract_project_and_dataset_ids(parsed_url)
        return dataset_id is not None

    @staticmethod
    def supports_import():
        """Whether this provider supports dataset import."""
        return True

    @staticmethod
    def get_import_parameters() -> List["ProviderParameter"]:
        """Returns parameters that can be set for import."""
        from renku.core.dataset.providers.models import ProviderParameter

        return [ProviderParameter("tag", help="Import a specific tag instead of the latest version.", type=str)]

    def get_importer(self, tag: Optional[str] = None, gitlab_token: Optional[str] = None, **kwargs):
        """Retrieves a dataset import manager from Renku.

        Args:
            tag(Optional[str]): Dataset version to import.
            gitlab_token(Optional[str]): Gitlab access token.

        Returns:
            RenkuImporter: A Renku import manager.
        """
        self._tag = tag
        self._gitlab_token = gitlab_token

        self._prepare_auth(self.uri)

        name, identifier, latest_version_uri, kg_url = self._fetch_dataset_info(self.uri)

        project_url_ssh, project_url_http = self._get_project_urls(kg_url)

        return RenkuImporter(
            uri=self.uri,
            name=name,
            identifier=identifier,
            tag=self._tag,
            latest_version_uri=latest_version_uri,
            project_url_ssh=project_url_ssh,
            project_url_http=project_url_http,
            gitlab_token=self._gitlab_token,
            renku_token=self._renku_token,
        )

    def _fetch_dataset_info(self, uri):
        """Return initial dataset identifier and urls of all projects that contain the dataset."""
        parsed_url = urllib.parse.urlparse(uri)

        project_id, dataset_name_or_id = RenkuProvider._extract_project_and_dataset_ids(parsed_url)
        if not project_id and not dataset_name_or_id:
            raise errors.ParameterError("Invalid URI", param_hint=uri)

        kg_path = f"/knowledge-graph/datasets/{dataset_name_or_id}"
        dataset_kg_url = parsed_url._replace(path=kg_path).geturl()

        try:
            dataset_info = self._query_knowledge_graph(dataset_kg_url)
        except errors.NotFound:
            # NOTE: If URI is not found we assume that it contains dataset's name instead of its id
            dataset_name = dataset_name_or_id
            identifier = None
            dataset_info = None
        else:
            dataset_name = dataset_info.get("name")
            identifier = dataset_info["identifier"]

        if project_id:
            kg_path = f"/knowledge-graph/projects/{project_id}"
            project_kg_url = parsed_url._replace(path=kg_path).geturl()
        elif not dataset_info:
            raise errors.NotFound(
                f"Resource not found in knowledge graph: {uri}\n"
                f"Hint: If the project is private you need to 'renku login {parsed_url.netloc}'"
            )
        else:
            project = dataset_info.get("project", {})
            links = project.get("_links", [])
            project_kg_url = next((link["href"] for link in links if link["rel"] == "project-details"), None)

            if not project_kg_url:
                raise errors.ParameterError("Cannot find project's KG URL from URI", param_hint=uri)

        latest_identifier, latest_version_uri = self._fetch_dataset_info_from_project(project_kg_url, dataset_name)
        identifier = identifier or latest_identifier

        return dataset_name, identifier, latest_version_uri, project_kg_url

    def _fetch_dataset_info_from_project(self, project_kg_url, dataset_name):
        datasets_kg_url = f"{project_kg_url}/datasets"
        try:
            response = self._query_knowledge_graph(datasets_kg_url)
        except errors.NotFound:
            raise errors.NotFound(f"Cannot find project in the knowledge graph: {project_kg_url}")

        dataset = next((d for d in response if d.get("name") == dataset_name), None)
        if not dataset:
            raise errors.OperationError(f"Cannot fetch dataset with name '{dataset_name}' from '{project_kg_url}'")

        links = dataset.get("_links", [])
        latest_version_uri = next((link["href"] for link in links if link["rel"] == "details"), None)
        if latest_version_uri:
            latest_version_uri = latest_version_uri.replace("/knowledge-graph", "")

        return dataset["identifier"], latest_version_uri

    @staticmethod
    def _extract_project_and_dataset_ids(parsed_url):
        # https://<host>/projects/:namespace/:0-or-more-subgroups/:name/datasets/:dataset-name
        # https://<host>/projects/:namespace/:0-or-more-subgroups/:name/datasets/:id
        # https://<host>/datasets/:id
        match = re.match(r"(?:/projects/((?:[^/]+/)+[^/]+))?/datasets/([^/]+)/?$", parsed_url.path)
        project_id, dataset_name_or_id = match.groups() if match else (None, None)
        return project_id, dataset_name_or_id

    def _query_knowledge_graph(self, url):
        from renku.core.util import requests

        if self._renku_token and not self._gitlab_token:
            # NOTE: Authorization with renku token requires going through the gateway route
            url = url.replace("/knowledge-graph/", "/api/kg/")

        try:
            response = requests.get(url, headers=self._authorization_header)
        except errors.RequestError as e:
            raise errors.OperationError(f"Cannot access knowledge graph: {url}") from e

        parsed_uri = urllib.parse.urlparse(self.uri)
        if response.status_code == 404:
            raise errors.NotFound(
                f"Resource not found in knowledge graph: {url}\n"
                f"Hint: If the project is private you need to 'renku login {parsed_uri.netloc}'"
            )
        elif response.status_code in [401, 403]:
            raise errors.OperationError(
                f"Unauthorized access to knowledge graph: Run 'renku login {parsed_uri.netloc}'"
            )
        elif response.status_code != 200:
            raise errors.OperationError(f"Cannot access knowledge graph: {url}\nResponse code: {response.status_code}")

        return response.json()

    def _get_project_urls(self, project_kg_url):
        json = self._query_knowledge_graph(project_kg_url)
        urls = json.get("urls", {})

        return urls.get("ssh"), urls.get("http")

    def _prepare_auth(self, uri):
        if self._gitlab_token:
            token = self._gitlab_token
        else:
            self._renku_token = read_renku_token(endpoint=uri)
            token = self._renku_token

        self._authorization_header = {"Authorization": f"Bearer {token}"} if token else {}

    @classmethod
    @hookimpl
    def dataset_provider(cls) -> "Type[RenkuProvider]":
        """The definition of the provider."""
        return cls


class RenkuImporter(ImporterApi):
    """Renku record serializer."""

    def __init__(
        self,
        uri,
        name,
        identifier,
        tag,
        latest_version_uri,
        project_url_ssh,
        project_url_http,
        gitlab_token,
        renku_token,
    ):
        """Create a RenkuImporter from a Dataset."""
        super().__init__(uri=uri, original_uri=uri)

        self._name = name
        self._identifier = identifier
        self._tag = tag
        self._latest_version_uri = latest_version_uri
        self._project_url_ssh = project_url_ssh
        self._project_url_http = project_url_http
        self._gitlab_token = gitlab_token
        self._renku_token = renku_token

        self._project_url = None
        self._remote_repository = None
        self._remote_client = None

    def fetch_provider_dataset(self) -> "ProviderDataset":
        """Return encapsulated dataset instance."""
        self._provider_dataset = self._fetch_dataset()
        assert self._provider_dataset is not None, "Dataset wasn't fetched."
        return self._provider_dataset

    def download_files(self, client: "LocalClient", destination: Path, extract: bool) -> List["DatasetAddMetadata"]:
        """Download dataset files from the remote provider."""
        from renku.core.dataset.providers.models import DatasetAddAction, DatasetAddMetadata
        from renku.core.management.client import LocalClient
        from renku.domain_model.dataset import RemoteEntity

        url = remove_credentials(self.project_url)

        dataset_datadir = self.provider_dataset.get_datadir()
        remote_repository = self.repository

        if self.provider_dataset.version:  # NOTE: A tag was specified for import
            sources, checksums = zip(*[(f.path, f.checksum) for f in self.provider_dataset_files])  # type: ignore
        else:
            sources = [f.path for f in self.provider_dataset_files]  # type: ignore
            checksums = None

        assert destination.exists() and destination.is_dir(), "Destination dir must exist when importing a dataset"
        if checksums is not None:
            assert len(checksums) == len(sources), "Each source must have a corresponding checksum"  # type: ignore

        def add_file(src_entity_path: str, content_path: Path, checksum) -> None:
            """
            Create a DatasetAddMetadata.

            Args:
                src_entity_path: Entity path from the source dataset which is a relative path.
                content_path: Absolute path of the file content when copied with a checksum.
                checksum: Entity checksum.
            """
            try:
                relative_path = Path(src_entity_path).relative_to(dataset_datadir)
            except ValueError:  # Files that are not in dataset's data directory
                relative_path = Path(src_entity_path)

            dst = destination / relative_path
            path_in_dst_repo = dst.relative_to(client.path)

            already_copied = path_in_dst_repo in new_files  # A path with the same destination is already copied
            new_files[path_in_dst_repo].append(src_entity_path)
            if already_copied:
                return

            if is_external_file(path=src_entity_path, client_path=remote_repository.path):  # type: ignore
                source = (remote_repository.path / src_entity_path).resolve()  # type: ignore
                action = DatasetAddAction.SYMLINK
            else:
                source = content_path
                action = DatasetAddAction.MOVE

            checksum = checksum or remote_repository.get_object_hash(  # type: ignore
                revision="HEAD", path=src_entity_path
            )
            if not checksum:
                raise errors.FileNotFound(f"Cannot find '{file}' in the remote project")

            new_file = DatasetAddMetadata(
                entity_path=path_in_dst_repo,
                url=url,
                based_on=RemoteEntity(checksum=checksum, path=src_entity_path, url=url),
                action=action,
                source=source,
                destination=dst,
            )
            results.append(new_file)

        results: List["DatasetAddMetadata"] = []
        new_files: Dict[Path, List[str]] = defaultdict(list)

        if checksums is None:
            LocalClient(path=remote_repository.path).pull_paths_from_storage(  # type: ignore
                *(remote_repository.path / p for p in sources)  # type: ignore
            )

            for file in sources:
                add_file(file, content_path=remote_repository.path / file, checksum=None)  # type: ignore
        else:  # NOTE: Renku dataset import with a tag
            content_path_root = make_project_temp_dir(client.path)
            content_path_root.mkdir(parents=True, exist_ok=True)
            filename = 1

            for file, checksum in zip(sources, checksums):  # type: ignore
                content_path = content_path_root / str(filename)
                filename += 1

                try:
                    remote_repository.copy_content_to_file(  # type: ignore
                        path=file, checksum=checksum, output_path=content_path
                    )
                except errors.FileNotFound:
                    raise errors.FileNotFound(f"Cannot find '{file}' with hash '{checksum}' in the remote project")

                add_file(file, content_path=content_path, checksum=checksum)

        duplicates = [v for v in new_files.values() if len(v) > 1]
        if duplicates:
            files = {str(p) for paths in duplicates for p in paths}
            files_str = "/n/t".join(sorted(files))
            communication.warn(f"The following files overwrite each other in the destination project:/n/t{files_str}")

        return results

    def tag_dataset(self, name: str) -> None:
        """Create a tag for the dataset ``name`` if the remote dataset has a tag/version."""
        from renku.core.dataset.tag import add_dataset_tag

        if self.provider_dataset.tag:
            add_dataset_tag(
                dataset_name=name,
                tag=self.provider_dataset.tag.name,
                description=self.provider_dataset.tag.description,
            )
        elif self.provider_dataset.version:
            add_dataset_tag(
                dataset_name=name,
                tag=self.provider_dataset.version,
                description=f"Tag {self.provider_dataset.version} created by renku import",
            )

    def copy_extra_metadata(self, new_dataset: "Dataset") -> None:
        """Copy provider specific metadata once the dataset is created."""
        from renku.core.util.dispatcher import get_client

        if not self.provider_dataset.images:
            return

        client = get_client()

        for image in self.provider_dataset.images:
            if image.is_absolute:
                continue

            remote_image_path = self._remote_client.path / image.content_url
            local_image_path = client.path / image.content_url
            local_image_path.parent.mkdir(exist_ok=True, parents=True)

            shutil.copy(remote_image_path, local_image_path)

        new_dataset.images = self.provider_dataset.images or []

    def is_latest_version(self):
        """Check if dataset is at last possible version."""
        return self.latest_uri.endswith(self._identifier)

    def is_version_equal_to(self, dataset: Any) -> bool:
        """Check if a dataset has the identifier as the record."""
        same_as = getattr(dataset, "same_as", None)
        return same_as is not None and same_as.value.endswith(self._identifier)

    @property
    def project_url(self):
        """URL of the Renku project in Gitlab."""
        return self._project_url

    @property
    def repository(self):
        """The cloned repository that contains the dataset."""
        return self._remote_repository

    @staticmethod
    def _extract_dataset_id(uri):
        """Extract dataset id from uri."""
        u = urllib.parse.urlparse(uri)
        return Path(u.path).name

    @property
    def version(self):
        """Get record version."""
        return self._provider_dataset.version if self._provider_dataset else None

    @property
    def latest_uri(self):
        """Get URI of the latest version."""
        return self._latest_version_uri

    @property
    def datadir_exists(self):
        """Whether the dataset data directory exists (might be missing in git if empty)."""
        return (self._remote_client.path / self.provider_dataset.get_datadir()).exists()

    @inject.autoparams()
    def _fetch_dataset(self, client_dispatcher: IClientDispatcher, database_dispatcher: IDatabaseDispatcher):
        from renku.core.dataset.providers.models import ProviderDataset, ProviderDatasetFile
        from renku.core.management.client import LocalClient
        from renku.domain_model.dataset import Url

        repository = None
        client = client_dispatcher.current_client

        parsed_uri = urllib.parse.urlparse(self.uri)

        urls = (self._project_url_ssh, self._project_url_http)
        # Clone the project
        with communication.busy(msg="Cloning remote repository..."):
            for url in urls:
                try:
                    repository = clone_renku_repository(
                        url=url,
                        path=get_cache_directory_for_repository(client=client, url=url),
                        gitlab_token=self._gitlab_token,
                        deployment_hostname=parsed_uri.netloc,
                        depth=None,
                        reuse_existing_repository=True,
                        use_renku_credentials=True,
                    )
                except errors.GitError:
                    pass
                else:
                    self._project_url = url
                    break

        if self._project_url is None or repository is None:
            raise errors.ParameterError("Cannot clone remote projects:\n\t" + "\n\t".join(urls), param_hint=self.uri)

        self._remote_client = LocalClient(path=repository.path)
        client_dispatcher.push_created_client_to_stack(self._remote_client)
        database_dispatcher.push_database_to_stack(self._remote_client.database_path)

        try:
            self._migrate_project()
            self._remote_repository = repository

            datasets_provenance = DatasetsProvenance()

            dataset = datasets_provenance.get_by_name(self._name)
            if not dataset:
                raise errors.ParameterError(f"Cannot find dataset '{self._name}' in project '{self._project_url}'")

            if self._tag:
                tags = datasets_provenance.get_all_tags(dataset=dataset)
                tag = next((t for t in tags if t.name == self._tag), None)

                if tag is None:
                    raise errors.ParameterError(f"Cannot find tag '{self._tag}' for dataset '{self._name}'")

                dataset = datasets_provenance.get_by_id(tag.dataset_id.value)
            else:
                tag = None

            assert dataset is not None
            provider_dataset = ProviderDataset.from_dataset(dataset)

            # NOTE: Set the dataset version to the given tag (to reset the version if no tag was provided)
            provider_dataset.version = self._tag
            # NOTE: Store the tag so that it can be checked later to see if a tag was specified for import
            provider_dataset.tag = tag
        finally:
            database_dispatcher.pop_database()
            client_dispatcher.pop_client()

        provider_dataset.derived_from = None
        provider_dataset.same_as = Url(url_id=remove_credentials(self.latest_uri))

        self._provider_dataset_files = [
            ProviderDatasetFile(
                path=file.entity.path,
                checksum=file.entity.checksum,
                filename=Path(file.entity.path).name,
                filetype=Path(file.entity.path).suffix.replace(".", ""),
                size_in_mb=bytes_to_unit(get_file_size(self._remote_client.path, file.entity.path), "mi"),
                source=file.source,
            )
            for file in dataset.files
        ]

        return provider_dataset

    @staticmethod
    def _migrate_project():
        from renku.core.management.migrate import is_project_unsupported, migrate  # Slow import
        from renku.core.migration.utils import MigrationType

        if is_project_unsupported():
            return

        try:
            communication.disable()
            # NOTE: We are not interested in migrating workflows when importing datasets
            migrate(
                skip_template_update=True, skip_docker_update=True, migration_type=~MigrationType.WORKFLOWS, strict=True
            )
        finally:
            communication.enable()<|MERGE_RESOLUTION|>--- conflicted
+++ resolved
@@ -22,11 +22,7 @@
 import urllib
 from collections import defaultdict
 from pathlib import Path
-<<<<<<< HEAD
-from typing import TYPE_CHECKING, Any, Dict, List, Optional
-=======
-from typing import TYPE_CHECKING, Any, Dict, List, Type
->>>>>>> fb76eadb
+from typing import TYPE_CHECKING, Any, Dict, List, Optional, Type
 
 from renku.command.command_builder.command import inject
 from renku.command.login import read_renku_token
