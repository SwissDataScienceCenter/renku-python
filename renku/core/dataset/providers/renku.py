# -*- coding: utf-8 -*-
#
# Copyright 2017-2022 - Swiss Data Science Center (SDSC)
# A partnership between École Polytechnique Fédérale de Lausanne (EPFL) and
# Eidgenössische Technische Hochschule Zürich (ETHZ).
#
# Licensed under the Apache License, Version 2.0 (the "License");
# you may not use this file except in compliance with the License.
# You may obtain a copy of the License at
#
#     http://www.apache.org/licenses/LICENSE-2.0
#
# Unless required by applicable law or agreed to in writing, software
# distributed under the License is distributed on an "AS IS" BASIS,
# WITHOUT WARRANTIES OR CONDITIONS OF ANY KIND, either express or implied.
# See the License for the specific language governing permissions and
# limitations under the License.
"""Renku dataset provider."""

import re
import shutil
import urllib
from collections import defaultdict
from pathlib import Path
from typing import TYPE_CHECKING, Any, Dict, List, Optional

from renku.command.command_builder.command import inject
from renku.command.login import read_renku_token
from renku.core import errors
from renku.core.dataset.datasets_provenance import DatasetsProvenance
from renku.core.dataset.providers.api import ImporterApi, ProviderApi, ProviderPriority
from renku.core.interface.client_dispatcher import IClientDispatcher
from renku.core.interface.database_dispatcher import IDatabaseDispatcher
from renku.core.project.project_properties import project_properties
from renku.core.util import communication
from renku.core.util.git import clone_renku_repository, get_cache_directory_for_repository, get_file_size
from renku.core.util.metadata import is_external_file, make_project_temp_dir
from renku.core.util.urls import remove_credentials

if TYPE_CHECKING:
    from renku.core.dataset.providers.models import DatasetAddMetadata, ProviderDataset, ProviderParameter
    from renku.core.management.client import LocalClient
    from renku.domain_model.dataset import Dataset


class RenkuProvider(ProviderApi):
    """Renku API provider."""

    priority = ProviderPriority.HIGH
    name = "Renku"

    def __init__(self, uri: Optional[str], **_):
        super().__init__(uri=uri)

        self._accept = "application/json"
        self._authorization_header = None
        self._gitlab_token: Optional[str] = None
        self._renku_token = None
        self._tag: Optional[str] = None

    @staticmethod
    def supports(uri):
        """Whether or not this provider supports a given URI."""
        parsed_url = urllib.parse.urlparse(uri)

        if not parsed_url.netloc:
            return False

        _, dataset_id = RenkuProvider._extract_project_and_dataset_ids(parsed_url)
        return dataset_id is not None

    @staticmethod
    def supports_import():
        """Whether this provider supports dataset import."""
        return True

    @staticmethod
    def get_import_parameters() -> List["ProviderParameter"]:
        """Returns parameters that can be set for import."""
        from renku.core.dataset.providers.models import ProviderParameter

        return [ProviderParameter("tag", help="Import a specific tag instead of the latest version.", type=str)]

    def get_importer(self, tag: Optional[str] = None, gitlab_token: Optional[str] = None, **kwargs):
        """Retrieves a dataset import manager from Renku.

        Args:
            tag(Optional[str]): Dataset version to import.
            gitlab_token(Optional[str]): Gitlab access token.

        Returns:
            RenkuImporter: A Renku import manager.
        """
        self._tag = tag
        self._gitlab_token = gitlab_token

        self._prepare_auth(self.uri)

        name, identifier, latest_version_uri, kg_url = self._fetch_dataset_info(self.uri)

        project_url_ssh, project_url_http = self._get_project_urls(kg_url)

        return RenkuImporter(
            uri=self.uri,
            name=name,
            identifier=identifier,
            tag=self._tag,
            latest_version_uri=latest_version_uri,
            project_url_ssh=project_url_ssh,
            project_url_http=project_url_http,
            gitlab_token=self._gitlab_token,
            renku_token=self._renku_token,
        )

    def _fetch_dataset_info(self, uri):
        """Return initial dataset identifier and urls of all projects that contain the dataset."""
        parsed_url = urllib.parse.urlparse(uri)

        project_id, dataset_name_or_id = RenkuProvider._extract_project_and_dataset_ids(parsed_url)
        if not project_id and not dataset_name_or_id:
            raise errors.ParameterError("Invalid URI", param_hint=uri)

        kg_path = f"/knowledge-graph/datasets/{dataset_name_or_id}"
        dataset_kg_url = parsed_url._replace(path=kg_path).geturl()

        try:
            dataset_info = self._query_knowledge_graph(dataset_kg_url)
        except errors.NotFound:
            # NOTE: If URI is not found we assume that it contains dataset's name instead of its id
            dataset_name = dataset_name_or_id
            identifier = None
            dataset_info = None
        else:
            dataset_name = dataset_info.get("name")
            identifier = dataset_info["identifier"]

        if project_id:
            kg_path = f"/knowledge-graph/projects/{project_id}"
            project_kg_url = parsed_url._replace(path=kg_path).geturl()
        elif not dataset_info:
            raise errors.NotFound(
                f"Resource not found in knowledge graph: {uri}\n"
                f"Hint: If the project is private you need to 'renku login {parsed_url.netloc}'"
            )
        else:
            project = dataset_info.get("project", {})
            links = project.get("_links", [])
            project_kg_url = next((link["href"] for link in links if link["rel"] == "project-details"), None)

            if not project_kg_url:
                raise errors.ParameterError("Cannot find project's KG URL from URI", param_hint=uri)

        latest_identifier, latest_version_uri = self._fetch_dataset_info_from_project(project_kg_url, dataset_name)
        identifier = identifier or latest_identifier

        return dataset_name, identifier, latest_version_uri, project_kg_url

    def _fetch_dataset_info_from_project(self, project_kg_url, dataset_name):
        datasets_kg_url = f"{project_kg_url}/datasets"
        try:
            response = self._query_knowledge_graph(datasets_kg_url)
        except errors.NotFound:
            raise errors.NotFound(f"Cannot find project in the knowledge graph: {project_kg_url}")

        dataset = next((d for d in response if d.get("name") == dataset_name), None)
        if not dataset:
            raise errors.OperationError(f"Cannot fetch dataset with name '{dataset_name}' from '{project_kg_url}'")

        links = dataset.get("_links", [])
        latest_version_uri = next((link["href"] for link in links if link["rel"] == "details"), None)
        if latest_version_uri:
            latest_version_uri = latest_version_uri.replace("/knowledge-graph", "")

        return dataset["identifier"], latest_version_uri

    @staticmethod
    def _extract_project_and_dataset_ids(parsed_url):
        # https://<host>/projects/:namespace/:0-or-more-subgroups/:name/datasets/:dataset-name
        # https://<host>/projects/:namespace/:0-or-more-subgroups/:name/datasets/:id
        # https://<host>/datasets/:id
        match = re.match(r"(?:/projects/((?:[^/]+/)+[^/]+))?/datasets/([^/]+)/?$", parsed_url.path)
        project_id, dataset_name_or_id = match.groups() if match else (None, None)
        return project_id, dataset_name_or_id

    def _query_knowledge_graph(self, url):
        from renku.core.util import requests

        if self._renku_token and not self._gitlab_token:
            # NOTE: Authorization with renku token requires going through the gateway route
            url = url.replace("/knowledge-graph/", "/api/kg/")

        try:
            response = requests.get(url, headers=self._authorization_header)
        except errors.RequestError as e:
            raise errors.OperationError(f"Cannot access knowledge graph: {url}") from e

        parsed_uri = urllib.parse.urlparse(self.uri)
        if response.status_code == 404:
            raise errors.NotFound(
                f"Resource not found in knowledge graph: {url}\n"
                f"Hint: If the project is private you need to 'renku login {parsed_uri.netloc}'"
            )
        elif response.status_code in [401, 403]:
            raise errors.OperationError(
                f"Unauthorized access to knowledge graph: Run 'renku login {parsed_uri.netloc}'"
            )
        elif response.status_code != 200:
            raise errors.OperationError(f"Cannot access knowledge graph: {url}\nResponse code: {response.status_code}")

        return response.json()

    def _get_project_urls(self, project_kg_url):
        json = self._query_knowledge_graph(project_kg_url)
        urls = json.get("urls", {})

        return urls.get("ssh"), urls.get("http")

    def _prepare_auth(self, uri):
        if self._gitlab_token:
            token = self._gitlab_token
        else:
            self._renku_token = read_renku_token(endpoint=uri)
            token = self._renku_token

        self._authorization_header = {"Authorization": f"Bearer {token}"} if token else {}


class RenkuImporter(ImporterApi):
    """Renku record serializer."""

    def __init__(
        self,
        uri,
        name,
        identifier,
        tag,
        latest_version_uri,
        project_url_ssh,
        project_url_http,
        gitlab_token,
        renku_token,
    ):
        """Create a RenkuImporter from a Dataset."""
        super().__init__(uri=uri, original_uri=uri)

        self._name = name
        self._identifier = identifier
        self._tag = tag
        self._latest_version_uri = latest_version_uri
        self._project_url_ssh = project_url_ssh
        self._project_url_http = project_url_http
        self._gitlab_token = gitlab_token
        self._renku_token = renku_token

        self._project_url = None
        self._remote_repository = None
        self._remote_client = None
        self._remote_path = None

    def fetch_provider_dataset(self) -> "ProviderDataset":
        """Return encapsulated dataset instance."""
        self._provider_dataset = self._fetch_dataset()
        assert self._provider_dataset is not None, "Dataset wasn't fetched."
        return self._provider_dataset

    def download_files(self, client: "LocalClient", destination: Path, extract: bool) -> List["DatasetAddMetadata"]:
        """Download dataset files from the remote provider."""
        from renku.core.dataset.providers.models import DatasetAddAction, DatasetAddMetadata
        from renku.core.management.client import LocalClient
        from renku.domain_model.dataset import RemoteEntity

        url = remove_credentials(self.project_url)

        dataset_datadir = self.provider_dataset.get_datadir()
        remote_repository = self.repository

        if self.provider_dataset.version:  # NOTE: A tag was specified for import
            sources, checksums = zip(*[(f.path, f.checksum) for f in self.provider_dataset_files])  # type: ignore
        else:
            sources = [f.path for f in self.provider_dataset_files]  # type: ignore
            checksums = None

        assert destination.exists() and destination.is_dir(), "Destination dir must exist when importing a dataset"
        if checksums is not None:
            assert len(checksums) == len(sources), "Each source must have a corresponding checksum"  # type: ignore

        def add_file(src_entity_path: str, content_path: Path, checksum) -> None:
            """
            Create a DatasetAddMetadata.

            Args:
                src_entity_path: Entity path from the source dataset which is a relative path.
                content_path: Absolute path of the file content when copied with a checksum.
                checksum: Entity checksum.
            """
            try:
                relative_path = Path(src_entity_path).relative_to(dataset_datadir)
            except ValueError:  # Files that are not in dataset's data directory
                relative_path = Path(src_entity_path)

            dst = destination / relative_path
            path_in_dst_repo = dst.relative_to(project_properties.path)

            already_copied = path_in_dst_repo in new_files  # A path with the same destination is already copied
            new_files[path_in_dst_repo].append(src_entity_path)
            if already_copied:
                return

            if is_external_file(path=src_entity_path, client_path=remote_repository.path):  # type: ignore
                source = (remote_repository.path / src_entity_path).resolve()  # type: ignore
                action = DatasetAddAction.SYMLINK
            else:
                source = content_path
                action = DatasetAddAction.MOVE

            checksum = checksum or remote_repository.get_object_hash(  # type: ignore
                revision="HEAD", path=src_entity_path
            )
            if not checksum:
                raise errors.FileNotFound(f"Cannot find '{file}' in the remote project")

            new_file = DatasetAddMetadata(
                entity_path=path_in_dst_repo,
                url=url,
                based_on=RemoteEntity(checksum=checksum, path=src_entity_path, url=url),
                action=action,
                source=source,
                destination=dst,
            )
            results.append(new_file)

        results: List["DatasetAddMetadata"] = []
        new_files: Dict[Path, List[str]] = defaultdict(list)

        if checksums is None:
            with project_properties.with_path(remote_repository.path):
                LocalClient().pull_paths_from_storage(  # type: ignore
                    *(remote_repository.path / p for p in sources)  # type: ignore
                )

            for file in sources:
                add_file(file, content_path=remote_repository.path / file, checksum=None)  # type: ignore
        else:  # NOTE: Renku dataset import with a tag
            content_path_root = make_project_temp_dir(project_properties.path)
            content_path_root.mkdir(parents=True, exist_ok=True)
            filename = 1

            for file, checksum in zip(sources, checksums):  # type: ignore
                content_path = content_path_root / str(filename)
                filename += 1

                try:
                    remote_repository.copy_content_to_file(  # type: ignore
                        path=file, checksum=checksum, output_path=content_path
                    )
                except errors.FileNotFound:
                    raise errors.FileNotFound(f"Cannot find '{file}' with hash '{checksum}' in the remote project")

                add_file(file, content_path=content_path, checksum=checksum)

        duplicates = [v for v in new_files.values() if len(v) > 1]
        if duplicates:
            files = {str(p) for paths in duplicates for p in paths}
            files_str = "/n/t".join(sorted(files))
            communication.warn(f"The following files overwrite each other in the destination project:/n/t{files_str}")

        return results

    def tag_dataset(self, name: str) -> None:
        """Create a tag for the dataset ``name`` if the remote dataset has a tag/version."""
        from renku.core.dataset.tag import add_dataset_tag

        if self.provider_dataset.tag:
            add_dataset_tag(
                dataset_name=name,
                tag=self.provider_dataset.tag.name,
                description=self.provider_dataset.tag.description,
            )
        elif self.provider_dataset.version:
            add_dataset_tag(
                dataset_name=name,
                tag=self.provider_dataset.version,
                description=f"Tag {self.provider_dataset.version} created by renku import",
            )

    def copy_extra_metadata(self, new_dataset: "Dataset") -> None:
        """Copy provider specific metadata once the dataset is created."""

        if not self.provider_dataset.images:
            return

        for image in self.provider_dataset.images:
            if image.is_absolute:
                continue

            remote_image_path = self._remote_path / image.content_url
            local_image_path = project_properties.path / image.content_url
            local_image_path.parent.mkdir(exist_ok=True, parents=True)

            shutil.copy(remote_image_path, local_image_path)

        new_dataset.images = self.provider_dataset.images or []

    def is_latest_version(self):
        """Check if dataset is at last possible version."""
        return self.latest_uri.endswith(self._identifier)

    def is_version_equal_to(self, dataset: Any) -> bool:
        """Check if a dataset has the identifier as the record."""
        same_as = getattr(dataset, "same_as", None)
        return same_as is not None and same_as.value.endswith(self._identifier)

    @property
    def project_url(self):
        """URL of the Renku project in Gitlab."""
        return self._project_url

    @property
    def repository(self):
        """The cloned repository that contains the dataset."""
        return self._remote_repository

    @staticmethod
    def _extract_dataset_id(uri):
        """Extract dataset id from uri."""
        u = urllib.parse.urlparse(uri)
        return Path(u.path).name

    @property
    def version(self):
        """Get record version."""
        return self._provider_dataset.version if self._provider_dataset else None

    @property
    def latest_uri(self):
        """Get URI of the latest version."""
        return self._latest_version_uri

    @property
    def datadir_exists(self):
        """Whether the dataset data directory exists (might be missing in git if empty)."""
        return (self._remote_path / self.provider_dataset.get_datadir()).exists()

    @inject.autoparams()
    def _fetch_dataset(self, client_dispatcher: IClientDispatcher, database_dispatcher: IDatabaseDispatcher):
        from renku.core.dataset.providers.models import ProviderDataset, ProviderDatasetFile
        from renku.core.management.client import LocalClient
        from renku.domain_model.dataset import Url

        repository = None
        client = client_dispatcher.current_client

        parsed_uri = urllib.parse.urlparse(self.uri)

        urls = (self._project_url_ssh, self._project_url_http)
        # Clone the project
        communication.echo(msg="Cloning remote repository...")
        for url in urls:
            try:
                repository = clone_renku_repository(
                    url=url,
                    path=get_cache_directory_for_repository(client=client, url=url),
                    gitlab_token=self._gitlab_token,
                    deployment_hostname=parsed_uri.netloc,
                    depth=None,
                    reuse_existing_repository=True,
                    use_renku_credentials=True,
                )
            except errors.GitError:
                pass
            else:
                self._project_url = url
                break

        if self._project_url is None or repository is None:
            raise errors.ParameterError("Cannot clone remote projects:\n\t" + "\n\t".join(urls), param_hint=self.uri)

        with project_properties.with_path(repository.path) as remote_path:
            self._remote_path = remote_path
            self._remote_client = LocalClient()
            client_dispatcher.push_created_client_to_stack(self._remote_client)
            database_dispatcher.push_database_to_stack(self._remote_client.database_path)

        try:
            self._migrate_project()
            self._remote_repository = repository

            datasets_provenance = DatasetsProvenance()

            dataset = datasets_provenance.get_by_name(self._name)
            if not dataset:
                raise errors.ParameterError(f"Cannot find dataset '{self._name}' in project '{self._project_url}'")

            if self._tag:
                tags = datasets_provenance.get_all_tags(dataset=dataset)
                tag = next((t for t in tags if t.name == self._tag), None)

                if tag is None:
                    raise errors.ParameterError(f"Cannot find tag '{self._tag}' for dataset '{self._name}'")

                dataset = datasets_provenance.get_by_id(tag.dataset_id.value)
            else:
                tag = None

            assert dataset is not None
            provider_dataset = ProviderDataset.from_dataset(dataset)

            # NOTE: Set the dataset version to the given tag (to reset the version if no tag was provided)
            provider_dataset.version = self._tag
            # NOTE: Store the tag so that it can be checked later to see if a tag was specified for import
            provider_dataset.tag = tag
        finally:
            database_dispatcher.pop_database()
            client_dispatcher.pop_client()

        provider_dataset.derived_from = None
        provider_dataset.same_as = Url(url_id=remove_credentials(self.latest_uri))

        self._provider_dataset_files = [
            ProviderDatasetFile(
                path=file.entity.path,
                checksum=file.entity.checksum,
                filename=Path(file.entity.path).name,
                filetype=Path(file.entity.path).suffix.replace(".", ""),
<<<<<<< HEAD
                filesize=get_file_size(self._remote_client.path, file.entity.path),
=======
                size_in_mb=bytes_to_unit(get_file_size(self._remote_path, file.entity.path), "mi"),
>>>>>>> a94edf67
                source=file.source,
            )
            for file in dataset.files
        ]

        return provider_dataset

    @staticmethod
    def _migrate_project():
        from renku.core.management.migrate import is_project_unsupported, migrate  # Slow import
        from renku.core.migration.utils import MigrationType

        if is_project_unsupported():
            return

        try:
            communication.disable()
            # NOTE: We are not interested in migrating workflows when importing datasets
            migrate(
                skip_template_update=True, skip_docker_update=True, migration_type=~MigrationType.WORKFLOWS, strict=True
            )
        finally:
            communication.enable()<|MERGE_RESOLUTION|>--- conflicted
+++ resolved
@@ -522,11 +522,7 @@
                 checksum=file.entity.checksum,
                 filename=Path(file.entity.path).name,
                 filetype=Path(file.entity.path).suffix.replace(".", ""),
-<<<<<<< HEAD
-                filesize=get_file_size(self._remote_client.path, file.entity.path),
-=======
-                size_in_mb=bytes_to_unit(get_file_size(self._remote_path, file.entity.path), "mi"),
->>>>>>> a94edf67
+                filesize=get_file_size(self._remote_path, file.entity.path),
                 source=file.source,
             )
             for file in dataset.files
