# -*- coding: utf-8 -*-
#
# Copyright 2017-2022 - Swiss Data Science Center (SDSC)
# A partnership between École Polytechnique Fédérale de Lausanne (EPFL) and
# Eidgenössische Technische Hochschule Zürich (ETHZ).
#
# Licensed under the Apache License, Version 2.0 (the "License");
# you may not use this file except in compliance with the License.
# You may obtain a copy of the License at
#
#     http://www.apache.org/licenses/LICENSE-2.0
#
# Unless required by applicable law or agreed to in writing, software
# distributed under the License is distributed on an "AS IS" BASIS,
# WITHOUT WARRANTIES OR CONDITIONS OF ANY KIND, either express or implied.
# See the License for the specific language governing permissions and
# limitations under the License.
"""Renku dataset provider."""

import re
import shutil
import urllib
from collections import defaultdict
from pathlib import Path
from typing import TYPE_CHECKING, Any, Dict, List, Optional, Type

from renku.command.command_builder.command import inject
from renku.command.login import read_renku_token
from renku.core import errors
from renku.core.dataset.datasets_provenance import DatasetsProvenance
from renku.core.dataset.providers.api import ImporterApi, ProviderApi, ProviderPriority
from renku.core.interface.client_dispatcher import IClientDispatcher
from renku.core.interface.database_dispatcher import IDatabaseDispatcher
from renku.core.plugin import hookimpl
from renku.core.util import communication
from renku.core.util.file_size import bytes_to_unit
from renku.core.util.git import clone_renku_repository, get_cache_directory_for_repository, get_file_size
from renku.core.util.metadata import is_external_file, make_project_temp_dir
from renku.core.util.urls import remove_credentials
from renku.domain_model.dataset_provider import IDatasetProviderPlugin

if TYPE_CHECKING:
    from renku.core.dataset.providers.models import DatasetAddMetadata, ProviderDataset, ProviderParameter
    from renku.core.management.client import LocalClient
    from renku.domain_model.dataset import Dataset


class RenkuProvider(ProviderApi, IDatasetProviderPlugin):
    """Renku API provider."""

    priority = ProviderPriority.HIGH
    name = "Renku"

<<<<<<< HEAD
    def __init__(self, uri: str, **kwargs):
=======
    def __init__(self, uri: Optional[str], **kwargs):
>>>>>>> 82291d52
        super().__init__(uri=uri)

        self._accept = "application/json"
        self._authorization_header = None
        self._gitlab_token: Optional[str] = None
        self._renku_token = None
        self._tag: Optional[str] = None

    @staticmethod
    def supports(uri):
        """Whether or not this provider supports a given URI."""
        parsed_url = urllib.parse.urlparse(uri)

        if not parsed_url.netloc:
            return False

        _, dataset_id = RenkuProvider._extract_project_and_dataset_ids(parsed_url)
        return dataset_id is not None

    @staticmethod
    def supports_import():
        """Whether this provider supports dataset import."""
        return True

    @staticmethod
    def get_import_parameters() -> List["ProviderParameter"]:
        """Returns parameters that can be set for import."""
        from renku.core.dataset.providers.models import ProviderParameter

        return [ProviderParameter("tag", help="Import a specific tag instead of the latest version.", type=str)]

    def get_importer(self, tag: Optional[str] = None, gitlab_token: Optional[str] = None, **kwargs):
        """Retrieves a dataset import manager from Renku.

        Args:
            tag(Optional[str]): Dataset version to import.
            gitlab_token(Optional[str]): Gitlab access token.

        Returns:
            RenkuImporter: A Renku import manager.
        """
        self._tag = tag
        self._gitlab_token = gitlab_token

        self._prepare_auth(self.uri)

        name, identifier, latest_version_uri, kg_url = self._fetch_dataset_info(self.uri)

        project_url_ssh, project_url_http = self._get_project_urls(kg_url)

        return RenkuImporter(
            uri=self.uri,
            name=name,
            identifier=identifier,
            tag=self._tag,
            latest_version_uri=latest_version_uri,
            project_url_ssh=project_url_ssh,
            project_url_http=project_url_http,
            gitlab_token=self._gitlab_token,
            renku_token=self._renku_token,
        )

    def _fetch_dataset_info(self, uri):
        """Return initial dataset identifier and urls of all projects that contain the dataset."""
        parsed_url = urllib.parse.urlparse(uri)

        project_id, dataset_name_or_id = RenkuProvider._extract_project_and_dataset_ids(parsed_url)
        if not project_id and not dataset_name_or_id:
            raise errors.ParameterError("Invalid URI", param_hint=uri)

        kg_path = f"/knowledge-graph/datasets/{dataset_name_or_id}"
        dataset_kg_url = parsed_url._replace(path=kg_path).geturl()

        try:
            dataset_info = self._query_knowledge_graph(dataset_kg_url)
        except errors.NotFound:
            # NOTE: If URI is not found we assume that it contains dataset's name instead of its id
            dataset_name = dataset_name_or_id
            identifier = None
            dataset_info = None
        else:
            dataset_name = dataset_info.get("name")
            identifier = dataset_info["identifier"]

        if project_id:
            kg_path = f"/knowledge-graph/projects/{project_id}"
            project_kg_url = parsed_url._replace(path=kg_path).geturl()
        elif not dataset_info:
            raise errors.NotFound(
                f"Resource not found in knowledge graph: {uri}\n"
                f"Hint: If the project is private you need to 'renku login {parsed_url.netloc}'"
            )
        else:
            project = dataset_info.get("project", {})
            links = project.get("_links", [])
            project_kg_url = next((link["href"] for link in links if link["rel"] == "project-details"), None)

            if not project_kg_url:
                raise errors.ParameterError("Cannot find project's KG URL from URI", param_hint=uri)

        latest_identifier, latest_version_uri = self._fetch_dataset_info_from_project(project_kg_url, dataset_name)
        identifier = identifier or latest_identifier

        return dataset_name, identifier, latest_version_uri, project_kg_url

    def _fetch_dataset_info_from_project(self, project_kg_url, dataset_name):
        datasets_kg_url = f"{project_kg_url}/datasets"
        try:
            response = self._query_knowledge_graph(datasets_kg_url)
        except errors.NotFound:
            raise errors.NotFound(f"Cannot find project in the knowledge graph: {project_kg_url}")

        dataset = next((d for d in response if d.get("name") == dataset_name), None)
        if not dataset:
            raise errors.OperationError(f"Cannot fetch dataset with name '{dataset_name}' from '{project_kg_url}'")

        links = dataset.get("_links", [])
        latest_version_uri = next((link["href"] for link in links if link["rel"] == "details"), None)
        if latest_version_uri:
            latest_version_uri = latest_version_uri.replace("/knowledge-graph", "")

        return dataset["identifier"], latest_version_uri

    @staticmethod
    def _extract_project_and_dataset_ids(parsed_url):
        # https://<host>/projects/:namespace/:0-or-more-subgroups/:name/datasets/:dataset-name
        # https://<host>/projects/:namespace/:0-or-more-subgroups/:name/datasets/:id
        # https://<host>/datasets/:id
        match = re.match(r"(?:/projects/((?:[^/]+/)+[^/]+))?/datasets/([^/]+)/?$", parsed_url.path)
        project_id, dataset_name_or_id = match.groups() if match else (None, None)
        return project_id, dataset_name_or_id

    def _query_knowledge_graph(self, url):
        from renku.core.util import requests

        if self._renku_token and not self._gitlab_token:
            # NOTE: Authorization with renku token requires going through the gateway route
            url = url.replace("/knowledge-graph/", "/api/kg/")

        try:
            response = requests.get(url, headers=self._authorization_header)
        except errors.RequestError as e:
            raise errors.OperationError(f"Cannot access knowledge graph: {url}") from e

        parsed_uri = urllib.parse.urlparse(self.uri)
        if response.status_code == 404:
            raise errors.NotFound(
                f"Resource not found in knowledge graph: {url}\n"
                f"Hint: If the project is private you need to 'renku login {parsed_uri.netloc}'"
            )
        elif response.status_code in [401, 403]:
            raise errors.OperationError(
                f"Unauthorized access to knowledge graph: Run 'renku login {parsed_uri.netloc}'"
            )
        elif response.status_code != 200:
            raise errors.OperationError(f"Cannot access knowledge graph: {url}\nResponse code: {response.status_code}")

        return response.json()

    def _get_project_urls(self, project_kg_url):
        json = self._query_knowledge_graph(project_kg_url)
        urls = json.get("urls", {})

        return urls.get("ssh"), urls.get("http")

    def _prepare_auth(self, uri):
        if self._gitlab_token:
            token = self._gitlab_token
        else:
            self._renku_token = read_renku_token(endpoint=uri)
            token = self._renku_token

        self._authorization_header = {"Authorization": f"Bearer {token}"} if token else {}

    @classmethod
    @hookimpl
    def dataset_provider(cls) -> "Type[RenkuProvider]":
        """The definition of the provider."""
        return cls


class RenkuImporter(ImporterApi):
    """Renku record serializer."""

    def __init__(
        self,
        uri,
        name,
        identifier,
        tag,
        latest_version_uri,
        project_url_ssh,
        project_url_http,
        gitlab_token,
        renku_token,
    ):
        """Create a RenkuImporter from a Dataset."""
        super().__init__(uri=uri, original_uri=uri)

        self._name = name
        self._identifier = identifier
        self._tag = tag
        self._latest_version_uri = latest_version_uri
        self._project_url_ssh = project_url_ssh
        self._project_url_http = project_url_http
        self._gitlab_token = gitlab_token
        self._renku_token = renku_token

        self._project_url = None
        self._remote_repository = None
        self._remote_client = None

    def fetch_provider_dataset(self) -> "ProviderDataset":
        """Return encapsulated dataset instance."""
        self._provider_dataset = self._fetch_dataset()
        assert self._provider_dataset is not None, "Dataset wasn't fetched."
        return self._provider_dataset

    def download_files(self, client: "LocalClient", destination: Path, extract: bool) -> List["DatasetAddMetadata"]:
        """Download dataset files from the remote provider."""
        from renku.core.dataset.providers.models import DatasetAddAction, DatasetAddMetadata
        from renku.core.management.client import LocalClient
        from renku.domain_model.dataset import RemoteEntity

        url = remove_credentials(self.project_url)

        dataset_datadir = self.provider_dataset.get_datadir()
        remote_repository = self.repository

        if self.provider_dataset.version:  # NOTE: A tag was specified for import
            sources, checksums = zip(*[(f.path, f.checksum) for f in self.provider_dataset_files])  # type: ignore
        else:
            sources = [f.path for f in self.provider_dataset_files]  # type: ignore
            checksums = None

        assert destination.exists() and destination.is_dir(), "Destination dir must exist when importing a dataset"
        if checksums is not None:
            assert len(checksums) == len(sources), "Each source must have a corresponding checksum"  # type: ignore

        def add_file(src_entity_path: str, content_path: Path, checksum) -> None:
            """
            Create a DatasetAddMetadata.

            Args:
                src_entity_path: Entity path from the source dataset which is a relative path.
                content_path: Absolute path of the file content when copied with a checksum.
                checksum: Entity checksum.
            """
            try:
                relative_path = Path(src_entity_path).relative_to(dataset_datadir)
            except ValueError:  # Files that are not in dataset's data directory
                relative_path = Path(src_entity_path)

            dst = destination / relative_path
            path_in_dst_repo = dst.relative_to(client.path)

            already_copied = path_in_dst_repo in new_files  # A path with the same destination is already copied
            new_files[path_in_dst_repo].append(src_entity_path)
            if already_copied:
                return

            if is_external_file(path=src_entity_path, client_path=remote_repository.path):  # type: ignore
                source = (remote_repository.path / src_entity_path).resolve()  # type: ignore
                action = DatasetAddAction.SYMLINK
            else:
                source = content_path
                action = DatasetAddAction.MOVE

            checksum = checksum or remote_repository.get_object_hash(  # type: ignore
                revision="HEAD", path=src_entity_path
            )
            if not checksum:
                raise errors.FileNotFound(f"Cannot find '{file}' in the remote project")

            new_file = DatasetAddMetadata(
                entity_path=path_in_dst_repo,
                url=url,
                based_on=RemoteEntity(checksum=checksum, path=src_entity_path, url=url),
                action=action,
                source=source,
                destination=dst,
            )
            results.append(new_file)

        results: List["DatasetAddMetadata"] = []
        new_files: Dict[Path, List[str]] = defaultdict(list)

        if checksums is None:
            LocalClient(path=remote_repository.path).pull_paths_from_storage(  # type: ignore
                *(remote_repository.path / p for p in sources)  # type: ignore
            )

            for file in sources:
                add_file(file, content_path=remote_repository.path / file, checksum=None)  # type: ignore
        else:  # NOTE: Renku dataset import with a tag
            content_path_root = make_project_temp_dir(client.path)
            content_path_root.mkdir(parents=True, exist_ok=True)
            filename = 1

            for file, checksum in zip(sources, checksums):  # type: ignore
                content_path = content_path_root / str(filename)
                filename += 1

                try:
                    remote_repository.copy_content_to_file(  # type: ignore
                        path=file, checksum=checksum, output_path=content_path
                    )
                except errors.FileNotFound:
                    raise errors.FileNotFound(f"Cannot find '{file}' with hash '{checksum}' in the remote project")

                add_file(file, content_path=content_path, checksum=checksum)

        duplicates = [v for v in new_files.values() if len(v) > 1]
        if duplicates:
            files = {str(p) for paths in duplicates for p in paths}
            files_str = "/n/t".join(sorted(files))
            communication.warn(f"The following files overwrite each other in the destination project:/n/t{files_str}")

        return results

    def tag_dataset(self, name: str) -> None:
        """Create a tag for the dataset ``name`` if the remote dataset has a tag/version."""
        from renku.core.dataset.tag import add_dataset_tag

        if self.provider_dataset.tag:
            add_dataset_tag(
                dataset_name=name,
                tag=self.provider_dataset.tag.name,
                description=self.provider_dataset.tag.description,
            )
        elif self.provider_dataset.version:
            add_dataset_tag(
                dataset_name=name,
                tag=self.provider_dataset.version,
                description=f"Tag {self.provider_dataset.version} created by renku import",
            )

    def copy_extra_metadata(self, new_dataset: "Dataset") -> None:
        """Copy provider specific metadata once the dataset is created."""
        from renku.core.util.dispatcher import get_client

        if not self.provider_dataset.images:
            return

        client = get_client()

        for image in self.provider_dataset.images:
            if image.is_absolute:
                continue

            remote_image_path = self._remote_client.path / image.content_url
            local_image_path = client.path / image.content_url
            local_image_path.parent.mkdir(exist_ok=True, parents=True)

            shutil.copy(remote_image_path, local_image_path)

        new_dataset.images = self.provider_dataset.images or []

    def is_latest_version(self):
        """Check if dataset is at last possible version."""
        return self.latest_uri.endswith(self._identifier)

    def is_version_equal_to(self, dataset: Any) -> bool:
        """Check if a dataset has the identifier as the record."""
        same_as = getattr(dataset, "same_as", None)
        return same_as is not None and same_as.value.endswith(self._identifier)

    @property
    def project_url(self):
        """URL of the Renku project in Gitlab."""
        return self._project_url

    @property
    def repository(self):
        """The cloned repository that contains the dataset."""
        return self._remote_repository

    @staticmethod
    def _extract_dataset_id(uri):
        """Extract dataset id from uri."""
        u = urllib.parse.urlparse(uri)
        return Path(u.path).name

    @property
    def version(self):
        """Get record version."""
        return self._provider_dataset.version if self._provider_dataset else None

    @property
    def latest_uri(self):
        """Get URI of the latest version."""
        return self._latest_version_uri

    @property
    def datadir_exists(self):
        """Whether the dataset data directory exists (might be missing in git if empty)."""
        return (self._remote_client.path / self.provider_dataset.get_datadir()).exists()

    @inject.autoparams()
    def _fetch_dataset(self, client_dispatcher: IClientDispatcher, database_dispatcher: IDatabaseDispatcher):
        from renku.core.dataset.providers.models import ProviderDataset, ProviderDatasetFile
        from renku.core.management.client import LocalClient
        from renku.domain_model.dataset import Url

        repository = None
        client = client_dispatcher.current_client

        parsed_uri = urllib.parse.urlparse(self.uri)

        urls = (self._project_url_ssh, self._project_url_http)
        # Clone the project
        with communication.busy(msg="Cloning remote repository..."):
            for url in urls:
                try:
                    repository = clone_renku_repository(
                        url=url,
                        path=get_cache_directory_for_repository(client=client, url=url),
                        gitlab_token=self._gitlab_token,
                        deployment_hostname=parsed_uri.netloc,
                        depth=None,
                        reuse_existing_repository=True,
                        use_renku_credentials=True,
                    )
                except errors.GitError:
                    pass
                else:
                    self._project_url = url
                    break

        if self._project_url is None or repository is None:
            raise errors.ParameterError("Cannot clone remote projects:\n\t" + "\n\t".join(urls), param_hint=self.uri)

        self._remote_client = LocalClient(path=repository.path)
        client_dispatcher.push_created_client_to_stack(self._remote_client)
        database_dispatcher.push_database_to_stack(self._remote_client.database_path)

        try:
            self._migrate_project()
            self._remote_repository = repository

            datasets_provenance = DatasetsProvenance()

            dataset = datasets_provenance.get_by_name(self._name)
            if not dataset:
                raise errors.ParameterError(f"Cannot find dataset '{self._name}' in project '{self._project_url}'")

            if self._tag:
                tags = datasets_provenance.get_all_tags(dataset=dataset)
                tag = next((t for t in tags if t.name == self._tag), None)

                if tag is None:
                    raise errors.ParameterError(f"Cannot find tag '{self._tag}' for dataset '{self._name}'")

                dataset = datasets_provenance.get_by_id(tag.dataset_id.value)
            else:
                tag = None

            assert dataset is not None
            provider_dataset = ProviderDataset.from_dataset(dataset)

            # NOTE: Set the dataset version to the given tag (to reset the version if no tag was provided)
            provider_dataset.version = self._tag
            # NOTE: Store the tag so that it can be checked later to see if a tag was specified for import
            provider_dataset.tag = tag
        finally:
            database_dispatcher.pop_database()
            client_dispatcher.pop_client()

        provider_dataset.derived_from = None
        provider_dataset.same_as = Url(url_id=remove_credentials(self.latest_uri))

        self._provider_dataset_files = [
            ProviderDatasetFile(
                path=file.entity.path,
                checksum=file.entity.checksum,
                filename=Path(file.entity.path).name,
                filetype=Path(file.entity.path).suffix.replace(".", ""),
                size_in_mb=bytes_to_unit(get_file_size(self._remote_client.path, file.entity.path), "mi"),
                source=file.source,
            )
            for file in dataset.files
        ]

        return provider_dataset

    @staticmethod
    def _migrate_project():
        from renku.core.management.migrate import is_project_unsupported, migrate  # Slow import
        from renku.core.migration.utils import MigrationType

        if is_project_unsupported():
            return

        try:
            communication.disable()
            # NOTE: We are not interested in migrating workflows when importing datasets
            migrate(
                skip_template_update=True, skip_docker_update=True, migration_type=~MigrationType.WORKFLOWS, strict=True
            )
        finally:
            communication.enable()<|MERGE_RESOLUTION|>--- conflicted
+++ resolved
@@ -51,11 +51,7 @@
     priority = ProviderPriority.HIGH
     name = "Renku"
 
-<<<<<<< HEAD
-    def __init__(self, uri: str, **kwargs):
-=======
     def __init__(self, uri: Optional[str], **kwargs):
->>>>>>> 82291d52
         super().__init__(uri=uri)
 
         self._accept = "application/json"
