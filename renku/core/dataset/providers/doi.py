--- conflicted
+++ resolved
@@ -19,11 +19,7 @@
 
 import urllib
 from pathlib import Path
-<<<<<<< HEAD
-from typing import Type
-=======
 from typing import Optional, Type
->>>>>>> 82291d52
 
 from renku.core import errors
 from renku.core.dataset.providers.api import ImporterApi, ProviderApi, ProviderPriority
@@ -40,11 +36,7 @@
     priority = ProviderPriority.HIGHER
     name = "DOI"
 
-<<<<<<< HEAD
-    def __init__(self, uri: str, headers=None, timeout=3):
-=======
     def __init__(self, uri: Optional[str], headers=None, timeout=3):
->>>>>>> 82291d52
         super().__init__(uri=uri)
 
         self.timeout = timeout
