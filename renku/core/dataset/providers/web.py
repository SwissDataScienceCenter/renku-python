# -*- coding: utf-8 -*-
#
# Copyright 2017-2022 - Swiss Data Science Center (SDSC)
# A partnership between École Polytechnique Fédérale de Lausanne (EPFL) and
# Eidgenössische Technische Hochschule Zürich (ETHZ).
#
# Licensed under the Apache License, Version 2.0 (the "License");
# you may not use this file except in compliance with the License.
# You may obtain a copy of the License at
#
#     http://www.apache.org/licenses/LICENSE-2.0
#
# Unless required by applicable law or agreed to in writing, software
# distributed under the License is distributed on an "AS IS" BASIS,
# WITHOUT WARRANTIES OR CONDITIONS OF ANY KIND, either express or implied.
# See the License for the specific language governing permissions and
# limitations under the License.
"""Web dataset provider."""

import concurrent.futures
import os
import urllib
from pathlib import Path
<<<<<<< HEAD
from typing import TYPE_CHECKING, List, Tuple
=======
from typing import TYPE_CHECKING, List, Tuple, Type
from urllib.parse import urlparse
>>>>>>> c2ae2bf3

from renku.core import errors
from renku.core.constant import CACHE
from renku.core.dataset.context import wait_for
from renku.core.dataset.providers.api import ProviderApi, ProviderPriority
from renku.core.util import communication
from renku.core.util.dataset import check_url
from renku.core.util.urls import remove_credentials

if TYPE_CHECKING:
    from renku.core.dataset.providers.models import DatasetAddMetadata
    from renku.core.management.client import LocalClient


class WebProvider(ProviderApi):
    """A provider for downloading data from web URLs."""

    priority = ProviderPriority.LOWEST
    name = "Web"

    @staticmethod
    def supports(uri: str) -> bool:
        """Whether or not this provider supports a given URI."""
        is_remote, is_git = check_url(uri)
        return is_remote and not is_git

    @staticmethod
    def supports_add() -> bool:
        """Whether this provider supports adding data to datasets."""
        return True

    @staticmethod
    def add(
        client: "LocalClient",
        uri: str,
        destination: Path,
        *,
        extract: bool = False,
        filename: str = None,
        multiple: bool = False,
        **kwargs,
    ) -> List["DatasetAddMetadata"]:
        """Add files from a URI to a dataset."""
        dataset = kwargs.get("dataset")
        if dataset and dataset.storage and urlparse(dataset.storage).scheme != urlparse(uri).scheme:
            raise errors.ParameterError(
                f"The scheme of the url {uri} does not match the defined storage url {dataset.storage}."
            )

        return download_file(
            client=client, uri=uri, destination=destination, extract=extract, filename=filename, multiple=multiple
        )


def _ensure_dropbox(url):
    """Ensure dropbox url is set for file download."""
    if not isinstance(url, urllib.parse.ParseResult):
        url = urllib.parse.urlparse(url)

    query = url.query or ""
    if "dl=0" in url.query:
        query = query.replace("dl=0", "dl=1")
    else:
        query += "dl=1"

    url = url._replace(query=query)
    return url


def _provider_check(url):
    """Check additional provider related operations."""
    from renku.core.util import requests

    url = requests.get_redirect_url(url)
    url = urllib.parse.urlparse(url)

    if "dropbox.com" in url.netloc:
        url = _ensure_dropbox(url)

    return urllib.parse.urlunparse(url)


def download_file(
    client: "LocalClient",
    uri: str,
    destination: Path,
    extract: bool = False,
    filename: str = None,
    multiple: bool = False,
    delay: float = 0,
) -> List["DatasetAddMetadata"]:
    """Download a file from a URI and return its metadata."""
    from renku.core.dataset.providers.models import DatasetAddAction, DatasetAddMetadata
    from renku.core.util import requests

    uri = requests.get_redirect_url(uri)  # TODO: Check that this is not duplicate
    uri = _provider_check(uri)

    try:
        # NOTE: If execution time was less than the delay, block the request until delay seconds are passed
        with wait_for(delay):
            tmp_root, paths = requests.download_file(
                base_directory=client.renku_path / CACHE, url=uri, filename=filename, extract=extract
            )
    except errors.RequestError as e:  # pragma nocover
        raise errors.OperationError(f"Cannot download from {uri}") from e

    paths = [p for p in paths if not p.is_dir()]

    if len(paths) > 1 or multiple:
        if destination.exists() and not destination.is_dir():
            raise errors.ParameterError(f"Destination is not a directory: '{destination}'")
        destination.mkdir(parents=True, exist_ok=True)
    elif len(paths) == 1:
        tmp_root = paths[0].parent if destination.exists() else paths[0]

    paths = [(src, destination / src.relative_to(tmp_root)) for src in paths if not src.is_dir()]

    return [
        DatasetAddMetadata(
            entity_path=dst.relative_to(client.path),
            url=remove_credentials(uri),
            action=DatasetAddAction.MOVE,
            source=src,
            destination=dst,
        )
        for src, dst in paths
    ]


def download_files(
    client: "LocalClient", urls: Tuple[str, ...], destination: Path, names: Tuple[str, ...], extract: bool
) -> List["DatasetAddMetadata"]:
    """Download multiple files and return their metadata."""
    assert len(urls) == len(names), f"Number of URL and names don't match {len(urls)} != {len(names)}"

    if destination.exists() and not destination.is_dir():
        raise errors.ParameterError(f"Destination is not a directory: '{destination}'")

    destination.mkdir(parents=True, exist_ok=True)

    listeners = communication.get_listeners()

    def subscribe_communication_listeners(function, **kwargs):
        try:
            for communicator in listeners:
                communication.subscribe(communicator)
            return function(**kwargs)
        finally:
            for communicator in listeners:
                communication.unsubscribe(communicator)

    files = []
    n_cpus = os.cpu_count() or 1
    max_workers = min(n_cpus + 4, 8)
    with concurrent.futures.ThreadPoolExecutor(max_workers) as executor:
        futures = {
            executor.submit(
                subscribe_communication_listeners,
                download_file,
                client=client,
                uri=url,
                destination=destination,
                extract=extract,
                filename=name,
                multiple=True,
                delay=max_workers,  # NOTE: Rate limit to 1 request/second
            )
            for url, name in zip(urls, names)
        }

        for future in concurrent.futures.as_completed(futures):
            files.extend(future.result())

    return files<|MERGE_RESOLUTION|>--- conflicted
+++ resolved
@@ -21,12 +21,8 @@
 import os
 import urllib
 from pathlib import Path
-<<<<<<< HEAD
 from typing import TYPE_CHECKING, List, Tuple
-=======
-from typing import TYPE_CHECKING, List, Tuple, Type
 from urllib.parse import urlparse
->>>>>>> c2ae2bf3
 
 from renku.core import errors
 from renku.core.constant import CACHE
