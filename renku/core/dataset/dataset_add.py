--- conflicted
+++ resolved
@@ -211,11 +211,7 @@
     client: "LocalClient", dataset: Dataset, destination: Optional[Union[Path, str]] = None
 ) -> Path:
     """Create directory for dataset add."""
-<<<<<<< HEAD
-    dataset_datadir = client.path / dataset.get_datadir(client)
-=======
     dataset_datadir = client.path / dataset.get_datadir()
->>>>>>> ed66e5a3
     # NOTE: Make sure that dataset's data dir exists because we check for existence of a destination later to decide
     # what will be its name
     dataset_datadir.mkdir(parents=True, exist_ok=True)
