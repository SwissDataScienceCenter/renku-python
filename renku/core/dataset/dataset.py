# -*- coding: utf-8 -*-
#
# Copyright 2017-2022 - Swiss Data Science Center (SDSC)
# A partnership between École Polytechnique Fédérale de Lausanne (EPFL) and
# Eidgenössische Technische Hochschule Zürich (ETHZ).
#
# Licensed under the Apache License, Version 2.0 (the "License");
# you may not use this file except in compliance with the License.
# You may obtain a copy of the License at
#
#     http://www.apache.org/licenses/LICENSE-2.0
#
# Unless required by applicable law or agreed to in writing, software
# distributed under the License is distributed on an "AS IS" BASIS,
# WITHOUT WARRANTIES OR CONDITIONS OF ANY KIND, either express or implied.
# See the License for the specific language governing permissions and
# limitations under the License.
"""Dataset business logic."""

import os
import shutil
import urllib
from pathlib import Path
from typing import TYPE_CHECKING, Any, Dict, List, Optional, Tuple, Union, cast

import patoolib

from renku.command.command_builder.command import inject
from renku.command.view_model.dataset import DatasetFileViewModel, DatasetViewModel
from renku.core import errors
from renku.core.dataset.constant import renku_dataset_images_path, renku_pointers_path
from renku.core.dataset.datasets_provenance import DatasetsProvenance
from renku.core.dataset.pointer_file import create_external_file, is_external_file_updated, update_external_file
from renku.core.dataset.providers.factory import ProviderFactory
from renku.core.dataset.providers.models import ProviderDataset
from renku.core.dataset.request_model import ImageRequestModel
from renku.core.dataset.tag import get_dataset_by_tag, prompt_access_token, prompt_tag_selection
from renku.core.interface.client_dispatcher import IClientDispatcher
from renku.core.interface.dataset_gateway import IDatasetGateway
from renku.core.util import communication
from renku.core.util.datetime8601 import local_now
from renku.core.util.dispatcher import get_client, get_database
from renku.core.util.git import clone_repository, get_cache_directory_for_repository, get_git_user
from renku.core.util.metadata import is_external_file
from renku.core.util.os import delete_file, get_safe_relative_path
from renku.core.util.tabulate import tabulate
from renku.core.util.urls import get_slug
from renku.core.util.util import NO_VALUE, NoValueType
from renku.domain_model.dataset import Dataset, DatasetDetailsJson, DatasetFile, RemoteEntity, is_dataset_name_valid
from renku.domain_model.provenance.agent import Person
from renku.domain_model.provenance.annotation import Annotation
from renku.infrastructure.immutable import DynamicProxy

if TYPE_CHECKING:
    from renku.core.management.client import LocalClient
    from renku.infrastructure.repository import Repository


def search_datasets(name: str) -> List[str]:
    """Get all the datasets whose name starts with the given string.

    Args:
        name(str): Beginning of dataset name to search for.

    Returns:
        List[str]: List of found dataset names.
    """
    datasets_provenance = DatasetsProvenance()
    return list(filter(lambda x: x.startswith(name), map(lambda x: x.name, datasets_provenance.datasets)))


def list_datasets():
    """List all datasets."""
    datasets_provenance = DatasetsProvenance()
    datasets = []

    for dataset in datasets_provenance.datasets:
        tags = datasets_provenance.get_all_tags(dataset)
        dataset = DynamicProxy(dataset)
        dataset.tags = tags
        dataset.tags_csv = ",".join(tag.name for tag in tags)
        dataset.datadir_path = str(dataset.get_datadir())
        datasets.append(dataset)

    return list(datasets)


def create_dataset(
    name: str,
    title: Optional[str] = None,
    description: Optional[str] = None,
    creators: Optional[List[Person]] = None,
    keywords: Optional[List[str]] = None,
    images: Optional[List[ImageRequestModel]] = None,
    update_provenance: bool = True,
    custom_metadata: Optional[Dict[str, Any]] = None,
    datadir: Optional[Path] = None,
):
    """Create a dataset.

    Args:
        name(str): Name of the dataset
        title(Optional[str], optional): Dataset title (Default value = None).
        description(Optional[str], optional): Dataset description (Default value = None).
        creators(Optional[List[Person]], optional): Dataset creators (Default value = None).
        keywords(Optional[List[str]], optional): Dataset keywords (Default value = None).
        images(Optional[List[ImageRequestModel]], optional): Dataset images (Default value = None).
        update_provenance(bool, optional): Whether to add this dataset to dataset provenance
            (Default value = True).
        custom_metadata(Optional[Dict[str, Any]], optional): Custom JSON-LD metadata (Default value = None).
        datadir(Optional[Path]): Dataset's data directory (Default value = None).

    Returns:
        Dataset: The created dataset.
    """
    client = get_client()

    if not creators:
        creators = []
        user = get_git_user(client.repository)

        if user:
            creators.append(user)

    if not is_dataset_name_valid(name):
        valid_name = get_slug(name, lowercase=False)
        raise errors.ParameterError(f'Dataset name "{name}" is not valid (Hint: "{valid_name}" is valid).')

    datasets_provenance = DatasetsProvenance()

    if datasets_provenance.get_by_name(name=name):
        raise errors.DatasetExistsError(f"Dataset exists: '{name}'")

    if not title:
        title = name

    keywords = keywords or []

    annotations = None

    if custom_metadata:
        annotations = [Annotation(id=Annotation.generate_id(), source="renku", body=custom_metadata)]

    if datadir:
<<<<<<< HEAD
        datadir = get_safe_relative_path(datadir, client.path)
=======
        try:
            datadir = get_safe_relative_path(datadir, client.path)
        except ValueError as e:
            raise errors.ParameterError("Datadir must be inside repository.") from e
>>>>>>> ed66e5a3

    dataset = Dataset(
        identifier=None,
        name=name,
        title=title,
        description=description,
        creators=creators,
        keywords=keywords,
        project_id=client.project.id,
        annotations=annotations,
        datadir=datadir,
    )

    if images:
        set_dataset_images(client, dataset, images)

    if update_provenance:
        datasets_provenance.add_or_update(dataset)

    return dataset


@inject.autoparams("client_dispatcher")
def edit_dataset(
    name: str,
    title: Optional[Union[str, NoValueType]],
    description: Optional[Union[str, NoValueType]],
    creators: Optional[Union[List[Person], NoValueType]],
    client_dispatcher: IClientDispatcher,
    keywords: Optional[Union[List[str], NoValueType]] = NO_VALUE,
    images: Optional[Union[List[ImageRequestModel], NoValueType]] = NO_VALUE,
    custom_metadata: Optional[Union[Dict, NoValueType]] = NO_VALUE,
):
    """Edit dataset metadata.

    Args:
        name(str): Name of the dataset to edit
        title(Optional[Union[str, NoValueType]]): New title for the dataset.
        description(Optional[Union[str, NoValueType]]): New description for the dataset.
        creators(Optional[Union[List[Person], NoValueType]]): New creators for the dataset.
        client_dispatcher(IClientDispatcher): Injected client dispatcher.
        keywords(Optional[Union[List[str], NoValueType]]): New keywords for dataset (Default value = ``NO_VALUE``).
        images(Optional[Union[List[ImageRequestModel], NoValueType]]): New images for dataset
            (Default value = ``NO_VALUE``).
        custom_metadata(Optional[Union[Dict, NoValueType]]): Custom JSON-LD metadata (Default value = ``NO_VALUE``).

    Returns:
        bool: True if updates were performed.
    """
    client = client_dispatcher.current_client

    if isinstance(title, str):
        title = title.strip()

    if title is None:
        title = ""

    possible_updates = {
        "creators": creators,
        "description": description,
        "keywords": keywords,
        "title": title,
    }

    dataset_provenance = DatasetsProvenance()
    dataset = dataset_provenance.get_by_name(name=name)

    if dataset is None:
        raise errors.ParameterError("Dataset does not exist.")

    updated: Dict[str, Any] = {k: v for k, v in possible_updates.items() if v != NO_VALUE}

    if updated:
        dataset.update_metadata(creators=creators, description=description, keywords=keywords, title=title)

    if images == NO_VALUE:
        images_updated = False
    else:
        images_updated = set_dataset_images(client, dataset, cast(Optional[List[ImageRequestModel]], images))

    if images_updated:
        updated["images"] = (
            None if images is None else [{"content_url": i.content_url, "position": i.position} for i in dataset.images]
        )

    if custom_metadata is not NO_VALUE:
        update_dataset_custom_metadata(dataset, cast(Optional[Dict], custom_metadata))
        updated["custom_metadata"] = custom_metadata

    if not updated:
        return []

    datasets_provenance = DatasetsProvenance()
    datasets_provenance.add_or_update(dataset, creator=get_git_user(client.repository))

    return updated


@inject.autoparams("client_dispatcher")
def list_dataset_files(
    client_dispatcher: IClientDispatcher,
    datasets: List[str] = None,
    tag: Optional[str] = None,
    creators=None,
    include=None,
    exclude=None,
):
    """List dataset files.

    Args:
        client_dispatcher(IClientDispatcher): Injected client dispatcher.
        datasets(List[str]): Datasets to list files for (Default value = None).
        tag(str): Tag to filter by (Default value = None).
        creators: Creators to filter by (Default value = None).
        include: Include filters for file paths (Default value = None).
        exclude: Exclude filters for file paths (Default value = None).

    Returns:
        List[DynamicProxy]: Filtered dataset files.
    """
    from renku.command.format.dataset_files import get_lfs_tracking_and_file_sizes

    client = client_dispatcher.current_client

    records = filter_dataset_files(
        names=datasets, tag=tag, creators=creators, include=include, exclude=exclude, immutable=True
    )
    for record in records:
        record.title = record.dataset.title
        record.dataset_name = record.dataset.name
        record.dataset_id = record.dataset.id
        record.creators_csv = record.dataset.creators_csv
        record.creators_full_csv = record.dataset.creators_full_csv
        record.full_path = client.path / record.entity.path
        record.path = record.entity.path
        record.name = Path(record.entity.path).name
        record.added = record.date_added

    get_lfs_tracking_and_file_sizes(records, has_tag=bool(tag))

    return records


@inject.autoparams()
def file_unlink(name, include, exclude, client_dispatcher: IClientDispatcher, yes=False):
    """Remove matching files from a dataset.

    Args:
        name: Dataset name.
        include: Include filter for files.
        exclude: Exclude filter for files.
        client_dispatcher(IClientDispatcher): Injected client dispatcher.
        yes: Whether to skip user confirmation or not (Default value = False).

    Returns:
        List[DynamicProxy]: List of files that were removed.
    """
    client = client_dispatcher.current_client

    if not include and not exclude:
        raise errors.ParameterError("include or exclude filters not specified.")

    datasets_provenance = DatasetsProvenance()

    dataset = datasets_provenance.get_by_name(name=name)

    if not dataset:
        raise errors.ParameterError("Dataset does not exist.")

    records = filter_dataset_files(names=[name], include=include, exclude=exclude)
    if not records:
        raise errors.ParameterError("No records found.")

    if not yes:
        prompt_text = (
            f'You are about to remove following from "{name}" dataset.'
            + "\n"
            + "\n".join([str(record.entity.path) for record in records])
            + "\nDo you wish to continue?"
        )
        communication.confirm(prompt_text, abort=True, warning=True)

    dataset_datadir = dataset.get_datadir(client)
    for file in records:
        dataset.unlink_file(file.entity.path)
        path_file = Path(file.entity.path)
        # INFO: Remove actual dataset file only if it is located within dataset directory
        if str(path_file.absolute()).startswith(str(dataset_datadir.absolute())):
            if not path_file.exists():
                communication.warn(
                    f"Dataset file {path_file} could not be found, skipping the removal from {dataset_datadir}."
                )
                continue
            try:
                if path_file.is_dir():
                    shutil.rmtree(str(path_file.absolute()), ignore_errors=False, onerror=None)
                else:
                    path_file.unlink()
            except Exception as err:
                communication.warn(
                    f"Dataset file {path_file} could not be removed from {dataset_datadir} because of {err}."
                )
            else:
                client.repository.add(path_file)

    datasets_provenance.add_or_update(dataset, creator=get_git_user(client.repository))

    return records


def remove_dataset(name):
    """Delete a dataset.

    Args:
        name: Name of dataset to delete.
    """
    datasets_provenance = DatasetsProvenance()
    dataset = datasets_provenance.get_by_name(name=name, strict=True)
    datasets_provenance.remove(dataset=dataset)


@inject.autoparams()
def export_dataset(name, provider_name, tag, client_dispatcher: IClientDispatcher, **kwargs):
    """Export data to 3rd party provider.

    Args:
        name: Name of dataset to export.
        provider_name: Provider to use for export.
        tag: Dataset tag from which to export.
        client_dispatcher(IClientDispatcher): Injected client dispatcher.
    """
    client = client_dispatcher.current_client
    datasets_provenance = DatasetsProvenance()

    provider_name = provider_name.lower()

    # TODO: all these callbacks are ugly, improve in #737
    config_key_secret = "access_token"

    dataset = datasets_provenance.get_by_name(name, strict=True, immutable=True)

    provider = ProviderFactory.from_name(provider_name)

    selected_tag = None
    tags = datasets_provenance.get_all_tags(dataset)  # type: ignore

    if tag:
        selected_tag = next((t for t in tags if t.name == tag), None)

        if not selected_tag:
            raise errors.ParameterError(f"Tag '{tag}' not found for dataset '{name}'")
    elif tags:
        selected_tag = prompt_tag_selection(tags)

    if selected_tag:
        dataset = datasets_provenance.get_by_id(selected_tag.dataset_id.value, immutable=True)

        if not dataset:
            raise errors.DatasetNotFound(message=f"Cannot find dataset with id: '{selected_tag.dataset_id.value}'")

<<<<<<< HEAD
    data_dir = dataset.get_datadir(client)
=======
>>>>>>> ed66e5a3
    dataset = cast(Dataset, DynamicProxy(dataset))

    data_dir = dataset.get_datadir()
    dataset.data_dir = data_dir

    exporter = provider.get_exporter(dataset=dataset, tag=selected_tag, **kwargs)

    if exporter.requires_access_token():
        access_token = client.get_value(provider_name, config_key_secret)

        if access_token is None:
            access_token = prompt_access_token(exporter)

            if access_token is None or len(access_token) == 0:
                raise errors.InvalidAccessToken()

            client.set_value(provider_name, config_key_secret, access_token, global_only=True)

        exporter.set_access_token(access_token)

    try:
        destination = exporter.export(client=client)
    except errors.AuthenticationError:
        client.remove_value(provider_name, config_key_secret, global_only=True)
        raise

    communication.echo(f"Exported to: {destination}")


def import_dataset(
    uri: str,
    name: str = "",
    extract: bool = False,
    yes: bool = False,
    datadir: Optional[Path] = None,
    previous_dataset: Optional[Dataset] = None,
    delete: bool = False,
    gitlab_token: Optional[str] = None,
    **kwargs,
):
    """Import data from a 3rd party provider or another renku project.

    Args:
        uri(str): DOI or URL of dataset to import.
        name(str): Name to give imported dataset (Default value = "").
        extract(bool): Whether to extract compressed dataset data (Default value = False).
        yes(bool): Whether to skip user confirmation (Default value = False).
        datadir(Optional[Path]): Dataset's data directory (Default value = None).
        previous_dataset(Optional[Dataset]): Previously imported dataset version (Default value = None).
        delete(bool): Whether to delete files that don't exist anymore (Default value = False).
        gitlab_token(Optional[str]): Gitlab OAuth2 token (Default value = None).
    """
    from renku.core.dataset.dataset_add import add_to_dataset

    client = get_client()

    def confirm_download(files):
        if yes:
            return

        headers = {"checksum": "checksum", "filename": "name", "size_in_mb": "size (b)", "filetype": "type"}
        communication.echo(tabulate(files, headers=headers, floatfmt=".2f"))
        communication.confirm("Do you wish to download this version?", abort=True, warning=True)

    def calculate_total_size(files):
        total_size = 0.0
        for file in files:
            if file.size_in_mb is not None:
                total_size += file.size_in_mb

        return total_size * 2**20

    def remove_files(dataset):
        """Remove files that exist in ``previous_dataset`` but not in ``dataset``.

        Args:
            dataset(Dataset): Dataset to update.
        """
        if not delete or not previous_dataset:
            return

        current_paths = {str(f.entity.path) for f in dataset.files}
        previous_paths = {str(f.entity.path) for f in previous_dataset.files}
        deleted_paths = previous_paths - current_paths

        for path in deleted_paths:
            delete_file(client.path / path, follow_symlinks=True)

    provider = ProviderFactory.get_import_provider(uri)

    try:
        importer = provider.get_importer(uri, gitlab_token=gitlab_token, **kwargs)
        provider_dataset: ProviderDataset = importer.fetch_provider_dataset()
    except KeyError as e:
        raise errors.ParameterError(f"Could not process '{uri}'.\nUnable to fetch metadata: {e}")
    except LookupError as e:
        raise errors.ParameterError(f"Could not process '{uri}'.\nReason: {e}")

    if not importer.provider_dataset_files:
        raise errors.ParameterError(f"Dataset '{uri}' has no files.")

    confirm_download(importer.provider_dataset_files)

    try:
        if not importer.is_latest_version():
            communication.warn(f"Newer version found at {importer.latest_uri}")
    except (KeyError, LookupError):
        pass

    if datadir and previous_dataset:
        raise errors.ParameterError("Can't specify datadir when updating a previously imported dataset.")
    elif datadir:
<<<<<<< HEAD
        datadir = get_safe_relative_path(datadir, client.path)
=======
        try:
            datadir = get_safe_relative_path(datadir, client.path)
        except ValueError as e:
            raise errors.ParameterError("Datadir must be inside repository.") from e
>>>>>>> ed66e5a3

    name = name or provider_dataset.name

    new_dataset = add_to_dataset(
        dataset_name=name,
        urls=[],
        importer=importer,
        create=not previous_dataset,
        force=True,  # NOTE: Force-add to include any ignored files
        extract=extract,
        overwrite=True,
        total_size=calculate_total_size(importer.provider_dataset_files),
        clear_files_before=True,
        datadir=datadir,
    )

    new_dataset.update_metadata_from(provider_dataset)
    # NOTE: Remove derived_from because this is an updated and imported dataset and won't be a derivative
    new_dataset.derived_from = None

    remove_files(new_dataset)

    importer.tag_dataset(name)
    importer.copy_extra_metadata(new_dataset)

    get_database().commit()


@inject.autoparams()
def update_datasets(
    names: List[str],
    creators,
    include,
    exclude,
    ref,
    delete,
    no_external,
    update_all,
    dry_run,
    client_dispatcher: IClientDispatcher,
    dataset_gateway: IDatasetGateway,
) -> Tuple[List[DatasetViewModel], List[DatasetFileViewModel]]:
    """Update dataset files.

    Args:
        names: Names of datasets to update.
        creators: Creators to filter dataset files by.
        include: Include filter for paths to update.
        exclude: Exclude filter for paths to update.
        ref: Git reference to use for update.
        delete: Whether to delete files that don't exist on remote anymore.
        no_external: Whether to exclude external files from the update.
        update_all: Whether to update all datasets.
        dry_run: Whether to return a preview of what would be updated.
        client_dispatcher(IClientDispatcher): Injected client dispatcher.
        dataset_gateway(IDatasetGateway): Injected dataset gateway.
    """
    from renku.core.dataset.providers.renku import RenkuProvider

    if not update_all and not names and not include and not exclude and not dry_run:
        raise errors.ParameterError("No update criteria is specified")

    client = client_dispatcher.current_client

    imported_dataset_updates: List[Dataset] = []

    all_datasets = dataset_gateway.get_all_active_datasets()
    imported_datasets = [d for d in all_datasets if d.same_as]

    if names and update_all:
        raise errors.ParameterError("Cannot pass dataset names when updating all datasets")
    elif (include or exclude) and update_all:
        raise errors.ParameterError("Cannot specify include and exclude filters when updating all datasets")
    elif (include or exclude) and names and any(d for d in imported_datasets if d.name in names):
        raise errors.IncompatibleParametersError(a="--include/--exclude", b="imported datasets")

    names = names or [d.name for d in all_datasets]

    # NOTE: update imported datasets
    if not include and not exclude:
        must_match_records = False

        for dataset in imported_datasets:
            if dataset.name not in names:
                continue

            uri = dataset.same_as.value  # type: ignore
            try:
                provider = ProviderFactory.get_import_provider(uri)
            except errors.DatasetProviderNotFound:
                continue

            record = provider.get_importer(uri)

            if isinstance(provider, RenkuProvider) and dataset.version is not None:
                tags = dataset_gateway.get_all_tags(dataset=dataset)
                tag = next((t for t in tags if t.name == dataset.version), None)
                # NOTE: Do not update Renku dataset that are imported from a specific version
                if tag is not None and tag.dataset_id.value == dataset.id:
                    communication.echo(
                        f"Skipped updating imported Renku dataset '{dataset.name}' with tag '{tag.name}'"
                    )
                    names.remove(dataset.name)
                    continue

            if record.is_latest_version() and record.is_version_equal_to(dataset):
                names.remove(dataset.name)
                continue

            if not dry_run:
                uri = record.latest_uri

                # NOTE: set extract to false if there are any archives present in the dataset
                extract = True
                for f in dataset.files:
                    try:
                        patoolib.get_archive_format(f.entity.path)
                    except patoolib.util.PatoolError:
                        continue
                    else:
                        extract = False
                        break

                import_dataset(
                    uri=uri, name=dataset.name, extract=extract, yes=True, previous_dataset=dataset, delete=delete
                )

                communication.echo(f"Updated dataset '{dataset.name}' from remote provider")

            names.remove(dataset.name)
            imported_dataset_updates.append(dataset)
    else:
        must_match_records = True

    imported_dataset_updates_view_models = [DatasetViewModel.from_dataset(d) for d in imported_dataset_updates]

    if not names:
        return imported_dataset_updates_view_models, []

    # NOTE: Exclude all imported dataset from individual file filter
    records = filter_dataset_files(
        names=names, creators=creators, include=include, exclude=exclude, ignore=[d.name for d in imported_datasets]
    )

    if not records:
        if must_match_records:
            raise errors.ParameterError("No files matched the criteria.")
        return imported_dataset_updates_view_models, []

    git_files = []
    unique_remotes = set()
    external_files = []
    local_files = []

    for file in records:
        if file.based_on:
            git_files.append(file)
            unique_remotes.add(file.based_on.url)
        elif file.is_external:
            external_files.append(file)
        else:
            local_files.append(file)

    if ref and len(unique_remotes) > 1:
        raise errors.ParameterError(
            "Cannot specify a reference with more than one Git repository.\n"
            "Limit list of files to be updated to one repository. See 'renku dataset update -h' for more information."
        )

    updated_files: List[DynamicProxy] = []
    deleted_files: List[DynamicProxy] = []

    if external_files and not no_external:
        updated = update_external_files(client, external_files, dry_run=dry_run)
        updated_files.extend(updated)

    if git_files:
        updated, deleted = update_dataset_git_files(files=git_files, ref=ref, delete=delete, dry_run=dry_run)
        updated_files.extend(updated)
        deleted_files.extend(deleted)

    if local_files:
        updated, deleted = update_dataset_local_files(records=local_files)
        updated_files.extend(updated)
        deleted_files.extend(deleted)

    if not dry_run:
        if deleted_files and not delete:
            communication.echo("Some files are deleted: Pass '--delete' to remove them from datasets' metadata")
        if updated_files or (deleted_files and delete):
            file_paths = {str(client.path / f.entity.path) for f in updated_files}
            # Force-add to include possible ignored files that are in datasets
            client.repository.add(*file_paths, force=True)
            client.repository.add(renku_pointers_path(client), force=True)

            _update_datasets_files_metadata(client, updated_files, deleted_files, delete)

        message = f"Updated {len(updated_files)} files"
        if delete:
            message += f" and deleted {len(deleted_files)} files"
        communication.echo(message)
    else:
        for file in deleted_files:
            file.date_removed = local_now()

    dataset_files_view_models = [
        DatasetFileViewModel.from_dataset_file(cast(DatasetFile, f), f.dataset) for f in updated_files + deleted_files
    ]
    return imported_dataset_updates_view_models, dataset_files_view_models


def show_dataset(name: str, tag: Optional[str] = None):
    """Show detailed dataset information.

    Args:
        name(str): Name of dataset to show details for.
        tag(str, optional): Tags for which to get the metadata (Default value = None).

    Returns:
        dict: JSON dictionary of dataset details.
    """
    datasets_provenance = DatasetsProvenance()
    dataset = datasets_provenance.get_by_name(name, strict=True)

    if tag is None:
        return DatasetDetailsJson().dump(dataset)

    tags = datasets_provenance.get_all_tags(dataset=cast(Dataset, dataset))

    selected_tag = next((t for t in tags if t.name == tag), None)

    if selected_tag is None:
        raise errors.DatasetTagNotFound(tag)

    dataset = datasets_provenance.get_by_id(selected_tag.dataset_id.value)
    return DatasetDetailsJson().dump(dataset)


def set_dataset_images(client: "LocalClient", dataset: Dataset, images: Optional[List[ImageRequestModel]]):
    """Set a dataset's images.

    Args:
        client("LocalClient"): The ``LocalClient``.
        dataset(Dataset): The dataset to set images on.
        images(List[ImageRequestModel]): The images to set.

    Returns:
        True if images were set/modified.
    """
    if not images:
        images = []

    image_folder = renku_dataset_images_path(client) / dataset.initial_identifier
    image_folder.mkdir(exist_ok=True, parents=True)
    previous_images = dataset.images or []

    dataset.images = []
    images_updated = False
    for img in images:
        img_object = img.to_image_object(dataset)

        if not img_object:
            continue

        if any(i.position == img_object.position for i in dataset.images):
            raise errors.DatasetImageError(f"Duplicate dataset image specified for position {img_object.position}")

        dataset.images.append(img_object)
        images_updated = True

    new_urls = [i.content_url for i in dataset.images]

    for prev in previous_images:
        # NOTE: Delete images if they were removed
        if prev.content_url in new_urls or urllib.parse.urlparse(prev.content_url).netloc:
            continue

        path = prev.content_url
        if not os.path.isabs(path):
            path = os.path.normpath(os.path.join(client.path, path))

        os.remove(path)

    return images_updated or dataset.images != previous_images


def update_dataset_custom_metadata(dataset: Dataset, custom_metadata: Optional[Dict]):
    """Update custom metadata on a dataset.

    Args:
        dataset(Dataset): The dataset to update.
        custom_metadata(Dict): Custom JSON-LD metadata to set.
    """

    existing_metadata = [a for a in dataset.annotations if a.source != "renku"]

    if custom_metadata is not None:
        existing_metadata.append(Annotation(id=Annotation.generate_id(), body=custom_metadata, source="renku"))

    dataset.annotations = existing_metadata


@inject.autoparams("client_dispatcher", "dataset_gateway")
def move_files(
    client_dispatcher: IClientDispatcher,
    dataset_gateway: IDatasetGateway,
    files: Dict[Path, Path],
    to_dataset_name: Optional[str] = None,
):
    """Move files and their metadata from one or more datasets to a target dataset.

    Args:
        client_dispatcher(IClientDispatcher): Injected client dispatcher.
        dataset_gateway(IDatasetGateway):Injected dataset gateway.
        files(Dict[Path, Path]): Files to move
        to_dataset_name(Optional[str], optional): Target dataset (Default value = None)
    """
    client = client_dispatcher.current_client

    datasets = [d.copy() for d in dataset_gateway.get_all_active_datasets()]

    to_dataset: Optional[Dataset] = None
    if to_dataset_name:
        # NOTE: Use the same dataset object or otherwise a race happens if dataset is in both source and destination
        to_dataset = next(d for d in datasets if d.name == to_dataset_name)
    modified_datasets: Dict[str, Dataset] = {}

    progress_name = "Updating dataset metadata"
    communication.start_progress(progress_name, total=len(files))
    try:
        for src, dst in files.items():
            src = src.relative_to(client.path)
            dst = dst.relative_to(client.path)
            # NOTE: Files are moved at this point, so, we use can use dst
            new_dataset_file = DatasetFile.from_path(client, dst)

            for dataset in datasets:
                removed = dataset.unlink_file(src, missing_ok=True)
                if removed:
                    modified_datasets[dataset.name] = dataset
                    new_dataset_file.based_on = removed.based_on
                    new_dataset_file.source = removed.source
                    if not to_dataset:
                        dataset.add_or_update_files(new_dataset_file)

                # NOTE: Update dataset if it contains a destination that is being overwritten
                modified = dataset.find_file(dst)
                if modified:
                    modified_datasets[dataset.name] = dataset
                    dataset.add_or_update_files(new_dataset_file)

            if to_dataset:
                to_dataset.add_or_update_files(new_dataset_file)

            communication.update_progress(progress_name, amount=1)
    finally:
        communication.finalize_progress(progress_name)

    datasets_provenance = DatasetsProvenance()
    modified_dataset_values = list(modified_datasets.values())
    for modified_dataset in modified_dataset_values:
        datasets_provenance.add_or_update(modified_dataset, creator=get_git_user(client.repository))
    if to_dataset and to_dataset not in modified_dataset_values:
        datasets_provenance.add_or_update(to_dataset, creator=get_git_user(client.repository))


@inject.autoparams("client_dispatcher")
def update_dataset_local_files(
    client_dispatcher: IClientDispatcher, records: List[DynamicProxy]
) -> Tuple[List[DynamicProxy], List[DynamicProxy]]:
    """Update files metadata from the git history.

    Args:
        client_dispatcher(IClientDispatcher): Injected client dispatcher.
        records(List[DynamicProxy]): File records to update.

    Returns:
        Tuple[List[DynamicProxy], List[DynamicProxy]]: Tuple of updated and deleted file records.
    """
    client = client_dispatcher.current_client

    updated_files: List[DynamicProxy] = []
    deleted_files: List[DynamicProxy] = []
    progress_text = "Checking for local updates"

    try:
        communication.start_progress(progress_text, len(records))
        check_paths = []
        records_to_check = []

        for file in records:
            communication.update_progress(progress_text, 1)

            if file.based_on or file.is_external:
                continue

            if not (client.path / file.entity.path).exists():
                deleted_files.append(file)
                continue

            check_paths.append(file.entity.path)
            records_to_check.append(file)

        checksums = client.repository.get_object_hashes(check_paths)

        for file in records_to_check:
            current_checksum = checksums.get(file.entity.path)
            if not current_checksum:
                deleted_files.append(file)
            elif current_checksum != file.entity.checksum:
                updated_files.append(file)
    finally:
        communication.finalize_progress(progress_text)

    return updated_files, deleted_files


def _update_datasets_files_metadata(
    client: "LocalClient",
    updated_files: List[DynamicProxy],
    deleted_files: List[DynamicProxy],
    delete: bool,
):
    modified_datasets = {}

    for file in updated_files:
        new_file = DatasetFile.from_path(
            client=client, path=file.entity.path, based_on=file.based_on, source=file.source
        )
        modified_datasets[file.dataset.name] = file.dataset
        file.dataset.add_or_update_files(new_file)

    if delete:
        for file in deleted_files:
            modified_datasets[file.dataset.name] = file.dataset
            file.dataset.unlink_file(file.entity.path)

    datasets_provenance = DatasetsProvenance()
    for dataset in modified_datasets.values():
        datasets_provenance.add_or_update(dataset, creator=get_git_user(client.repository))


@inject.autoparams("client_dispatcher")
def update_dataset_git_files(
    client_dispatcher: IClientDispatcher, files: List[DynamicProxy], ref: str, delete: bool, dry_run: bool
) -> Tuple[List[DynamicProxy], List[DynamicProxy]]:
    """Update files and dataset metadata according to their remotes.

    Args:
        client_dispatcher(IClientDispatcher): Injected client dispatcher.
        files(List[DynamicProxy]): List of files to be updated.
        ref(str): Reference to use for update.
        delete(bool, optional): Indicates whether to delete files or not (Default value = False).
        dry_run(bool): Whether to perform update or only print changes.

    Returns:
        Tuple[List[DynamicProxy], List[DynamicProxy]]: Tuple of updated and deleted file records.
    """
    from renku.core.management.client import LocalClient

    client = client_dispatcher.current_client

    visited_repos: Dict[str, Tuple["Repository", LocalClient]] = {}
    updated_files: List[DynamicProxy] = []
    deleted_files: List[DynamicProxy] = []

    progress_text = "Checking files for updates"

    try:
        communication.start_progress(progress_text, len(files))
        for file in files:
            communication.update_progress(progress_text, 1)
            if not file.based_on:
                continue

            based_on = file.based_on
            url = based_on.url
            if url in visited_repos:
                remote_repository, remote_client = visited_repos[url]
            else:
                with communication.busy(msg="Cloning remote repository..."):
                    remote_repository = clone_repository(
                        url=url, path=get_cache_directory_for_repository(client=client, url=url), checkout_revision=ref
                    )
                remote_client = LocalClient(path=remote_repository.path)
                visited_repos[url] = remote_repository, remote_client

            checksum = remote_repository.get_object_hash(path=based_on.path, revision="HEAD")
            found = checksum is not None
            changed = found and based_on.checksum != checksum

            src = remote_repository.path / based_on.path
            dst = client.renku_path.parent / file.entity.path

            if not found:
                if not dry_run and delete:
                    delete_file(dst, follow_symlinks=True)
                    client.repository.add(dst, force=True)
                deleted_files.append(file)
            elif changed:
                if not dry_run:
                    # Fetch file if it is tracked by Git LFS
                    remote_client.pull_paths_from_storage(remote_client.path / based_on.path)
                    if is_external_file(path=src, client_path=remote_client.path):
                        delete_file(dst, follow_symlinks=True)
                        create_external_file(client=client, target=src.resolve(), path=dst)
                    else:
                        shutil.copy(src, dst)
                    file.based_on = RemoteEntity(
                        checksum=checksum, path=based_on.path, url=based_on.url  # type: ignore
                    )
                updated_files.append(file)
    finally:
        communication.finalize_progress(progress_text)

    if not updated_files and (not delete or not deleted_files):
        # Nothing to commit or update
        return [], deleted_files

    return updated_files, deleted_files


def update_external_files(client: "LocalClient", records: List[DynamicProxy], dry_run: bool) -> List[DynamicProxy]:
    """Update files linked to external storage.

    Args:
        client("LocalClient"): The ``LocalClient``.
        records(List[DynamicProxy]): File records to update.
        dry_run(bool): Whether to return a preview of what would be updated.
    """
    updated_files = []

    for file in records:
        if file.is_external:
            try:
                updated, checksum = is_external_file_updated(client_path=client.path, path=file.entity.path)
            except errors.ExternalFileNotFound as e:
                if not dry_run:
                    raise
                communication.warn(str(e))
                continue

            if updated:
                if not dry_run:
                    update_external_file(client=client, path=file.entity.path, checksum=checksum)
                updated_files.append(file)

    return updated_files


@inject.autoparams("client_dispatcher", "dataset_gateway")
def filter_dataset_files(
    client_dispatcher: IClientDispatcher,
    dataset_gateway: IDatasetGateway,
    names: Optional[List[str]] = None,
    tag: Optional[str] = None,
    creators: Optional[Union[str, List[str], Tuple[str]]] = None,
    include: Optional[List[str]] = None,
    exclude: Optional[List[str]] = None,
    ignore: Optional[List[str]] = None,
    immutable: bool = False,
) -> List[DynamicProxy]:
    """Filter dataset files by specified filters.

    Args:
        client_dispatcher(IClientDispatcher): Injected client dispatcher.
        dataset_gateway(IDatasetGateway):Injected dataset gateway.
        names(Optional[List[str]]): Filter by specified dataset names (Default value = None).
        tag(Optional[str]): Filter by specified tag (Default value = None).
        creators(Optional[Union[str, List[str], Tuple[str]]]): Filter by creators (Default value = None).
        include(Optional[List[str]]): Tuple containing patterns to which include from result (Default value = None).
        exclude(Optional[List[str]]): Tuple containing patterns to which exclude from result (Default value = None).
        ignore(Optional[List[str]]): Ignored datasets (Default value = None).
        immutable(bool): Return immutable copies of dataset objects (Default value = False).

    Returns:
        List[DynamicProxy]: List of filtered files sorted by date added.
    """

    def should_include(filepath: Path) -> bool:
        """Check if file matches one of include filters and not in exclude filter."""
        if exclude:
            for pattern in exclude:
                if filepath.match(pattern):
                    return False

        if include:
            for pattern in include:
                if filepath.match(pattern):
                    return True
            return False

        return True

    client = client_dispatcher.current_client

    if isinstance(creators, str):
        creators_set = set(creators.split(","))
    elif isinstance(creators, list) or isinstance(creators, tuple):
        creators_set = set(creators)
    else:
        creators_set = set()

    records = []
    unused_names = set(names) if names is not None else set()

    for dataset in dataset_gateway.get_all_active_datasets():
        if (names and dataset.name not in names) or (ignore and dataset.name in ignore):
            continue

        if tag:
            dataset = get_dataset_by_tag(dataset=dataset, tag=tag)  # type: ignore
            if not dataset:
                continue

        if not immutable:
            dataset = dataset.copy()

        if unused_names:
            unused_names.remove(dataset.name)

        if creators_set:
            dataset_creators = {creator.name for creator in dataset.creators}
            if not creators_set.issubset(dataset_creators):
                continue

        for file in dataset.files:
            if not should_include(Path(file.entity.path)):
                continue

            record = DynamicProxy(file)
            record.dataset = dataset
            record.client = client
            records.append(record)

    if unused_names:
        unused_names_str = ", ".join(unused_names)
        raise errors.ParameterError(f"These datasets don't exist: {unused_names_str}")

    return sorted(records, key=lambda r: r.date_added)<|MERGE_RESOLUTION|>--- conflicted
+++ resolved
@@ -142,14 +142,10 @@
         annotations = [Annotation(id=Annotation.generate_id(), source="renku", body=custom_metadata)]
 
     if datadir:
-<<<<<<< HEAD
-        datadir = get_safe_relative_path(datadir, client.path)
-=======
         try:
             datadir = get_safe_relative_path(datadir, client.path)
         except ValueError as e:
             raise errors.ParameterError("Datadir must be inside repository.") from e
->>>>>>> ed66e5a3
 
     dataset = Dataset(
         identifier=None,
@@ -332,7 +328,7 @@
         )
         communication.confirm(prompt_text, abort=True, warning=True)
 
-    dataset_datadir = dataset.get_datadir(client)
+    dataset_datadir = dataset.get_datadir()
     for file in records:
         dataset.unlink_file(file.entity.path)
         path_file = Path(file.entity.path)
@@ -410,10 +406,6 @@
         if not dataset:
             raise errors.DatasetNotFound(message=f"Cannot find dataset with id: '{selected_tag.dataset_id.value}'")
 
-<<<<<<< HEAD
-    data_dir = dataset.get_datadir(client)
-=======
->>>>>>> ed66e5a3
     dataset = cast(Dataset, DynamicProxy(dataset))
 
     data_dir = dataset.get_datadir()
@@ -526,14 +518,10 @@
     if datadir and previous_dataset:
         raise errors.ParameterError("Can't specify datadir when updating a previously imported dataset.")
     elif datadir:
-<<<<<<< HEAD
-        datadir = get_safe_relative_path(datadir, client.path)
-=======
         try:
             datadir = get_safe_relative_path(datadir, client.path)
         except ValueError as e:
             raise errors.ParameterError("Datadir must be inside repository.") from e
->>>>>>> ed66e5a3
 
     name = name or provider_dataset.name
 
