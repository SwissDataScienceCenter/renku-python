# -*- coding: utf-8 -*-
#
# Copyright 2018-2021- Swiss Data Science Center (SDSC)
# A partnership between École Polytechnique Fédérale de Lausanne (EPFL) and
# Eidgenössische Technische Hochschule Zürich (ETHZ).
#
# Licensed under the Apache License, Version 2.0 (the "License");
# you may not use this file except in compliance with the License.
# You may obtain a copy of the License at
#
#     http://www.apache.org/licenses/LICENSE-2.0
#
# Unless required by applicable law or agreed to in writing, software
# distributed under the License is distributed on an "AS IS" BASIS,
# WITHOUT WARRANTIES OR CONDITIONS OF ANY KIND, either express or implied.
# See the License for the specific language governing permissions and
# limitations under the License.
"""Represent provenance entities."""

import os.path
from pathlib import Path
from typing import List, Union
from urllib.parse import quote

from renku.core.metadata.immutable import Immutable
from renku.core.models.calamus import JsonLDSchema, Nested, fields, prov, renku


class Entity(Immutable):
    """Represent a file."""

    __slots__ = ("checksum", "path")

    def __init__(self, *, checksum: str, id: str = None, path: Union[Path, str], **kwargs):
        path = str(path)

        assert id is None or isinstance(id, str)
        assert not os.path.isabs(path), f"Entity is being created with absolute path: '{path}'"

        id = id or Entity.generate_id(checksum, path)
        super().__init__(checksum=checksum, id=id, path=path, **kwargs)

    def __eq__(self, other):
        if self is other:
            return True
        if not isinstance(other, Entity):
            return False
        return self.checksum == other.checksum and self.path == other.path

    def __hash__(self):
        return hash((self.checksum, self.path))

    @staticmethod
    def generate_id(checksum: str, path: Union[Path, str]) -> str:
        """Generate an Entity identifier."""
        quoted_path = quote(str(path).strip("/"))

        return f"/entities/{checksum}/{quoted_path}"

<<<<<<< HEAD
    @classmethod
    def from_revision(cls, client, path: Union[Path, str], revision: str = None) -> "Entity":
        """Return dependency from given path and revision."""

        # FIXME: Implement the cache properly: It's mainly used in migrations
        global _entity_cache
        key = (revision, str(path))
        cached_entry = _entity_cache.get(key)
        if cached_entry:
            return cached_entry

        # TODO: What checksum we get at "HEAD" if object is staged but not committed
        checksum = get_object_hash(repo=client.repo, revision=revision, path=path)
        # NOTE: If object was not found at a revision it's either removed or exists in a different revision; keep the
        # entity and use revision as checksum
        checksum = checksum or revision
        # TODO: What would be checksum for a directory if it's not committed yet.
        id = cls.generate_id(checksum=checksum, path=path)

        absolute_path = client.path / path
        if str(path) != "." and absolute_path.is_dir():
            members = cls.get_directory_members(client, revision, absolute_path)
            entity = Collection(id=id, checksum=checksum, path=path, members=members)
        else:
            entity = cls(id=id, checksum=checksum, path=path)

        _entity_cache[cached_entry] = entity

        return entity

    @classmethod
    def get_directory_members(cls, client, revision, absolute_path: Path) -> List["Entity"]:
        """Return first-level files/directories in a directory."""
        members: List[Entity] = []

        for member in absolute_path.iterdir():
            if member.name == ".gitkeep":
                continue

            member_path = str(member.relative_to(client.path))

            try:
                assert all(member_path != m.path for m in members)

                entity = cls.from_revision(client, member_path, revision)
                # NOTE: If a path is not found at a revision we assume that it didn't exist at that revision
                if entity:
                    members.append(entity)
            except KeyError:
                pass

        return members

=======
>>>>>>> 6780b590

class Collection(Entity):
    """Represent a directory with files."""

    __slots__ = ("members",)

    def __init__(self, *, checksum: str, id: str = None, path: Union[Path, str], members: List[Entity] = None):
        members = tuple(members) if members else ()
        super().__init__(checksum=checksum, id=id, path=path, members=members)


class EntitySchema(JsonLDSchema):
    """Entity Schema."""

    class Meta:
        """Meta class."""

        rdf_type = [prov.Entity]
        model = Entity

    checksum = fields.String(renku.checksum, missing=None)
    id = fields.Id()
    path = fields.String(prov.atLocation)


class CollectionSchema(EntitySchema):
    """Entity Schema."""

    class Meta:
        """Meta class."""

        rdf_type = prov.Collection
        model = Collection

    members = Nested(prov.hadMember, [EntitySchema, "CollectionSchema"], many=True)<|MERGE_RESOLUTION|>--- conflicted
+++ resolved
@@ -57,62 +57,6 @@
 
         return f"/entities/{checksum}/{quoted_path}"
 
-<<<<<<< HEAD
-    @classmethod
-    def from_revision(cls, client, path: Union[Path, str], revision: str = None) -> "Entity":
-        """Return dependency from given path and revision."""
-
-        # FIXME: Implement the cache properly: It's mainly used in migrations
-        global _entity_cache
-        key = (revision, str(path))
-        cached_entry = _entity_cache.get(key)
-        if cached_entry:
-            return cached_entry
-
-        # TODO: What checksum we get at "HEAD" if object is staged but not committed
-        checksum = get_object_hash(repo=client.repo, revision=revision, path=path)
-        # NOTE: If object was not found at a revision it's either removed or exists in a different revision; keep the
-        # entity and use revision as checksum
-        checksum = checksum or revision
-        # TODO: What would be checksum for a directory if it's not committed yet.
-        id = cls.generate_id(checksum=checksum, path=path)
-
-        absolute_path = client.path / path
-        if str(path) != "." and absolute_path.is_dir():
-            members = cls.get_directory_members(client, revision, absolute_path)
-            entity = Collection(id=id, checksum=checksum, path=path, members=members)
-        else:
-            entity = cls(id=id, checksum=checksum, path=path)
-
-        _entity_cache[cached_entry] = entity
-
-        return entity
-
-    @classmethod
-    def get_directory_members(cls, client, revision, absolute_path: Path) -> List["Entity"]:
-        """Return first-level files/directories in a directory."""
-        members: List[Entity] = []
-
-        for member in absolute_path.iterdir():
-            if member.name == ".gitkeep":
-                continue
-
-            member_path = str(member.relative_to(client.path))
-
-            try:
-                assert all(member_path != m.path for m in members)
-
-                entity = cls.from_revision(client, member_path, revision)
-                # NOTE: If a path is not found at a revision we assume that it didn't exist at that revision
-                if entity:
-                    members.append(entity)
-            except KeyError:
-                pass
-
-        return members
-
-=======
->>>>>>> 6780b590
 
 class Collection(Entity):
     """Represent a directory with files."""
