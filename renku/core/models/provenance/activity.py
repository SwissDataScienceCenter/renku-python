# -*- coding: utf-8 -*-
#
# Copyright 2018-2021 - Swiss Data Science Center (SDSC)
# A partnership between École Polytechnique Fédérale de Lausanne (EPFL) and
# Eidgenössische Technische Hochschule Zürich (ETHZ).
#
# Licensed under the Apache License, Version 2.0 (the "License");
# you may not use this file except in compliance with the License.
# You may obtain a copy of the License at
#
#     http://www.apache.org/licenses/LICENSE-2.0
#
# Unless required by applicable law or agreed to in writing, software
# distributed under the License is distributed on an "AS IS" BASIS,
# WITHOUT WARRANTIES OR CONDITIONS OF ANY KIND, either express or implied.
# See the License for the specific language governing permissions and
# limitations under the License.
"""Represent an execution of a Plan."""
from datetime import datetime
from itertools import chain
from typing import List, Union
from uuid import uuid4

from marshmallow import EXCLUDE
from werkzeug.utils import cached_property

from renku.core.management.command_builder import inject
from renku.core.management.interface.client_dispatcher import IClientDispatcher
from renku.core.management.interface.project_gateway import IProjectGateway
from renku.core.metadata.database import Persistent
from renku.core.metadata.immutable import Immutable
from renku.core.metadata.repository import Commit
from renku.core.models.calamus import JsonLDSchema, Nested, fields, oa, prov, renku
from renku.core.models.entity import Collection, CollectionSchema, Entity, EntitySchema
from renku.core.models.provenance.agent import Person, PersonSchema, SoftwareAgent, SoftwareAgentSchema
from renku.core.models.provenance.annotation import Annotation, AnnotationSchema
from renku.core.models.provenance.parameter import ParameterValue, ParameterValueSchema
from renku.core.models.workflow.plan import Plan, PlanSchema
<<<<<<< HEAD
from renku.version import __version__, version_url
=======
from renku.core.utils.git import get_committer_agent, get_entity_from_revision, get_git_user
>>>>>>> 6780b590

NON_EXISTING_ENTITY_CHECKSUM = "0" * 40


class Association:
    """Assign responsibility to an agent for an activity."""

    def __init__(self, *, agent: Union[Person, SoftwareAgent] = None, id: str, plan: Plan):
        self.agent: Union[Person, SoftwareAgent] = agent
        self.id: str = id
        self.plan: Plan = plan

    @staticmethod
    def generate_id(activity_id: str) -> str:
        """Generate a Association identifier."""
        return f"{activity_id}/association"  # TODO: Does it make sense to use plural name here?


class Usage(Immutable):
    """Represent a dependent path."""

    __slots__ = ("entity",)

    entity: Union[Collection, Entity]
    id: str

    def __init__(self, *, entity: Union[Collection, Entity], id: str):
        super().__init__(entity=entity, id=id)

    @staticmethod
    def generate_id(activity_id: str) -> str:
        """Generate a Usage identifier."""
        return f"{activity_id}/usages/{uuid4().hex}"


class Generation(Immutable):
    """Represent an act of generating a path."""

    __slots__ = ("entity",)

    entity: Union[Collection, Entity]
    id: str

    def __init__(self, *, entity: Union[Collection, Entity], id: str):
        super().__init__(entity=entity, id=id)

    @staticmethod
    def generate_id(activity_id: str) -> str:
        """Generate a Generation identifier."""
        return f"{activity_id}/generations/{uuid4().hex}"


class Activity(Persistent):
    """Represent an activity in the repository."""

    def __init__(
        self,
        *,
        agents: List[Union[Person, SoftwareAgent]] = None,
        annotations: List[Annotation] = None,
        association: Association = None,
        ended_at_time: datetime = None,
        generations: List[Generation] = None,
        id: str,
        invalidations: List[Entity] = None,
        parameters: List[ParameterValue] = None,
        project_id: str = None,
        started_at_time: datetime = None,
        usages: List[Usage] = None,
    ):
        self.agents: List[Union[Person, SoftwareAgent]] = agents
        self.annotations: List[Annotation] = annotations or []
        self.association: Association = association
        self.ended_at_time: datetime = ended_at_time
        self.generations: List[Generation] = generations or []
        self.id: str = id
        self.invalidations: List[Entity] = invalidations or []
        self.parameters: List[ParameterValue] = parameters or []
        self.project_id: str = project_id
        self.started_at_time: datetime = started_at_time
        self.usages: List[Usage] = usages or []

        # TODO: _was_informed_by = attr.ib(kw_only=True)
        # TODO: influenced = attr.ib(kw_only=True)

    @classmethod
    @inject.autoparams("client_dispatcher", "project_gateway")
    def from_plan(
        cls,
        plan: Plan,
        client_dispatcher: IClientDispatcher,
        project_gateway: IProjectGateway,
        started_at_time: datetime,
        ended_at_time: datetime,
        annotations: List[Annotation] = None,
<<<<<<< HEAD
=======
        commit: Commit = None,
>>>>>>> 6780b590
        update_commits=False,
    ):
        """Convert a ``Plan`` to a ``Activity``."""
        from renku.core.plugins.pluginmanager import get_plugin_manager

        client = client_dispatcher.current_client

<<<<<<< HEAD
=======
        if not commit:
            commit = client.repository.head.commit

>>>>>>> 6780b590
        usages = {}
        generations = {}
        parameter_values = []

        activity_id = cls.generate_id()

        for input in plan.inputs:
            input_path = input.actual_value

            parameter_values.append(
                ParameterValue(id=ParameterValue.generate_id(activity_id), parameter_id=input.id, value=input_path)
            )

            if input_path in usages:
                continue

<<<<<<< HEAD
            entity = Entity.from_revision(client, path=input_path)
=======
            entity = get_entity_from_revision(repository=client.repository, path=input_path, revision=commit.hexsha)
>>>>>>> 6780b590

            dependency = Usage(entity=entity, id=Usage.generate_id(activity_id))

            usages[input_path] = dependency

        for output in plan.outputs:
            output_path = output.actual_value

            parameter_values.append(
                ParameterValue(id=ParameterValue.generate_id(activity_id), parameter_id=output.id, value=output_path)
            )

            if output_path in generations:
                continue

<<<<<<< HEAD
            entity = Entity.from_revision(client, path=output_path)
=======
            entity = get_entity_from_revision(repository=client.repository, path=output_path, revision=commit.hexsha)
>>>>>>> 6780b590

            generation = Generation(entity=entity, id=Usage.generate_id(activity_id))

            generations[output_path] = generation

        for parameter in plan.parameters:
            value = parameter.actual_value

            parameter_values.append(
                ParameterValue(id=ParameterValue.generate_id(activity_id), parameter_id=parameter.id, value=value)
            )

<<<<<<< HEAD
        agent = SoftwareAgent(id=version_url, name=f"renku {__version__}")
        person = Person.from_client(client)
=======
        agent = get_committer_agent(commit)
        person = get_git_user(client.repository)
>>>>>>> 6780b590
        association = Association(agent=agent, id=Association.generate_id(activity_id), plan=plan)

        activity = cls(
            id=activity_id,
            association=association,
            agents=[agent, person],
            usages=list(usages.values()),
            generations=list(generations.values()),
            parameters=parameter_values,
            project_id=project_gateway.get_project().id,
            started_at_time=started_at_time,
            ended_at_time=ended_at_time,
            annotations=annotations,
        )

        pm = get_plugin_manager()

        plugin_annotations = list(chain.from_iterable(pm.hook.activity_annotations(activity=activity)))

        if plugin_annotations:
            activity.annotations.extend(plugin_annotations)

        return activity

    @cached_property
    def plan_with_values(self) -> Plan:
        """Get a copy of the associated plan with values from ParameterValues applied."""
        plan = self.association.plan.copy()

        for parameter in self.parameters:
            parameter.apply_value_to_parameter(plan)

        return plan

    @staticmethod
    def generate_id() -> str:
        """Generate an identifier for an activity."""
        # TODO: make id generation idempotent
        return f"/activities/{uuid4().hex}"

    def has_identical_inputs_and_outputs_as(self, other: "Activity"):
        """Return true if all input and outputs paths are identical regardless of the order."""
        return sorted(u.entity.path for u in self.usages) == sorted(u.entity.path for u in other.usages) and sorted(
            g.entity.path for g in self.generations
        ) == sorted(g.entity.path for g in other.generations)

    def compare_to(self, other: "Activity") -> int:
        """Compare execution date with another activity; return a positive value if self is executed after the other."""
        if self.ended_at_time < other.ended_at_time:
            return -1
        elif self.ended_at_time > other.ended_at_time:
            return 1
        elif self.started_at_time < other.started_at_time:
            return -1
        elif self.started_at_time > other.started_at_time:
            return 1

        return 0


class ActivityCollection(Persistent):
    """Represent a list of activities."""

    def __init__(self, *, activities: List[Activity], id: str = None):
        self.activities: List[Activity] = activities or []
        self.id: str = id or ActivityCollection.generate_id()

    @staticmethod
    def generate_id() -> str:
        """Generate an identifier for an activity."""
        return f"/activity-collection/{uuid4().hex}"


class AssociationSchema(JsonLDSchema):
    """Association schema."""

    class Meta:
        """Meta class."""

        rdf_type = prov.Association
        model = Association
        unknown = EXCLUDE

    agent = Nested(prov.agent, [SoftwareAgentSchema, PersonSchema])
    id = fields.Id()
    plan = Nested(prov.hadPlan, PlanSchema)


class UsageSchema(JsonLDSchema):
    """Usage schema."""

    class Meta:
        """Meta class."""

        rdf_type = prov.Usage
        model = Usage
        unknown = EXCLUDE

    id = fields.Id()
    # TODO: DatasetSchema, DatasetFileSchema
    entity = Nested(prov.entity, [EntitySchema, CollectionSchema])


class GenerationSchema(JsonLDSchema):
    """Generation schema."""

    class Meta:
        """Meta class."""

        rdf_type = prov.Generation
        model = Generation
        unknown = EXCLUDE

    id = fields.Id()
    # TODO: DatasetSchema, DatasetFileSchema
    entity = Nested(prov.qualifiedGeneration, [EntitySchema, CollectionSchema], reverse=True)


class ActivitySchema(JsonLDSchema):
    """Activity schema."""

    class Meta:
        """Meta class."""

        rdf_type = prov.Activity
        model = Activity
        unknown = EXCLUDE

    agents = Nested(prov.wasAssociatedWith, [PersonSchema, SoftwareAgentSchema], many=True)
    annotations = Nested(oa.hasTarget, AnnotationSchema, reverse=True, many=True)
    association = Nested(prov.qualifiedAssociation, AssociationSchema)
    ended_at_time = fields.DateTime(prov.endedAtTime, add_value_types=True)
    generations = Nested(prov.activity, GenerationSchema, reverse=True, many=True, missing=None)
    id = fields.Id()
    invalidations = Nested(prov.wasInvalidatedBy, EntitySchema, reverse=True, many=True, missing=None)
    parameters = Nested(
        renku.parameter,
        ParameterValueSchema,
        many=True,
        missing=None,
    )
    path = fields.String(prov.atLocation)
    project_id = fields.IRI(renku.hasActivity, reverse=True)
    started_at_time = fields.DateTime(prov.startedAtTime, add_value_types=True)
    usages = Nested(prov.qualifiedUsage, UsageSchema, many=True)<|MERGE_RESOLUTION|>--- conflicted
+++ resolved
@@ -29,18 +29,14 @@
 from renku.core.management.interface.project_gateway import IProjectGateway
 from renku.core.metadata.database import Persistent
 from renku.core.metadata.immutable import Immutable
-from renku.core.metadata.repository import Commit
 from renku.core.models.calamus import JsonLDSchema, Nested, fields, oa, prov, renku
 from renku.core.models.entity import Collection, CollectionSchema, Entity, EntitySchema
 from renku.core.models.provenance.agent import Person, PersonSchema, SoftwareAgent, SoftwareAgentSchema
 from renku.core.models.provenance.annotation import Annotation, AnnotationSchema
 from renku.core.models.provenance.parameter import ParameterValue, ParameterValueSchema
 from renku.core.models.workflow.plan import Plan, PlanSchema
-<<<<<<< HEAD
+from renku.core.utils.git import get_entity_from_revision, get_git_user
 from renku.version import __version__, version_url
-=======
-from renku.core.utils.git import get_committer_agent, get_entity_from_revision, get_git_user
->>>>>>> 6780b590
 
 NON_EXISTING_ENTITY_CHECKSUM = "0" * 40
 
@@ -136,10 +132,6 @@
         started_at_time: datetime,
         ended_at_time: datetime,
         annotations: List[Annotation] = None,
-<<<<<<< HEAD
-=======
-        commit: Commit = None,
->>>>>>> 6780b590
         update_commits=False,
     ):
         """Convert a ``Plan`` to a ``Activity``."""
@@ -147,12 +139,6 @@
 
         client = client_dispatcher.current_client
 
-<<<<<<< HEAD
-=======
-        if not commit:
-            commit = client.repository.head.commit
-
->>>>>>> 6780b590
         usages = {}
         generations = {}
         parameter_values = []
@@ -169,11 +155,7 @@
             if input_path in usages:
                 continue
 
-<<<<<<< HEAD
-            entity = Entity.from_revision(client, path=input_path)
-=======
-            entity = get_entity_from_revision(repository=client.repository, path=input_path, revision=commit.hexsha)
->>>>>>> 6780b590
+            entity = get_entity_from_revision(repository=client.repository, path=input_path)
 
             dependency = Usage(entity=entity, id=Usage.generate_id(activity_id))
 
@@ -189,11 +171,7 @@
             if output_path in generations:
                 continue
 
-<<<<<<< HEAD
-            entity = Entity.from_revision(client, path=output_path)
-=======
-            entity = get_entity_from_revision(repository=client.repository, path=output_path, revision=commit.hexsha)
->>>>>>> 6780b590
+            entity = get_entity_from_revision(repository=client.repository, path=output_path)
 
             generation = Generation(entity=entity, id=Usage.generate_id(activity_id))
 
@@ -206,13 +184,8 @@
                 ParameterValue(id=ParameterValue.generate_id(activity_id), parameter_id=parameter.id, value=value)
             )
 
-<<<<<<< HEAD
         agent = SoftwareAgent(id=version_url, name=f"renku {__version__}")
-        person = Person.from_client(client)
-=======
-        agent = get_committer_agent(commit)
         person = get_git_user(client.repository)
->>>>>>> 6780b590
         association = Association(agent=agent, id=Association.generate_id(activity_id), plan=plan)
 
         activity = cls(
