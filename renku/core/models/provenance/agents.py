# -*- coding: utf-8 -*-
#
# Copyright 2018-2020- Swiss Data Science Center (SDSC)
# A partnership between École Polytechnique Fédérale de Lausanne (EPFL) and
# Eidgenössische Technische Hochschule Zürich (ETHZ).
#
# Licensed under the Apache License, Version 2.0 (the "License");
# you may not use this file except in compliance with the License.
# You may obtain a copy of the License at
#
#     http://www.apache.org/licenses/LICENSE-2.0
#
# Unless required by applicable law or agreed to in writing, software
# distributed under the License is distributed on an "AS IS" BASIS,
# WITHOUT WARRANTIES OR CONDITIONS OF ANY KIND, either express or implied.
# See the License for the specific language governing permissions and
# limitations under the License.
"""Represent provenance agents."""

<<<<<<< HEAD
import configparser
import os
import pathlib
=======
>>>>>>> 127d606f
import re
import urllib
import uuid
from urllib.parse import quote

import attr
from attr.validators import instance_of
from calamus.schema import JsonLDSchema
from marshmallow import EXCLUDE

<<<<<<< HEAD
from renku.core import errors
from renku.core.models.calamus import fields, prov, rdfs, schema, wfprov
=======
from renku.core.models import jsonld as jsonld
from renku.core.models.calamus import JsonLDSchema, fields, prov, rdfs, schema
from renku.core.models.git import get_user_info
>>>>>>> 127d606f
from renku.version import __version__, version_url


@attr.s(slots=True,)
class Person:
    """Represent a person."""

    client = attr.ib(default=None, kw_only=True)

    name = attr.ib(kw_only=True, validator=instance_of(str))
    email = attr.ib(default=None, kw_only=True)
    label = attr.ib(kw_only=True)
    affiliation = attr.ib(default=None, kw_only=True,)
    alternate_name = attr.ib(default=None, kw_only=True,)
    _id = attr.ib(default=None, kw_only=True)

    def default_id(self):
        """Set the default id."""
<<<<<<< HEAD
        if self.email:
            return "mailto:{email}".format(email=self.email)

        host = "localhost"
        if self.client:
            host = self.client.remote.get("host") or host
        host = os.environ.get("RENKU_DOMAIN") or host

        id_ = str(uuid.uuid4())

        return urllib.parse.urljoin(
            "https://{host}".format(host=host), pathlib.posixpath.join("/persons", quote(id_, safe=""))
        )
=======
        return generat_person_id(email=self.email, name=self.name)
>>>>>>> 127d606f

    @email.validator
    def check_email(self, attribute, value):
        """Check that the email is valid."""
        if self.email and not (isinstance(value, str) and re.match(r"[^@]+@[^@]+\.[^@]+", value)):
            raise ValueError("Email address is invalid.")

    @label.default
    def default_label(self):
        """Set the default label."""
        return self.name

    @classmethod
    def from_commit(cls, commit):
        """Create an instance from a Git commit."""
        return cls(name=commit.author.name, email=commit.author.email,)

    @property
    def short_name(self):
        """Gives full name in short form."""
        names = self.name.split()
        if len(names) == 1:
            return self.name

        last_name = names[-1]
        initials = [name[0] for name in names]
        initials.pop()

        return "{0}.{1}".format(".".join(initials), last_name)

    @property
    def full_identity(self):
        """Return name, email, and affiliation."""
        email = f" <{self.email}>" if self.email else ""
        affiliation = f" [{self.affiliation}]" if self.affiliation else ""
        return f"{self.name}{email}{affiliation}"

    @classmethod
    def from_git(cls, git):
        """Create an instance from a Git repo."""
        name, email = get_user_info(git)
        return cls(name=name, email=email)

    @classmethod
    def from_string(cls, string):
        """Create an instance from a 'Name <email>' string."""
        regex_pattern = r"([^<>\[\]]*)" r"(?:<{1}\s*(\S+@\S+\.\S+){0,1}\s*>{1}){0,1}\s*" r"(?:\[{1}(.*)\]{1}){0,1}"
        name, email, affiliation = re.search(regex_pattern, string).groups()
        if name:
            name = name.strip()
        if affiliation:
            affiliation = affiliation.strip()
        affiliation = affiliation or None

        return cls(name=name, email=email, affiliation=affiliation)

    @classmethod
    def from_dict(cls, obj):
        """Create and instance from a dictionary."""
        return cls(**obj)

    @classmethod
    def from_jsonld(cls, data):
        """Create an instance from JSON-LD data."""
        if isinstance(data, cls):
            return data
        if not isinstance(data, dict):
            raise ValueError(data)

        return PersonSchema().load(data)

    def __attrs_post_init__(self):
        """Finish object initialization."""
        # handle the case where ids were improperly set
        if self._id == "mailto:None" or self._id is None:
            self._id = self.default_id()

        if self.label is None:
            self.label = self.default_label()


class PersonSchema(JsonLDSchema):
    """Person schema."""

    class Meta:
        """Meta class."""

        rdf_type = [prov.Person, schema.Person]
        model = Person
        unknown = EXCLUDE

    name = fields.String(schema.name)
    email = fields.String(schema.email, missing=None)
    label = fields.String(rdfs.label)
    affiliation = fields.String(schema.affiliation, missing=None)
    alternate_name = fields.String(schema.alternateName, missing=None)
    _id = fields.Id(init_name="id")


@attr.s(
    frozen=True, slots=True,
)
class SoftwareAgent:
    """Represent executed software."""

    label = attr.ib(kw_only=True)

    _id = attr.ib(kw_only=True)

    @classmethod
    def from_commit(cls, commit):
        """Create an instance from a Git commit."""
        author = Person.from_commit(commit)
        if commit.author != commit.committer:
            return cls(label=commit.committer.name, id=commit.committer.email)
        return author

    @classmethod
    def from_jsonld(cls, data):
        """Create an instance from JSON-LD data."""
        if isinstance(data, cls):
            return data
        if not isinstance(data, dict):
            raise ValueError(data)

        return SoftwareAgentSchema().load(data)

    def as_jsonld(self):
        """Create JSON-LD."""
        return SoftwareAgentSchema().dump(self)


# set up the default agent

renku_agent = SoftwareAgent(label="renku {0}".format(__version__), id=version_url)


<<<<<<< HEAD
class SoftwareAgentSchema(JsonLDSchema):
    """SoftwareAgent schema."""

    class Meta:
        """Meta class."""

        rdf_type = [prov.SoftwareAgent, wfprov.WorkflowEngine]
        model = SoftwareAgent
        unknown = EXCLUDE

    label = fields.String(rdfs.label)
    _id = fields.Id(init_name="id")
=======
def generat_person_id(email, name):
    """Generate Person default id."""
    import string

    if email:
        return f"mailto:{email}"

    # prep name to be a valid ntuple string
    name = name.translate(str.maketrans("", "", string.punctuation))
    name = "".join(filter(lambda x: x in string.printable, name))
    return "_:{}".format("".join(name.lower().split()))
>>>>>>> 127d606f
<|MERGE_RESOLUTION|>--- conflicted
+++ resolved
@@ -17,12 +17,8 @@
 # limitations under the License.
 """Represent provenance agents."""
 
-<<<<<<< HEAD
-import configparser
 import os
 import pathlib
-=======
->>>>>>> 127d606f
 import re
 import urllib
 import uuid
@@ -33,14 +29,9 @@
 from calamus.schema import JsonLDSchema
 from marshmallow import EXCLUDE
 
-<<<<<<< HEAD
-from renku.core import errors
+
 from renku.core.models.calamus import fields, prov, rdfs, schema, wfprov
-=======
-from renku.core.models import jsonld as jsonld
-from renku.core.models.calamus import JsonLDSchema, fields, prov, rdfs, schema
 from renku.core.models.git import get_user_info
->>>>>>> 127d606f
 from renku.version import __version__, version_url
 
 
@@ -59,23 +50,7 @@
 
     def default_id(self):
         """Set the default id."""
-<<<<<<< HEAD
-        if self.email:
-            return "mailto:{email}".format(email=self.email)
-
-        host = "localhost"
-        if self.client:
-            host = self.client.remote.get("host") or host
-        host = os.environ.get("RENKU_DOMAIN") or host
-
-        id_ = str(uuid.uuid4())
-
-        return urllib.parse.urljoin(
-            "https://{host}".format(host=host), pathlib.posixpath.join("/persons", quote(id_, safe=""))
-        )
-=======
-        return generat_person_id(email=self.email, name=self.name)
->>>>>>> 127d606f
+        return generate_person_id(email=self.email, client=self.client)
 
     @email.validator
     def check_email(self, attribute, value):
@@ -213,7 +188,23 @@
 renku_agent = SoftwareAgent(label="renku {0}".format(__version__), id=version_url)
 
 
-<<<<<<< HEAD
+def generate_person_id(email, client=None):
+    """Generate Person default id."""
+    if email:
+        return "mailto:{email}".format(email=email)
+
+    host = "localhost"
+    if client:
+        host = client.remote.get("host") or host
+    host = os.environ.get("RENKU_DOMAIN") or host
+
+    id_ = str(uuid.uuid4())
+
+    return urllib.parse.urljoin(
+        "https://{host}".format(host=host), pathlib.posixpath.join("/persons", quote(id_, safe=""))
+    )
+
+
 class SoftwareAgentSchema(JsonLDSchema):
     """SoftwareAgent schema."""
 
@@ -225,17 +216,4 @@
         unknown = EXCLUDE
 
     label = fields.String(rdfs.label)
-    _id = fields.Id(init_name="id")
-=======
-def generat_person_id(email, name):
-    """Generate Person default id."""
-    import string
-
-    if email:
-        return f"mailto:{email}"
-
-    # prep name to be a valid ntuple string
-    name = name.translate(str.maketrans("", "", string.punctuation))
-    name = "".join(filter(lambda x: x in string.printable, name))
-    return "_:{}".format("".join(name.lower().split()))
->>>>>>> 127d606f
+    _id = fields.Id(init_name="id")