# -*- coding: utf-8 -*-
#
# Copyright 2017-2020 - Swiss Data Science Center (SDSC)
# A partnership between École Polytechnique Fédérale de Lausanne (EPFL) and
# Eidgenössische Technische Hochschule Zürich (ETHZ).
#
# Licensed under the Apache License, Version 2.0 (the "License");
# you may not use this file except in compliance with the License.
# You may obtain a copy of the License at
#
#     http://www.apache.org/licenses/LICENSE-2.0
#
# Unless required by applicable law or agreed to in writing, software
# distributed under the License is distributed on an "AS IS" BASIS,
# WITHOUT WARRANTIES OR CONDITIONS OF ANY KIND, either express or implied.
# See the License for the specific language governing permissions and
# limitations under the License.
"""Model objects representing datasets."""

import datetime
import os
import pathlib
import re
import urllib
import uuid
from pathlib import Path
from urllib.parse import quote

import attr
from attr.validators import instance_of
<<<<<<< HEAD
from marshmallow import EXCLUDE, pre_dump, pre_load
=======
from marshmallow import EXCLUDE
>>>>>>> 127d606f

from renku.core import errors
from renku.core.models import jsonld as jsonld
from renku.core.models.calamus import JsonLDSchema, Nested, fields, rdfs, renku, schema
from renku.core.models.entities import Entity, EntitySchema
from renku.core.models.locals import ReferenceMixin
from renku.core.models.provenance.agents import Person, PersonSchema
from renku.core.models.refs import LinkReference
from renku.core.utils.datetime8601 import parse_date
from renku.core.utils.doi import extract_doi, is_doi

NoneType = type(None)


@attr.s
class Url:
    """Represents a schema URL reference."""

    client = attr.ib(default=None, kw_only=True)

    url = attr.ib(default=None, kw_only=True)

    url_str = attr.ib(default=None, kw_only=True)
    url_id = attr.ib(default=None, kw_only=True)

    _id = attr.ib(default=None, kw_only=True)

    def default_id(self):
        """Define default value for id field."""
        if self.url_str:
            parsed_result = urllib.parse.urlparse(self.url_str)
            id_ = urllib.parse.ParseResult("", *parsed_result[1:]).geturl()
        elif self.url_id:
            parsed_result = urllib.parse.urlparse(self.url_id)
            id_ = urllib.parse.ParseResult("", *parsed_result[1:]).geturl()
        else:
            id_ = str(uuid.uuid4())

        host = "localhost"
        if self.client:
            host = self.client.remote.get("host") or host
        host = os.environ.get("RENKU_DOMAIN") or host

        return urllib.parse.urljoin(
            "https://{host}".format(host=host), pathlib.posixpath.join("/urls", quote(id_, safe=""))
        )

    def default_url(self):
        """Define default value for url field."""
        if self.url_str:
            return self.url_str
        elif self.url_id:
            return {"@id": self.url_id}
        else:
            raise NotImplementedError("Either url_id or url_str has to be set")

    @property
    def value(self):
        """Returns the url value as string."""
        if self.url_str:
            return self.url_str
        elif self.url_id:
            return self.url_id
        else:
            raise NotImplementedError("Either url_id or url_str has to be set")

    def __attrs_post_init__(self):
        """Post-initialize attributes."""
        if not self.url:
            self.url = self.default_url()

        if not self._id:
            self._id = self.default_id()

    @classmethod
    def from_jsonld(cls, data):
        """Create an instance from JSON-LD data."""
        if isinstance(data, cls):
            return data
        if not isinstance(data, dict):
            raise ValueError(data)

        return UrlSchema().load(data)

    def as_jsonld(self):
        """Create JSON-LD."""
        return UrlSchema().dump(self)


def _convert_creators(value):
    """Convert creators."""
    if isinstance(value, dict):  # compatibility with previous versions
        return [Person.from_jsonld(value)]

    if isinstance(value, list):
        return [Person.from_jsonld(v) for v in value]

    return value


@attr.s
class CreatorMixin:
    """Mixin for handling creators container."""

    creators = attr.ib(kw_only=True, converter=_convert_creators)

    @property
    def creators_csv(self):
        """Comma-separated list of creators associated with dataset."""
        return ", ".join(creator.name for creator in self.creators)

    @property
    def creators_full_csv(self):
        """Comma-separated list of creators with full identity."""
        return ", ".join(creator.full_identity for creator in self.creators)


def _extract_doi(value):
    """Return either a string or the doi part of a URL."""
    value = str(value)
    if is_doi(value):
        return extract_doi(value)
    return value


@attr.s(slots=True,)
class DatasetTag(object):
    """Represents a Tag of an instance of a dataset."""

    client = attr.ib(default=None, kw_only=True)

    name = attr.ib(default=None, kw_only=True, validator=instance_of(str),)

    description = attr.ib(default=None, kw_only=True, validator=instance_of(str),)

    commit = attr.ib(default=None, kw_only=True, validator=instance_of(str),)

    created = attr.ib(converter=parse_date, kw_only=True)

    dataset = attr.ib(default=None, kw_only=True)

    _id = attr.ib(default=None, kw_only=True)

    @created.default
    def _now(self):
        """Define default value for datetime fields."""
        return datetime.datetime.now(datetime.timezone.utc)

    def default_id(self):
        """Define default value for id field."""

        host = "localhost"
        if self.client:
            host = self.client.remote.get("host") or host
        host = os.environ.get("RENKU_DOMAIN") or host

        name = "{0}@{1}".format(self.name, self.commit)

        return urllib.parse.urljoin(
            "https://{host}".format(host=host), pathlib.posixpath.join("/datasettags", quote(name, safe=""))
        )

    def __attrs_post_init__(self):
        """Post-Init hook."""
        if not self._id:
            self._id = self.default_id()

    @classmethod
    def from_jsonld(cls, data):
        """Create an instance from JSON-LD data."""
        if isinstance(data, cls):
            return data
        if not isinstance(data, dict):
            raise ValueError(data)

        return DatasetTagSchema().load(data)

    def as_jsonld(self):
        """Create JSON-LD."""
        return DatasetTagSchema().dump(self)


@attr.s(slots=True,)
class Language:
    """Represent a language of an object."""

    alternate_name = attr.ib(default=None, kw_only=True)
    name = attr.ib(default=None, kw_only=True)

    @classmethod
    def from_jsonld(cls, data):
        """Create an instance from JSON-LD data."""
        if isinstance(data, cls):
            return data
        if not isinstance(data, dict):
            raise ValueError(data)

        return LanguageSchema().load(data)


def convert_filename_path(p):
    """Return name of the file."""
    if p:
        return Path(p).name


def convert_based_on(v):
    """Convert based_on to DatasetFile."""
    if v:
        return DatasetFile.from_jsonld(v)


@attr.s(slots=True)
class DatasetFile(Entity):
    """Represent a file in a dataset."""

    added = attr.ib(converter=parse_date, kw_only=True)

    checksum = attr.ib(default=None, kw_only=True)

    filename = attr.ib(kw_only=True, converter=convert_filename_path)

    name = attr.ib(kw_only=True, default=None)

    filesize = attr.ib(default=None, kw_only=True)

    filetype = attr.ib(default=None, kw_only=True)

    url = attr.ib(default=None, kw_only=True)

    based_on = attr.ib(default=None, kw_only=True, converter=convert_based_on)

    external = attr.ib(default=False, kw_only=True)

    @added.default
    def _now(self):
        """Define default value for datetime fields."""
        return datetime.datetime.now(datetime.timezone.utc)

    @filename.default
    def default_filename(self):
        """Generate default filename based on path."""
        if self.path:
            return Path(self.path).name

    @property
    def full_path(self):
        """Return full path in the current reference frame."""
        path = self.client.path / self.path if self.client else self.path
        return Path(os.path.abspath(path))

    @property
    def size_in_mb(self):
        """Return file size in megabytes."""
        return None if self.filesize is None else self.filesize * 1e-6

    def __attrs_post_init__(self):
        """Set the property "name" after initialization."""
        super().__attrs_post_init__()

        if not self.name:
            self.name = self.filename

        parsed_id = urllib.parse.urlparse(self._id)

        if not parsed_id.scheme:
            self._id = "file://{}".format(self._id)

    @classmethod
    def from_jsonld(cls, data):
        """Create an instance from JSON-LD data."""
        if isinstance(data, cls):
            return data
        if not isinstance(data, dict):
            raise ValueError(data)

        return DatasetFileSchema().load(data)

    def as_jsonld(self):
        """Create JSON-LD."""
        return DatasetFileSchema().dump(self)


def _convert_dataset_files(value):
    """Convert dataset files."""
    coll = value

    if isinstance(coll, dict):  # compatibility with previous versions
        if any([key.startswith("@") for key in coll.keys()]):
            return [DatasetFile.from_jsonld(coll)]
        else:
            coll = value.values()

    return [DatasetFile.from_jsonld(v) for v in coll]


def _convert_dataset_tags(value):
    """Convert dataset tags."""
    if isinstance(value, dict):  # compatibility with previous versions
        value = [value]

    return [DatasetTag.from_jsonld(v) for v in value]


def _convert_language(obj):
    """Convert language object."""
    return Language.from_jsonld(obj) if isinstance(obj, dict) else obj


def _convert_keyword(keywords):
    """Convert keywords collection."""
    if isinstance(keywords, (list, tuple)):
        return keywords

    if isinstance(keywords, dict):
        return keywords.keys()


@attr.s
class Dataset(Entity, CreatorMixin, ReferenceMixin):
    """Represent a dataset."""

    SUPPORTED_SCHEMES = ("", "file", "http", "https", "git+https", "git+ssh")

    EDITABLE_FIELDS = [
        "creators",
        "date_published",
        "description",
        "in_language",
        "keywords",
        "license",
        "title",
        "url",
        "version",
        "date_created",
        "files",
    ]

    _id = attr.ib(default=None, kw_only=True)
    _label = attr.ib(default=None, kw_only=True)

    date_published = attr.ib(default=None, kw_only=True)

    description = attr.ib(default=None, kw_only=True)

    identifier = attr.ib(default=attr.Factory(uuid.uuid4), kw_only=True, converter=_extract_doi)

    in_language = attr.ib(default=None, converter=_convert_language, kw_only=True)

    keywords = attr.ib(converter=_convert_keyword, kw_only=True, default=None)

    license = attr.ib(default=None, kw_only=True)

    title = attr.ib(default=None, type=str, kw_only=True)

    url = attr.ib(default=None, kw_only=True)

    version = attr.ib(default=None, kw_only=True)

    date_created = attr.ib(converter=parse_date, kw_only=True)

    files = attr.ib(factory=list, converter=_convert_dataset_files, kw_only=True)

    tags = attr.ib(factory=list, converter=_convert_dataset_tags, kw_only=True)

    same_as = attr.ib(default=None, kw_only=True)

    name = attr.ib(default=None, kw_only=True)

    @date_created.default
    def _now(self):
        """Define default value for datetime fields."""
        return datetime.datetime.now(datetime.timezone.utc)

    @name.validator
    def name_validator(self, attribute, value):
        """Validate name."""
        # name might have been scaped and have '%' in it
        if value and not is_dataset_name_valid(value):
            raise errors.ParameterError('Invalid "name": {}'.format(value))

    @property
    def uid(self):
        """UUID part of identifier."""
        if is_doi(self.identifier):
            return self.identifier
        return self.identifier.split("/")[-1]

    @property
    def short_id(self):
        """Shorter version of identifier."""
        if is_doi(self.identifier):
            return self.identifier
        return str(self.uid)[:8]

    @property
    def creators_csv(self):
        """Comma-separated list of creators associated with dataset."""
        return ", ".join(creator.name for creator in self.creators)

    @property
    def keywords_csv(self):
        """Comma-separated list of keywords associated with dataset."""
        return ", ".join(self.keywords)

    @property
    def tags_csv(self):
        """Comma-separated list of tags associated with dataset."""
        return ",".join(tag.name for tag in self.tags)

    @property
    def editable(self):
        """Subset of attributes which user can edit."""
        obj = self.as_jsonld()
        data = {field_: obj.pop(field_) for field_ in self.EDITABLE_FIELDS}
        return data

    @property
    def data_dir(self):
        """Directory where dataset files are stored."""
        if self.client:
            return Path(self.client.data_dir) / self.name
        return ""

    def contains_any(self, files):
        """Check if files are already within a dataset."""
        for file_ in files:
            if self.find_file(file_["path"]):
                return True
        return False

    def find_files(self, paths):
        """Return all paths that are in files container."""
        files_paths = {str(self.client.path / f.path) for f in self.files}
        return {p for p in paths if str(p) in files_paths}

    def find_file(self, filename, return_index=False):
        """Find a file in files container."""
        for index, file_ in enumerate(self.files):
            if str(file_.path) == str(filename):
                if return_index:
                    return index
                file_.client = self.client
                return file_

    def update_metadata(self, other_dataset):
        """Updates instance attributes with other dataset attributes.

        :param other_dataset: `Dataset`
        :return: self
        """
        for field_ in self.EDITABLE_FIELDS:
            val = getattr(other_dataset, field_)
            if val:
                setattr(self, field_, val)

        return self

    def update_files(self, files):
        """Update files with collection of DatasetFile objects."""
        to_insert = []

        for new_file in files:
            existing_file = self.find_file(new_file.path)
            if existing_file is None:
                to_insert.append(new_file)
            else:
                existing_file.commit = new_file.commit
                existing_file._label = new_file._label
                existing_file.based_on = new_file.based_on

        self.files += to_insert

    def rename_files(self, rename):
        """Rename files using the path mapping function."""
        files = []

        for file_ in self.files:
            new_path = rename(file_.path)
            new_file = attr.evolve(file_, path=new_path)
            if not self.find_file(new_file.path):
                files.append(new_file)
            else:
                raise FileExistsError

        renamed = attr.evolve(self, files=files)
        setattr(renamed, "__reference__", self.__reference__)

        if self.__source__:
            setattr(renamed, "__source__", self.__source__.copy())

        return renamed

    def unlink_file(self, file_path):
        """Unlink a file from dataset.

        :param file_path: Relative path used as key inside files container.
        """
        index = self.find_file(file_path, return_index=True)
        return self.files.pop(index)

    def __attrs_post_init__(self):
        """Post-Init hook."""
        super().__attrs_post_init__()

        self._id = generate_dataset_id(client=self.client, identifier=self.identifier)
        self._label = self.identifier
        self.url = self._id

        # if `date_published` is set, we are probably dealing with
        # an imported dataset so `date_created` is not needed
        if self.date_published:
            self.date_created = None

        if not self.path and self.client:
            self.path = str(self.client.renku_datasets_path / self.uid)

        if self.files and self.client is not None:
            for dataset_file in self.files:
                path = Path(dataset_file.path)
                file_exists = path.exists() or (path.is_symlink() and os.path.lexists(path))

                if dataset_file.client is None and file_exists:
                    client, _, _ = self.client.resolve_in_submodules(
                        self.client.find_previous_commit(dataset_file.path, revision="HEAD"), dataset_file.path,
                    )

                    dataset_file.client = client

        try:
            if self.client:
                self.commit = self.client.find_previous_commit(self.path, revision=self.commit or "HEAD")
        except KeyError:
            # if with_dataset is used, the dataset is not committed yet
            pass

        if not self.name:
            self.name = generate_default_name(self.title, self.version)

    @classmethod
    def from_yaml(cls, path, client=None, commit=None):
        """Return an instance from a YAML file."""
        data = jsonld.read_yaml(path)

        self = cls.from_jsonld(data=data, client=client, commit=commit)
        self.__reference__ = path

        return self

    @classmethod
    def from_jsonld(cls, data, client=None, commit=None, schema_class=None):
        """Create an instance from JSON-LD data."""
        if isinstance(data, cls):
            return data
        if not isinstance(data, dict):
            raise ValueError(data)

        schema_class = schema_class or DatasetSchema
        return schema_class(client=client, commit=commit).load(data)

    def to_yaml(self):
        """Write an instance to the referenced YAML file."""
        data = DatasetSchema().dump(self)
        jsonld.write_yaml(path=self.__reference__, data=data)

    def as_jsonld(self):
        """Create JSON-LD."""
        return DatasetSchema().dump(self)


class CreatorMixinSchema(JsonLDSchema):
    """CreatorMixin schema."""

    class Meta:
        """Meta class."""

        unknown = EXCLUDE

    creators = Nested(schema.creator, PersonSchema, many=True)


class UrlSchema(JsonLDSchema):
    """Url schema."""

    class Meta:
        """Meta class."""

        rdf_type = schema.URL
        model = Url
        unknown = EXCLUDE

    url = fields.Uri(schema.url, missing=None)
    _id = fields.Id(init_name="id", missing=None)


class DatasetTagSchema(JsonLDSchema):
    """DatasetTag schema."""

    class Meta:
        """Meta class."""

        rdf_type = schema.PublicationEvent
        model = DatasetTag
        unknown = EXCLUDE

    name = fields.String(schema.name)
    description = fields.String(schema.description)
    commit = fields.String(schema.location)
    created = fields.DateTime(schema.startDate, missing=None, format="iso", extra_formats=("%Y-%m-%d",))
    dataset = fields.String(schema.about)
    _id = fields.Id(init_name="id")

    @pre_dump
    def fix_datetimes(self, obj, many=False, **kwargs):
        """Pre dump hook."""
        if many:
            return [self.fix_datetimes(o, many=False, **kwargs) for o in obj]
        object.__setattr__(obj, "created", self._fix_timezone(obj.created))
        return obj


class LanguageSchema(JsonLDSchema):
    """Language schema."""

    class Meta:
        """Meta class."""

        rdf_type = schema.Language
        model = Language
        unknown = EXCLUDE

    alternate_name = fields.String(schema.alternateName)
    name = fields.String(schema.name)


class DatasetFileSchema(EntitySchema):
    """DatasetFile schema."""

    class Meta:
        """Meta class."""

        rdf_type = schema.DigitalDocument
        model = DatasetFile
        unknown = EXCLUDE

    added = fields.DateTime(schema.dateCreated, format="iso", extra_formats=("%Y-%m-%d",))
    name = fields.String(schema.name, missing=None)
    url = fields.String(schema.url, missing=None)
    based_on = Nested(schema.isBasedOn, "DatasetFileSchema", missing=None, propagate_client=False)
    external = fields.Boolean(renku.external, missing=False)

    @pre_dump
    def fix_datetimes(self, obj, many=False, **kwargs):
        """Pre dump hook."""
        if many:
            return [self.fix_datetimes(o, many=False, **kwargs) for o in obj]
        obj.added = self._fix_timezone(obj.added)
        return obj


class DatasetSchema(EntitySchema, CreatorMixinSchema):
    """Dataset schema."""

    class Meta:
        """Meta class."""

        rdf_type = schema.Dataset
        model = Dataset
        unknown = EXCLUDE

    _id = fields.Id(init_name="id", missing=None)
    _label = fields.String(rdfs.label, init_name="label", missing=None)
    date_published = fields.DateTime(
        schema.datePublished,
        missing=None,
        allow_none=True,
        format="%Y-%m-%d",
        extra_formats=("iso", "%Y-%m-%dT%H:%M:%S"),
    )
    description = fields.String(schema.description, missing=None)
    identifier = fields.String(schema.identifier)
    in_language = Nested(schema.inLanguage, LanguageSchema, missing=None)
    keywords = fields.List(schema.keywords, fields.String(), missing=None, allow_none=True)
    license = fields.Uri(schema.license, missing=None, allow_none=True)
    title = fields.String(schema.name)
    url = fields.String(schema.url)
    version = fields.String(schema.version, missing=None)
    date_created = fields.DateTime(
        schema.dateCreated, missing=None, allow_none=True, format="iso", extra_formats=("%Y-%m-%d",)
    )
    files = Nested(schema.hasPart, DatasetFileSchema, many=True)
    tags = Nested(schema.subjectOf, DatasetTagSchema, many=True)
    same_as = Nested(schema.sameAs, UrlSchema, missing=None)
    name = fields.String(schema.alternateName)

<<<<<<< HEAD
    @pre_load
    def fix_files_context(self, data, **kwargs):
        """Fix DatasetFile context for _label and external fields."""
        context = None
        if "@context" not in data:
            return data

        context = data["@context"]
        if not isinstance(context, dict) or "files" not in context:
            return data

        context.setdefault("rdfs", "http://www.w3.org/2000/01/rdf-schema#")

        files = data["@context"]["files"]
        if not isinstance(files, dict) or "@context" not in files:
            return data

        context = files["@context"]
        context.setdefault("rdfs", "http://www.w3.org/2000/01/rdf-schema#")
        context.setdefault("_label", "rdfs:label")
        context.setdefault("external", "renku:external")
        context.setdefault("renku", "https://swissdatasciencecenter.github.io/renku-ontology#")

        return data

    @pre_load
    def migrate_types(self, data, **kwargs):
        """Fix types."""
        from renku.core.utils.migrate import migrate_types

        return migrate_types(data)

    @pre_dump
    def fix_datetimes(self, obj, many=False, **kwargs):
        """Pre dump hook."""
        if many:
            return [self.fix_datetimes(o, many=False, **kwargs) for o in obj]
        obj.date_published = self._fix_timezone(obj.date_published)
        obj.date_created = self._fix_timezone(obj.date_created)
        return obj

=======
>>>>>>> 127d606f

def is_dataset_name_valid(name):
    """A valid name is a valid Git reference name with no /."""
    # TODO make name an RFC 3986 compatible and migrate old projects
    return name and LinkReference.check_ref_format(name, no_slashes=True) and "/" not in name


def generate_default_name(dataset_title, dataset_version):
    """Get dataset name."""
    # For compatibility with older versions use name as name
    # if it is valid; otherwise, use encoded name
    if is_dataset_name_valid(dataset_title):
        return dataset_title

    name = re.sub(r"\s+", " ", dataset_title)
    name = name.lower()[:24]

    def to_unix(el):
        """Parse string to unix friendly name."""
        parsed_ = re.sub("[^a-zA-Z0-9]", "", re.sub(r"\s+", " ", el))
        parsed_ = re.sub(" .+", ".", parsed_.lower())
        return parsed_

    name = [to_unix(el) for el in name.split()]
    name = [el for el in name if el]

    if dataset_version:
        version = to_unix(dataset_version)
        return "{0}_{1}".format("_".join(name), version)

    return "_".join(name)


def generate_dataset_id(client, identifier):
    """Generate @id field."""
    # Determine the hostname for the resource URIs.
    # If RENKU_DOMAIN is set, it overrides the host from remote.
    # Default is localhost.
    host = "localhost"
    if client:
        host = client.remote.get("host") or host
    host = os.environ.get("RENKU_DOMAIN") or host

    # always set the id by the identifier
    return urllib.parse.urljoin(
        f"https://{host}", pathlib.posixpath.join("/datasets", urllib.parse.quote(identifier, safe=""))
    )<|MERGE_RESOLUTION|>--- conflicted
+++ resolved
@@ -21,18 +21,13 @@
 import os
 import pathlib
 import re
-import urllib
 import uuid
 from pathlib import Path
-from urllib.parse import quote
+from urllib.parse import ParseResult, quote, urljoin, urlparse
 
 import attr
 from attr.validators import instance_of
-<<<<<<< HEAD
-from marshmallow import EXCLUDE, pre_dump, pre_load
-=======
-from marshmallow import EXCLUDE
->>>>>>> 127d606f
+from marshmallow import EXCLUDE, pre_dump
 
 from renku.core import errors
 from renku.core.models import jsonld as jsonld
@@ -63,11 +58,11 @@
     def default_id(self):
         """Define default value for id field."""
         if self.url_str:
-            parsed_result = urllib.parse.urlparse(self.url_str)
-            id_ = urllib.parse.ParseResult("", *parsed_result[1:]).geturl()
+            parsed_result = urlparse(self.url_str)
+            id_ = ParseResult("", *parsed_result[1:]).geturl()
         elif self.url_id:
-            parsed_result = urllib.parse.urlparse(self.url_id)
-            id_ = urllib.parse.ParseResult("", *parsed_result[1:]).geturl()
+            parsed_result = urlparse(self.url_id)
+            id_ = ParseResult("", *parsed_result[1:]).geturl()
         else:
             id_ = str(uuid.uuid4())
 
@@ -76,9 +71,7 @@
             host = self.client.remote.get("host") or host
         host = os.environ.get("RENKU_DOMAIN") or host
 
-        return urllib.parse.urljoin(
-            "https://{host}".format(host=host), pathlib.posixpath.join("/urls", quote(id_, safe=""))
-        )
+        return urljoin("https://{host}".format(host=host), pathlib.posixpath.join("/urls", quote(id_, safe="")))
 
     def default_url(self):
         """Define default value for url field."""
@@ -191,9 +184,7 @@
 
         name = "{0}@{1}".format(self.name, self.commit)
 
-        return urllib.parse.urljoin(
-            "https://{host}".format(host=host), pathlib.posixpath.join("/datasettags", quote(name, safe=""))
-        )
+        return urljoin("https://{host}".format(host=host), pathlib.posixpath.join("/datasettags", quote(name, safe="")))
 
     def __attrs_post_init__(self):
         """Post-Init hook."""
@@ -296,7 +287,7 @@
         if not self.name:
             self.name = self.filename
 
-        parsed_id = urllib.parse.urlparse(self._id)
+        parsed_id = urlparse(self._id)
 
         if not parsed_id.scheme:
             self._id = "file://{}".format(self._id)
@@ -728,39 +719,6 @@
     same_as = Nested(schema.sameAs, UrlSchema, missing=None)
     name = fields.String(schema.alternateName)
 
-<<<<<<< HEAD
-    @pre_load
-    def fix_files_context(self, data, **kwargs):
-        """Fix DatasetFile context for _label and external fields."""
-        context = None
-        if "@context" not in data:
-            return data
-
-        context = data["@context"]
-        if not isinstance(context, dict) or "files" not in context:
-            return data
-
-        context.setdefault("rdfs", "http://www.w3.org/2000/01/rdf-schema#")
-
-        files = data["@context"]["files"]
-        if not isinstance(files, dict) or "@context" not in files:
-            return data
-
-        context = files["@context"]
-        context.setdefault("rdfs", "http://www.w3.org/2000/01/rdf-schema#")
-        context.setdefault("_label", "rdfs:label")
-        context.setdefault("external", "renku:external")
-        context.setdefault("renku", "https://swissdatasciencecenter.github.io/renku-ontology#")
-
-        return data
-
-    @pre_load
-    def migrate_types(self, data, **kwargs):
-        """Fix types."""
-        from renku.core.utils.migrate import migrate_types
-
-        return migrate_types(data)
-
     @pre_dump
     def fix_datetimes(self, obj, many=False, **kwargs):
         """Pre dump hook."""
@@ -770,8 +728,6 @@
         obj.date_created = self._fix_timezone(obj.date_created)
         return obj
 
-=======
->>>>>>> 127d606f
 
 def is_dataset_name_valid(name):
     """A valid name is a valid Git reference name with no /."""
@@ -816,6 +772,4 @@
     host = os.environ.get("RENKU_DOMAIN") or host
 
     # always set the id by the identifier
-    return urllib.parse.urljoin(
-        f"https://{host}", pathlib.posixpath.join("/datasets", urllib.parse.quote(identifier, safe=""))
-    )+    return urljoin(f"https://{host}", pathlib.posixpath.join("/datasets", quote(identifier, safe="")))