# -*- coding: utf-8 -*-
#
# Copyright 2017-2019 - Swiss Data Science Center (SDSC)
# A partnership between École Polytechnique Fédérale de Lausanne (EPFL) and
# Eidgenössische Technische Hochschule Zürich (ETHZ).
#
# Licensed under the Apache License, Version 2.0 (the "License");
# you may not use this file except in compliance with the License.
# You may obtain a copy of the License at
#
#     http://www.apache.org/licenses/LICENSE-2.0
#
# Unless required by applicable law or agreed to in writing, software
# distributed under the License is distributed on an "AS IS" BASIS,
# WITHOUT WARRANTIES OR CONDITIONS OF ANY KIND, either express or implied.
# See the License for the specific language governing permissions and
# limitations under the License.
"""Model objects representing datasets."""

import datetime
import os
import pathlib
import re
import urllib
import uuid
from functools import partial
from pathlib import Path

import attr
from attr.validators import instance_of

from renku.core.models.creators import Creator, CreatorsMixin
from renku.core.models.provenance.entities import Entity
from renku.core.utils.datetime8601 import parse_date
from renku.core.utils.doi import extract_doi, is_doi

from . import jsonld as jsonld

NoneType = type(None)

_path_attr = partial(
    jsonld.ib,
    converter=Path,
)


def _extract_doi(value):
    """Return either a string or the doi part of a URL."""
    value = str(value)
    if is_doi(value):
        return extract_doi(value)
    return value


@jsonld.s(
<<<<<<< HEAD
=======
    type='schema:Person',
    context={'schema': 'http://schema.org/'},
    slots=True,
)
class Creator(object):
    """Represent the creator of a resource."""

    client = attr.ib(default=None, kw_only=True)

    affiliation = jsonld.ib(
        default=None, kw_only=True, context='schema:affiliation'
    )

    email = jsonld.ib(default=None, kw_only=True, context='schema:email')

    alternate_name = jsonld.ib(
        default=None, kw_only=True, context='schema:alternateName'
    )

    name = jsonld.ib(
        default=None,
        kw_only=True,
        validator=instance_of(str),
        context='schema:name'
    )

    _id = jsonld.ib(kw_only=True, context='@id')

    @property
    def short_name(self):
        """Gives full name in short form."""
        names = self.name.split()
        if len(names) == 1:
            return self.name

        last_name = names[-1]
        initials = [name[0] for name in names]
        initials.pop()

        return '{0}.{1}'.format('.'.join(initials), last_name)

    @email.validator
    def check_email(self, attribute, value):
        """Check that the email is valid."""
        if self.email and not (
            isinstance(value, str) and re.match(r'[^@]+@[^@]+\.[^@]+', value)
        ):
            raise ValueError('Email address is invalid.')

    @classmethod
    def from_git(cls, git):
        """Create an instance from a Git repo."""
        git_config = git.config_reader()
        try:
            name = git_config.get_value('user', 'name', None)
            email = git_config.get_value('user', 'email', None)
        except (
            configparser.NoOptionError, configparser.NoSectionError
        ):  # pragma: no cover
            raise errors.ConfigurationError(
                'The user name and email are not configured. '
                'Please use the "git config" command to configure them.\n\n'
                '\tgit config --global --add user.name "John Doe"\n'
                '\tgit config --global --add user.email '
                '"john.doe@example.com"\n'
            )

        # Check the git configuration.
        if not name:  # pragma: no cover
            raise errors.MissingUsername()
        if not email:  # pragma: no cover
            raise errors.MissingEmail()

        return cls(name=name, email=email)

    @classmethod
    def from_commit(cls, commit):
        """Create an instance from a Git commit."""
        return cls(name=commit.author.name, email=commit.author.email)

    @_id.default
    def default_id(self):
        """Set the default id."""
        if self.email:
            return 'mailto:{email}'.format(email=self.email)
        return '_:{}'.format(str(uuid.uuid4()))

    def __attrs_post_init__(self):
        """Finish object initialization."""
        # handle the case where ids were improperly set
        if self._id == 'mailto:None':
            self._id = self.default_id()


@attr.s
class CreatorsMixin:
    """Mixin for handling creators container."""

    creator = jsonld.container.list(
        Creator, kw_only=True, context='schema:creator'
    )

    @property
    def creators_csv(self):
        """Comma-separated list of creators associated with dataset."""
        return ','.join(creator.name for creator in self.creator)


@jsonld.s(
>>>>>>> a8992b91
    type='schema:PublicationEvent',
    context={
        'schema': 'http://schema.org/',
    },
    frozen=True,
    slots=True,
)
class DatasetTag(object):
    """Represents a Tag of an instance of a dataset."""

    client = attr.ib(default=None, kw_only=True)

    name = jsonld.ib(
        default=None,
        kw_only=True,
        validator=instance_of(str),
        context='schema:name'
    )

    description = jsonld.ib(
        default=None,
        kw_only=True,
        validator=instance_of(str),
        context='schema:description'
    )

    commit = jsonld.ib(
        default=None,
        kw_only=True,
        validator=instance_of(str),
        context='schema:location'
    )

    created = jsonld.ib(
        converter=parse_date, context='schema:startDate', kw_only=True
    )

    dataset = jsonld.ib(context='schema:about', default=None, kw_only=True)

    _id = jsonld.ib(kw_only=True, context='@id')

    @created.default
    def _now(self):
        """Define default value for datetime fields."""
        return datetime.datetime.now(datetime.timezone.utc)

    @_id.default
    def default_id(self):
        """Define default value for id field."""
        return '{0}@{1}'.format(self.name, self.commit)


@jsonld.s(
    type='schema:Language',
    context={'schema': 'http://schema.org/'},
    slots=True,
)
class Language:
    """Represent a language of an object."""

    alternate_name = jsonld.ib(
        default=None, kw_only=True, context='schema:alternateName'
    )
    name = jsonld.ib(default=None, kw_only=True, context='schema:name')


def _convert_dataset_files_creators(value):
    """Convert dataset files creators."""
    coll = value

    if isinstance(coll, dict):
        return [Creator.from_jsonld(coll)]

    if isinstance(coll, list):
        return [Creator.from_jsonld(c) for c in coll]


@jsonld.s(
    type='schema:DigitalDocument',
    slots=True,
    context={
        'schema': 'http://schema.org/',
    }
)
class DatasetFile(Entity, CreatorsMixin):
    """Represent a file in a dataset."""

    creator = jsonld.container.list(
        Creator,
        converter=_convert_dataset_files_creators,
        kw_only=True,
        context='schema:creator'
    )

    added = jsonld.ib(
        converter=parse_date, context='schema:dateCreated', kw_only=True
    )

    checksum = attr.ib(default=None, kw_only=True)

    dataset = jsonld.ib(context='schema:isPartOf', default=None, kw_only=True)

    filename = attr.ib(kw_only=True, converter=lambda x: Path(x).name)

    name = jsonld.ib(context='schema:name', kw_only=True, default=None)

    filesize = attr.ib(default=None, kw_only=True)

    filetype = attr.ib(default=None, kw_only=True)

    url = jsonld.ib(default=None, context='schema:url', kw_only=True)

    based_on = jsonld.ib(
        default=None, context='schema:isBasedOn', kw_only=True
    )

    @added.default
    def _now(self):
        """Define default value for datetime fields."""
        return datetime.datetime.now(datetime.timezone.utc)

    @filename.default
    def default_filename(self):
        """Generate default filename based on path."""
        if self.path:
            return Path(self.path).name

    @property
    def full_path(self):
        """Return full path in the current reference frame."""
        path = Path(self.path)
        if self.client:
            return (self.client.path / path).resolve()
        return path.resolve()

    @property
    def size_in_mb(self):
        """Return file size in megabytes."""
        return self.filesize * 1e-6

    def __attrs_post_init__(self):
        """Set the property "name" after initialization."""
        super().__attrs_post_init__()

        if not self.name:
            self.name = self.filename


def _convert_dataset_files(value):
    """Convert dataset files."""
    coll = value

    if isinstance(coll, dict):  # compatibility with previous versions
        if any([key.startswith('@') for key in coll.keys()]):
            return [DatasetFile.from_jsonld(coll)]
        else:
            coll = value.values()

    return [DatasetFile.from_jsonld(v) for v in coll]


def _convert_dataset_tags(value):
    """Convert dataset tags."""
    if isinstance(value, dict):  # compatibility with previous versions
        value = [value]

    return [DatasetTag.from_jsonld(v) for v in value]


def _convert_dataset_creator(value):
    """Convert dataset creators."""
    if isinstance(value, dict):  # compatibility with previous versions
        return [Creator.from_jsonld(value)]

    if isinstance(value, list):
        return [Creator.from_jsonld(v) for v in value]


def _convert_language(obj):
    """Convert language object."""
    if isinstance(obj, dict):
        language = Language.from_jsonld(obj)
        return language


def _convert_keyword(keywords):
    """Convert keywords collection."""
    if isinstance(keywords, list):
        return keywords

    if isinstance(keywords, dict):
        return keywords.keys()


@jsonld.s(
    type='schema:Dataset',
    context={
        'schema': 'http://schema.org/',
    },
)
class Dataset(Entity, CreatorsMixin):
    """Repesent a dataset."""

    SUPPORTED_SCHEMES = ('', 'file', 'http', 'https', 'git+https', 'git+ssh')

    EDITABLE_FIELDS = [
        'creator', 'date_published', 'description', 'in_language', 'keywords',
        'license', 'name', 'url', 'version', 'created', 'files'
    ]

    _id = jsonld.ib(default=None, context='@id', kw_only=True)
    _label = jsonld.ib(default=None, context='rdfs:label', kw_only=True)

    creator = jsonld.container.list(
        Creator,
        converter=_convert_dataset_creator,
        context='schema:creator',
        kw_only=True
    )

    date_published = jsonld.ib(
        default=None, context='schema:datePublished', kw_only=True
    )

    description = jsonld.ib(
        default='', context='schema:description', kw_only=True
    )

    identifier = jsonld.ib(
        default=attr.Factory(uuid.uuid4),
        context='schema:identifier',
        kw_only=True,
        converter=_extract_doi
    )

    in_language = jsonld.ib(
        type=Language,
        default=None,
        converter=_convert_language,
        context='schema:inLanguage',
        kw_only=True
    )

    keywords = jsonld.container.list(
        str,
        converter=_convert_keyword,
        context='schema:keywords',
        kw_only=True
    )

    based_on = jsonld.ib(
        default=None, context='schema:isBasedOn', kw_only=True
    )

    license = jsonld.ib(default=None, context='schema:license', kw_only=True)

    name = jsonld.ib(
        default=None, type=str, context='schema:name', kw_only=True
    )

    url = jsonld.ib(default=None, context='schema:url', kw_only=True)

    version = jsonld.ib(default=None, context='schema:version', kw_only=True)

    created = jsonld.ib(
        converter=parse_date, context='schema:dateCreated', kw_only=True
    )

    files = jsonld.container.list(
        DatasetFile,
        default=None,
        converter=_convert_dataset_files,
        context='schema:hasPart',
        kw_only=True
    )

    tags = jsonld.container.list(
        DatasetTag,
        default=None,
        converter=_convert_dataset_tags,
        context={
            '@id': 'schema:subjectOf',
        },
        kw_only=True
    )

    same_as = jsonld.ib(context='schema:sameAs', default=None, kw_only=True)

    @created.default
    def _now(self):
        """Define default value for datetime fields."""
        return datetime.datetime.now(datetime.timezone.utc)

    @property
    def display_name(self):
        """Get dataset display name."""
        name = re.sub(' +', ' ', self.name.lower()[:24])

        def to_unix(el):
            """Parse string to unix friendly name."""
            parsed_ = re.sub('[^a-zA-Z0-9]', '', re.sub(' +', ' ', el))
            parsed_ = re.sub(' .+', '.', parsed_.lower())
            return parsed_

        short_name = [to_unix(el) for el in name.split()]

        if self.version:
            version = to_unix(self.version)
            name = '{0}_{1}'.format('_'.join(short_name), version)
            return name

        return '.'.join(short_name)

    @property
    def uid(self):
        """UUID part of identifier."""
        if is_doi(self.identifier):
            return self.identifier
        return self.identifier.split('/')[-1]

    @property
    def short_id(self):
        """Shorter version of identifier."""
        if is_doi(self.identifier):
            return self.identifier
        return str(self.uid)[:8]

    @property
    def creators_csv(self):
        """Comma-separated list of creators associated with dataset."""
        return ','.join(creator.short_name for creator in self.creator)

    @property
    def editable(self):
        """Subset of attributes which user can edit."""
        obj = self.asjsonld()
        data = {field_: obj.pop(field_) for field_ in self.EDITABLE_FIELDS}
        return data

    def find_file(self, filename, return_index=False):
        """Find a file in files container."""
        for index, file_ in enumerate(self.files):
            if str(file_.path) == str(filename):
                if return_index:
                    return index
                return file_

    def update_metadata(self, other_dataset):
        """Updates instance attributes with other dataset attributes.

        :param other_dataset: `Dataset`
        :return: self
        """
        if is_doi(other_dataset.identifier):
            self.same_as = urllib.parse.urljoin(
                'https://doi.org', other_dataset.identifier
            )

        for field_ in self.EDITABLE_FIELDS:
            val = getattr(other_dataset, field_)
            if val:
                setattr(self, field_, val)

        return self

    def update_files(self, files):
        """Update files with collection of DatasetFile objects."""
        to_insert = []

        for new_file in files:
            existing_file = self.find_file(new_file.path)
            if existing_file is None:
                to_insert.append(new_file)
            else:
                existing_file.commit = new_file.commit
                existing_file._label = new_file._label

        self.files += to_insert

    def rename_files(self, rename):
        """Rename files using the path mapping function."""
        files = []

        for file_ in self.files:
            new_path = rename(file_.path)
            new_file = attr.evolve(file_, path=new_path)
            if not self.find_file(new_file.path):
                files.append(new_file)
            else:
                raise FileExistsError

        renamed = attr.evolve(self, files=files)
        setattr(renamed, '__reference__', self.__reference__)

        if self.__source__:
            setattr(renamed, '__source__', self.__source__.copy())

        return renamed

    def unlink_file(self, file_path):
        """Unlink a file from dataset.

        :param file_path: Relative path used as key inside files container.
        """
        index = self.find_file(file_path, return_index=True)
        return self.files.pop(index)

    def __attrs_post_init__(self):
        """Post-Init hook."""
        from urllib.parse import quote

        super().__attrs_post_init__()

        # Determine the hostname for the resource URIs.
        # If RENKU_DOMAIN is set, it overrides the host from remote.
        # Default is localhost.
        host = 'localhost'
        if self.client:
            host = self.client.remote.get('host') or host
        host = os.environ.get('RENKU_DOMAIN') or host

        # always set the id by the identifier
        self._id = urllib.parse.urljoin(
            'https://{host}'.format(host=host),
            pathlib.posixpath.join(
                '/datasets', quote(self.identifier, safe='')
            )
        )

        # if `date_published` is set, we are probably dealing with
        # an imported dataset so `created` is not needed
        if self.date_published:
            self.created = None

        self._label = self.identifier

        if not self.path:
            self.path = str(
                self.client.renku_datasets_path /
                quote(str(self.uid), safe='')
            )

        if self.files:
            for dataset_file in self.files:
                file_exists = Path(dataset_file.path).exists()

                if dataset_file.client is None and file_exists:
                    client, _, _ = self.client.resolve_in_submodules(
                        self.client.find_previous_commit(
                            dataset_file.path, revision='HEAD'
                        ),
                        dataset_file.path,
                    )

                    dataset_file.client = client

        try:
            if self.client:
                self.commit = self.client.find_previous_commit(
                    self.path, revision=self.commit or 'HEAD'
                )
        except KeyError:
            # if with_dataset is used, the dataset is not committed yet
            pass<|MERGE_RESOLUTION|>--- conflicted
+++ resolved
@@ -53,122 +53,8 @@
 
 
 @jsonld.s(
-<<<<<<< HEAD
-=======
-    type='schema:Person',
+    type='schema:PublicationEvent',
     context={'schema': 'http://schema.org/'},
-    slots=True,
-)
-class Creator(object):
-    """Represent the creator of a resource."""
-
-    client = attr.ib(default=None, kw_only=True)
-
-    affiliation = jsonld.ib(
-        default=None, kw_only=True, context='schema:affiliation'
-    )
-
-    email = jsonld.ib(default=None, kw_only=True, context='schema:email')
-
-    alternate_name = jsonld.ib(
-        default=None, kw_only=True, context='schema:alternateName'
-    )
-
-    name = jsonld.ib(
-        default=None,
-        kw_only=True,
-        validator=instance_of(str),
-        context='schema:name'
-    )
-
-    _id = jsonld.ib(kw_only=True, context='@id')
-
-    @property
-    def short_name(self):
-        """Gives full name in short form."""
-        names = self.name.split()
-        if len(names) == 1:
-            return self.name
-
-        last_name = names[-1]
-        initials = [name[0] for name in names]
-        initials.pop()
-
-        return '{0}.{1}'.format('.'.join(initials), last_name)
-
-    @email.validator
-    def check_email(self, attribute, value):
-        """Check that the email is valid."""
-        if self.email and not (
-            isinstance(value, str) and re.match(r'[^@]+@[^@]+\.[^@]+', value)
-        ):
-            raise ValueError('Email address is invalid.')
-
-    @classmethod
-    def from_git(cls, git):
-        """Create an instance from a Git repo."""
-        git_config = git.config_reader()
-        try:
-            name = git_config.get_value('user', 'name', None)
-            email = git_config.get_value('user', 'email', None)
-        except (
-            configparser.NoOptionError, configparser.NoSectionError
-        ):  # pragma: no cover
-            raise errors.ConfigurationError(
-                'The user name and email are not configured. '
-                'Please use the "git config" command to configure them.\n\n'
-                '\tgit config --global --add user.name "John Doe"\n'
-                '\tgit config --global --add user.email '
-                '"john.doe@example.com"\n'
-            )
-
-        # Check the git configuration.
-        if not name:  # pragma: no cover
-            raise errors.MissingUsername()
-        if not email:  # pragma: no cover
-            raise errors.MissingEmail()
-
-        return cls(name=name, email=email)
-
-    @classmethod
-    def from_commit(cls, commit):
-        """Create an instance from a Git commit."""
-        return cls(name=commit.author.name, email=commit.author.email)
-
-    @_id.default
-    def default_id(self):
-        """Set the default id."""
-        if self.email:
-            return 'mailto:{email}'.format(email=self.email)
-        return '_:{}'.format(str(uuid.uuid4()))
-
-    def __attrs_post_init__(self):
-        """Finish object initialization."""
-        # handle the case where ids were improperly set
-        if self._id == 'mailto:None':
-            self._id = self.default_id()
-
-
-@attr.s
-class CreatorsMixin:
-    """Mixin for handling creators container."""
-
-    creator = jsonld.container.list(
-        Creator, kw_only=True, context='schema:creator'
-    )
-
-    @property
-    def creators_csv(self):
-        """Comma-separated list of creators associated with dataset."""
-        return ','.join(creator.name for creator in self.creator)
-
-
-@jsonld.s(
->>>>>>> a8992b91
-    type='schema:PublicationEvent',
-    context={
-        'schema': 'http://schema.org/',
-    },
     frozen=True,
     slots=True,
 )
