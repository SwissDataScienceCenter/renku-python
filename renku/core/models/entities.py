--- conflicted
+++ resolved
@@ -91,13 +91,8 @@
             path = self.path
             if self.client and os.path.isabs(path):
                 path = pathlib.Path(path).relative_to(self.client.path)
-<<<<<<< HEAD
-            return '{path}@{hexsha}'.format(hexsha=hexsha, path=path)
+            return "{path}@{hexsha}".format(hexsha=hexsha, path=path)
         return hexsha
-=======
-            return "{path}@{hexsha}".format(hexsha=hexsha, path=path)
-        return "{hexsha}".format(hexsha=hexsha, self=self)
->>>>>>> 25b74792
 
     def __attrs_post_init__(self):
         """Post-init hook."""
