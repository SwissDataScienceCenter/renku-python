# -*- coding: utf-8 -*-
#
# Copyright 2018-2020- Swiss Data Science Center (SDSC)
# A partnership between École Polytechnique Fédérale de Lausanne (EPFL) and
# Eidgenössische Technische Hochschule Zürich (ETHZ).
#
# Licensed under the Apache License, Version 2.0 (the "License");
# you may not use this file except in compliance with the License.
# You may obtain a copy of the License at
#
#     http://www.apache.org/licenses/LICENSE-2.0
#
# Unless required by applicable law or agreed to in writing, software
# distributed under the License is distributed on an "AS IS" BASIS,
# WITHOUT WARRANTIES OR CONDITIONS OF ANY KIND, either express or implied.
# See the License for the specific language governing permissions and
# limitations under the License.
"""Represent provenance entities."""

import os
import pathlib
import urllib
import weakref
from urllib.parse import quote

import attr

from renku.core.models.calamus import JsonLDSchema, Nested, fields, prov, rdfs, schema, wfprov
from renku.core.models.projects import Project, ProjectSchema


def _str_or_none(data):
    """Return str representation or None."""
    return str(data) if data is not None else data


@attr.s(cmp=False,)
class CommitMixin:
    """Represent a commit mixin."""

    commit = attr.ib(default=None, kw_only=True)
    client = attr.ib(default=None, kw_only=True)
    path = attr.ib(default=None, kw_only=True, converter=_str_or_none)

    _id = attr.ib(default=None, kw_only=True)
    _label = attr.ib(kw_only=True)
    _project = attr.ib(type=Project, kw_only=True, default=None)

    @property
    def submodules(self):
        """Proxy to client submodules."""
        if self.client:
            return self.client.submodules

    def default_id(self):
        """Configure calculated ID."""
<<<<<<< HEAD
        if self.commit:
            hexsha = self.commit.hexsha
        else:
            hexsha = "UNCOMMITTED"

        # Determine the hostname for the resource URIs.
        # If RENKU_DOMAIN is set, it overrides the host from remote.
        # Default is localhost.
        host = "localhost"
        if self.client:
            host = self.client.remote.get("host") or host
        host = os.environ.get("RENKU_DOMAIN") or host

        return urllib.parse.urljoin(
            "https://{host}".format(host=host),
            pathlib.posixpath.join("/blob/{hexsha}/{path}".format(hexsha=hexsha, path=quote(str(self.path)))),
        )
=======
        hexsha = self.commit.hexsha if self.commit else "UNCOMMITTED"
        return generate_file_id(client=self.client, hexsha=hexsha, path=self.path)
>>>>>>> 127d606f

    @_label.default
    def default_label(self):
        """Generate a default label."""
        if self.commit:
            hexsha = self.commit.hexsha
        else:
            hexsha = "UNCOMMITTED"
        if self.path:
            path = self.path
            if self.client and os.path.isabs(path):
                path = pathlib.Path(path).relative_to(self.client.path)
            return generate_label(path, hexsha)
        return hexsha

    def __attrs_post_init__(self):
        """Post-init hook."""
        if self.path and self.client:
            path = pathlib.Path(self.path)
            if path.is_absolute():
                self.path = str(path.relative_to(self.client.path))

        # always force "project" to be the current project
        if self.client:
            self._project = self.client.project

        if not self._id:
            self._id = self.default_id()


@attr.s(cmp=False,)
class Entity(CommitMixin):
    """Represent a data value or item."""

    _parent = attr.ib(
        default=None, kw_only=True, converter=lambda value: weakref.ref(value) if value is not None else None,
    )

    @classmethod
    def from_revision(cls, client, path, revision="HEAD", parent=None, find_previous=True, **kwargs):
        """Return dependency from given path and revision."""
        if find_previous:
            revision = client.find_previous_commit(path, revision=revision)

        client, commit, path = client.resolve_in_submodules(revision, path,)

        path_ = client.path / path
        if path != "." and path_.is_dir():
            entity = Collection(client=client, commit=commit, path=path, members=[], parent=parent,)

            files_in_commit = commit.stats.files

            # update members with commits
            for member in path_.iterdir():
                if member.name == ".gitkeep":
                    continue

                member_path = str(member.relative_to(client.path))
                find_previous = True

                if member_path in files_in_commit:
                    # we already know the newest commit, no need to look it up
                    find_previous = False

                try:
                    assert all(member_path != m.path for m in entity.members)

                    entity.members.append(
                        cls.from_revision(
                            client, member_path, commit, parent=entity, find_previous=find_previous, **kwargs
                        )
                    )
                except KeyError:
                    pass

        else:
            entity = cls(client=client, commit=commit, path=str(path), parent=parent, **kwargs)

        return entity

    @property
    def parent(self):  # pragma: no cover
        """Return the parent object."""
        return self._parent() if self._parent is not None else None

    @property
    def entities(self):
        """Yield itself."""
        if self.client and not self.commit and self._label and "@UNCOMMITTED" not in self._label:
            self.commit = self.client.repo.commit(self._label.rsplit("@")[1])

        yield self

    def set_client(self, client):
        """Sets the clients on this entity."""
        self.client = client


@attr.s(cmp=False,)
class Collection(Entity):
    """Represent a directory with files."""

    members = attr.ib(kw_only=True, default=None)

    def default_members(self):
        """Generate default members as entities from current path."""
        if not self.client:
            return []
        dir_path = self.client.path / self.path

        if not dir_path.exists():
            # likely a directory deleted in a previous commit
            return []

        assert dir_path.is_dir()

        members = []
        for path in dir_path.iterdir():
            if path.name == ".gitkeep":
                continue  # ignore empty directories in Git repository
            cls = Collection if path.is_dir() else Entity
            members.append(
                cls(commit=self.commit, client=self.client, path=str(path.relative_to(self.client.path)), parent=self,)
            )
        return members

    @property
    def entities(self):
        """Recursively return all files."""
        for member in self.members:
            if not member.client and self.client:
                member.client = self.client
            yield from member.entities

        if self.client and not self.commit and self._label and "@UNCOMMITTED" not in self._label:
            self.commit = self.client.repo.commit(self._label.rsplit("@")[1])

        yield self

    def set_client(self, client):
        """Sets the clients on this entity."""
        super().set_client(client)

        for m in self.members:
            m.set_client(client)

    def __attrs_post_init__(self):
        """Init members."""
        super().__attrs_post_init__()

        if self.members is None:
            self.members = self.default_members()

        for member in self.members:
            member._parent = weakref.ref(self)


class CommitMixinSchema(JsonLDSchema):
    """CommitMixin schema."""

    class Meta:
        """Meta class."""

        model = CommitMixin

    path = fields.String(prov.atLocation)
    _id = fields.Id(init_name="id")
    _label = fields.String(rdfs.label, init_name="label", missing=None)
    _project = Nested(schema.isPartOf, ProjectSchema, init_name="project", missing=None)


class EntitySchema(CommitMixinSchema):
    """Entity Schema."""

    class Meta:
        """Meta class."""

        rdf_type = [prov.Entity, wfprov.Artifact]
        model = Entity


<<<<<<< HEAD
class CollectionSchema(EntitySchema):
    """Entity Schema."""

    class Meta:
        """Meta class."""

        rdf_type = [prov.Collection]
        model = Collection

    members = Nested(prov.hadMember, [EntitySchema, "CollectionSchema"], many=True)
=======
def generate_label(path, hexsha):
    """Generate label field."""
    return f"{path}@{hexsha}"


def generate_file_id(client, hexsha, path):
    """Generate DatasetFile id field."""
    # Determine the hostname for the resource URIs.
    # If RENKU_DOMAIN is set, it overrides the host from remote.
    # Default is localhost.
    host = "localhost"
    if client:
        host = client.remote.get("host") or host
    host = os.environ.get("RENKU_DOMAIN") or host

    # always set the id by the identifier
    return urllib.parse.urljoin(f"https://{host}", pathlib.posixpath.join(f"/blob/{hexsha}/{path}"))
>>>>>>> 127d606f
<|MERGE_RESOLUTION|>--- conflicted
+++ resolved
@@ -54,28 +54,8 @@
 
     def default_id(self):
         """Configure calculated ID."""
-<<<<<<< HEAD
-        if self.commit:
-            hexsha = self.commit.hexsha
-        else:
-            hexsha = "UNCOMMITTED"
-
-        # Determine the hostname for the resource URIs.
-        # If RENKU_DOMAIN is set, it overrides the host from remote.
-        # Default is localhost.
-        host = "localhost"
-        if self.client:
-            host = self.client.remote.get("host") or host
-        host = os.environ.get("RENKU_DOMAIN") or host
-
-        return urllib.parse.urljoin(
-            "https://{host}".format(host=host),
-            pathlib.posixpath.join("/blob/{hexsha}/{path}".format(hexsha=hexsha, path=quote(str(self.path)))),
-        )
-=======
         hexsha = self.commit.hexsha if self.commit else "UNCOMMITTED"
         return generate_file_id(client=self.client, hexsha=hexsha, path=self.path)
->>>>>>> 127d606f
 
     @_label.default
     def default_label(self):
@@ -257,7 +237,6 @@
         model = Entity
 
 
-<<<<<<< HEAD
 class CollectionSchema(EntitySchema):
     """Entity Schema."""
 
@@ -268,7 +247,8 @@
         model = Collection
 
     members = Nested(prov.hadMember, [EntitySchema, "CollectionSchema"], many=True)
-=======
+
+
 def generate_label(path, hexsha):
     """Generate label field."""
     return f"{path}@{hexsha}"
@@ -285,5 +265,4 @@
     host = os.environ.get("RENKU_DOMAIN") or host
 
     # always set the id by the identifier
-    return urllib.parse.urljoin(f"https://{host}", pathlib.posixpath.join(f"/blob/{hexsha}/{path}"))
->>>>>>> 127d606f
+    return urllib.parse.urljoin(f"https://{host}", pathlib.posixpath.join(f"/blob/{hexsha}/{quote(str(path))}"))