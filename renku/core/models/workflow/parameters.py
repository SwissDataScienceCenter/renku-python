# -*- coding: utf-8 -*-
#
# Copyright 2018-2020 - Swiss Data Science Center (SDSC)
# A partnership between École Polytechnique Fédérale de Lausanne (EPFL) and
# Eidgenössische Technische Hochschule Zürich (ETHZ).
#
# Licensed under the Apache License, Version 2.0 (the "License");
# you may not use this file except in compliance with the License.
# You may obtain a copy of the License at
#
#     http://www.apache.org/licenses/LICENSE-2.0
#
# Unless required by applicable law or agreed to in writing, software
# distributed under the License is distributed on an "AS IS" BASIS,
# WITHOUT WARRANTIES OR CONDITIONS OF ANY KIND, either express or implied.
# See the License for the specific language governing permissions and
# limitations under the License.
"""Represents a workflow template."""

import os
import pathlib
import urllib.parse
import uuid

import attr
from marshmallow import EXCLUDE

from renku.core.models.calamus import JsonLDSchema, Nested, fields, rdfs, renku, schema
from renku.core.models.entities import CollectionSchema, EntitySchema


@attr.s(cmp=False,)
class MappedIOStream(object):
    """Represents an IO stream (stdin, stdout, stderr)."""

    client = attr.ib(default=None, kw_only=True)

    _id = attr.ib(default=None, kw_only=True)
    _label = attr.ib(default=None, kw_only=True)

    STREAMS = ["stdin", "stdout", "stderr"]

    stream_type = attr.ib(type=str, kw_only=True,)

    def default_id(self):
        """Generate an id for a mapped stream."""
        host = "localhost"
        if self.client:
            host = self.client.remote.get("host") or host
        host = os.environ.get("RENKU_DOMAIN") or host

        return urllib.parse.urljoin(
            "https://{host}".format(host=host), pathlib.posixpath.join("/iostreams", self.stream_type)
        )

    def default_label(self):
        """Set default label."""
        return 'Stream mapping for stream "{}"'.format(self.stream_type)

    def __attrs_post_init__(self):
        """Post-init hook."""
        if not self._id:
            self._id = self.default_id()
        if not self._label:
            self._label = self.default_label()

    @classmethod
    def from_jsonld(cls, data):
        """Create an instance from JSON-LD data."""
        if isinstance(data, cls):
            return data
        if not isinstance(data, dict):
            raise ValueError(data)

        return MappedIOStreamSchema().load(data)

    def as_jsonld(self):
        """Create JSON-LD."""
        return MappedIOStreamSchema().dump(self)


@attr.s(cmp=False,)
class CommandParameter(object):
    """Represents a parameter for an execution template."""

    _id = attr.ib(default=None, kw_only=True)
    _label = attr.ib(default=None, kw_only=True)

    position = attr.ib(default=None, type=int, kw_only=True,)

    prefix = attr.ib(default=None, type=str, kw_only=True,)

    @property
    def sanitized_id(self):
        """Return ``_id`` sanitized for use in non-jsonld contexts."""
        if "/steps/" in self._id:
            return "/".join(self._id.split("/")[-4:])
        return "/".join(self._id.split("/")[-2:])


@attr.s(cmp=False,)
class CommandArgument(CommandParameter):
    """An argument to a command that is neither input nor output."""

    value = attr.ib(default=None, type=str, kw_only=True,)

    @staticmethod
    def generate_id(run_id, position=None):
        """Generate an id for an argument."""
        if position:
            id_ = str(position)
        else:
            id_ = uuid.uuid4().hex
        return "{}/arguments/{}".format(run_id, id_)

    def default_label(self):
        """Set default label."""
        return 'Command Argument "{}"'.format(self.value)

    def to_argv(self):
        """String representation (sames as cmd argument)."""
        if self.prefix:
            if self.prefix.endswith(" "):
                return [self.prefix[:-1], self.value]
            return ["{}{}".format(self.prefix, self.value)]

        return [self.value]

    def __attrs_post_init__(self):
        """Post-init hook."""
        if not self._label:
            self._label = self.default_label()

    @classmethod
    def from_jsonld(cls, data):
        """Create an instance from JSON-LD data."""
        if isinstance(data, cls):
            return data
        if not isinstance(data, dict):
            raise ValueError(data)

        return CommandArgumentSchema().load(data)

    def as_jsonld(self):
        """Create JSON-LD."""
        return CommandArgumentSchema().dump(self)


@attr.s(cmp=False,)
class CommandInput(CommandParameter):
    """An input to a command."""

    consumes = attr.ib(kw_only=True,)

    mapped_to = attr.ib(default=None, kw_only=True)

    @staticmethod
    def generate_id(run_id, position=None):
        """Generate an id for an argument."""
        if position:
            id_ = str(position)
        else:
            id_ = uuid.uuid4().hex
        return "{}/inputs/{}".format(run_id, id_)

    def default_label(self):
        """Set default label."""
        return 'Command Input "{}"'.format(self.consumes.path)

    def to_argv(self):
        """String representation (sames as cmd argument)."""
        if self.prefix:
            if self.prefix.endswith(" "):
                return [self.prefix[:-1], self.consumes.path]
            return ["{}{}".format(self.prefix, self.consumes.path)]

        return [self.consumes.path]

    def to_stream_repr(self):
        """Input stream representation."""
        if not self.mapped_to:
            return ""

        return " < {}".format(self.consumes.path)

    def __attrs_post_init__(self):
        """Post-init hook."""
        if not self._label:
            self._label = self.default_label()

    @classmethod
    def from_jsonld(cls, data):
        """Create an instance from JSON-LD data."""
        if isinstance(data, cls):
            return data
        if not isinstance(data, dict):
            raise ValueError(data)

        return CommandInputSchema().load(data)

    def as_jsonld(self):
        """Create JSON-LD."""
        return CommandInputSchema().dump(self)


@attr.s(cmp=False,)
class CommandInputTemplate(CommandParameter):
    """Template for inputs of a Plan."""

    consumes = attr.ib(kw_only=True,)
    mapped_to = attr.ib(default=None, kw_only=True)

    @staticmethod
    def generate_id(plan_id, position=None, id_=None):
        """Generate an id for an argument."""
        if not id_:
            id_ = str(position) if position else uuid.uuid4().hex
        return f"{plan_id}/inputs/{id_}"

    def default_label(self):
        """Set default label."""
        return 'Command Input Template "{}"'.format(self.consumes)

    def to_argv(self):
        """String representation (sames as cmd argument)."""
        raise RuntimeError("Cannot use CommandInputTemplate in a command.")

    def to_stream_repr(self):
        """Input stream representation."""
        if not self.mapped_to:
            return ""

        return " < {}".format(self.consumes.path)

    def __attrs_post_init__(self):
        """Post-init hook."""
        if not self._label:
            self._label = self.default_label()

    @classmethod
    def from_jsonld(cls, data):
        """Create an instance from JSON-LD data."""
        if isinstance(data, cls):
            return data
        if not isinstance(data, dict):
            raise ValueError(data)

        return CommandInputTemplateSchema().load(data)

    def as_jsonld(self):
        """Create JSON-LD."""
        return CommandInputTemplateSchema().dump(self)


@attr.s(cmp=False,)
class CommandOutput(CommandParameter):
    """An output of a command."""

    create_folder = attr.ib(default=False, kw_only=True, type=bool)

    produces = attr.ib(kw_only=True)

    mapped_to = attr.ib(default=None, kw_only=True)

    @staticmethod
    def generate_id(run_id, position=None):
        """Generate an id for an argument."""
        if position:
            id_ = str(position)
        else:
            id_ = uuid.uuid4().hex
        return "{}/outputs/{}".format(run_id, id_)

    def default_label(self):
        """Set default label."""
        return 'Command Output Template "{}"'.format(self.produces.path)

    def to_argv(self):
        """String representation (sames as cmd argument)."""
        if self.prefix:
            if self.prefix.endswith(" "):
                return [self.prefix[:-1], self.produces.path]
            return ["{}{}".format(self.prefix, self.produces.path)]

        return [self.produces.path]

    def to_stream_repr(self):
        """Input stream representation."""
        if not self.mapped_to:
            return ""

        if self.mapped_to.stream_type == "stdout":
            return " > {}".format(self.produces.path)

        return " 2> {}".format(self.produces.path)

    def __attrs_post_init__(self):
        """Post-init hook."""
        if not self._label:
            self._label = self.default_label()

    @classmethod
    def from_jsonld(cls, data):
        """Create an instance from JSON-LD data."""
        if isinstance(data, cls):
            return data
        if not isinstance(data, dict):
            raise ValueError(data)

        return CommandOutputSchema().load(data)

    def as_jsonld(self):
        """Create JSON-LD."""
        return CommandOutputSchema().dump(self)


@attr.s(cmp=False,)
<<<<<<< HEAD
class CommandOutputTemplate(CommandParameter):
    """Template for outputs of a Plan."""

    create_folder = attr.ib(default=False, kw_only=True, type=bool)
    mapped_to = attr.ib(default=None, kw_only=True)
    produces = attr.ib(default=None, kw_only=True, type=str)

    @staticmethod
    def generate_id(plan_id, position=None, id_=None):
        """Generate an id for an argument."""
        if not id_:
            id_ = str(position) if position else uuid.uuid4().hex
        return f"{plan_id}/outputs/{id_}"

    def default_label(self):
        """Set default label."""
        return 'Command Output "{}"'.format(self.produces)

    def to_argv(self):
        """String representation (sames as cmd argument)."""
        raise RuntimeError("Cannot use CommandOutputTemplate in a command.")

    def to_stream_repr(self):
        """Input stream representation."""
        if not self.mapped_to:
            return ""

        if self.mapped_to.stream_type == "stdout":
            return " > {}".format(self.produces.path)

        return " 2> {}".format(self.produces.path)
=======
class RunParameter:
    """A run parameter that is set inside the script."""

    _id = attr.ib(default=None, kw_only=True)

    _label = attr.ib(default=None, kw_only=True)

    name = attr.ib(default=None, type=str, kw_only=True)

    value = attr.ib(default=None, type=str, kw_only=True)

    type = attr.ib(default=None, type=str, kw_only=True)

    @staticmethod
    def generate_id(run_id, name):
        """Generate an id."""
        name = urllib.parse.quote(name, safe="")
        return "{}/parameters/{}".format(run_id, name)

    def default_label(self):
        """Set default label."""
        return 'Run Parameter "{}"'.format(self.name)
>>>>>>> 176e63cc

    def __attrs_post_init__(self):
        """Post-init hook."""
        if not self._label:
            self._label = self.default_label()

<<<<<<< HEAD
=======
        if not self.type:
            self.type = type(self.value).__name__

>>>>>>> 176e63cc
    @classmethod
    def from_jsonld(cls, data):
        """Create an instance from JSON-LD data."""
        if isinstance(data, cls):
            return data
        if not isinstance(data, dict):
            raise ValueError(data)

<<<<<<< HEAD
        return CommandOutputTemplateSchema().load(data)

    def as_jsonld(self):
        """Create JSON-LD."""
        return CommandOutputTemplateSchema().dump(self)
=======
        return RunParameterSchema().load(data)

    def as_jsonld(self):
        """Create JSON-LD."""
        return RunParameterSchema().dump(self)
>>>>>>> 176e63cc


class MappedIOStreamSchema(JsonLDSchema):
    """MappedIOStream schema."""

    class Meta:
        """Meta class."""

        rdf_type = [renku.IOStream]
        model = MappedIOStream
        unknown = EXCLUDE

    _id = fields.Id(init_name="id")
    _label = fields.String(rdfs.label, init_name="label")
    stream_type = fields.String(renku.streamType)


class CommandParameterSchema(JsonLDSchema):
    """CommandParameter schema."""

    class Meta:
        """Meta class."""

        rdf_type = [renku.CommandParameter]
        model = CommandParameter
        unknown = EXCLUDE

    _id = fields.Id(init_name="id")
    _label = fields.String(rdfs.label, init_name="label")
    position = fields.Integer(renku.position, missing=None)
    prefix = fields.String(renku.prefix, missing=None)


class CommandArgumentSchema(CommandParameterSchema):
    """CommandArgument schema."""

    class Meta:
        """Meta class."""

        rdf_type = [renku.CommandArgument]
        model = CommandArgument
        unknown = EXCLUDE

    value = fields.String(renku.value)


class CommandInputSchema(CommandParameterSchema):
    """CommandArgument schema."""

    class Meta:
        """Meta class."""

        rdf_type = [renku.CommandInput]
        model = CommandInput
        unknown = EXCLUDE

    consumes = Nested(renku.consumes, [EntitySchema, CollectionSchema])
    mapped_to = Nested(renku.mappedTo, MappedIOStreamSchema, missing=None)


class CommandInputTemplateSchema(CommandParameterSchema):
    """CommandInputTemplateSchema schema."""

    class Meta:
        """Meta class."""

        rdf_type = [renku.CommandInputTemplate]
        model = CommandInputTemplate
        unknown = EXCLUDE

    consumes = fields.String(renku.consume)
    mapped_to = Nested(renku.mappedTo, MappedIOStreamSchema, missing=None)


class CommandOutputSchema(CommandParameterSchema):
    """CommandArgument schema."""

    class Meta:
        """Meta class."""

        rdf_type = [renku.CommandOutput]
        model = CommandOutput
        unknown = EXCLUDE

    create_folder = fields.Boolean(renku.createFolder)
    produces = Nested(renku.produces, [EntitySchema, CollectionSchema])
    mapped_to = Nested(renku.mappedTo, MappedIOStreamSchema, missing=None)


<<<<<<< HEAD
class CommandOutputTemplateSchema(CommandParameterSchema):
    """CommandOutputTemplateSchema schema."""
=======
class RunParameterSchema(JsonLDSchema):
    """CommandParameter schema."""
>>>>>>> 176e63cc

    class Meta:
        """Meta class."""

<<<<<<< HEAD
        rdf_type = [renku.CommandOutputTemplate]
        model = CommandOutputTemplate
        unknown = EXCLUDE

    create_folder = fields.Boolean(renku.createFolder)
    mapped_to = Nested(renku.mappedTo, MappedIOStreamSchema, missing=None)
    produces = fields.String(renku.produces)
=======
        rdf_type = [renku.RunParameter]
        model = RunParameter
        unknown = EXCLUDE

    _id = fields.Id(init_name="id")
    _label = fields.String(rdfs.label, init_name="label")
    name = fields.String(schema.name)
    value = fields.String(renku.value)
    type = fields.String(renku.type)
>>>>>>> 176e63cc
<|MERGE_RESOLUTION|>--- conflicted
+++ resolved
@@ -273,7 +273,7 @@
 
     def default_label(self):
         """Set default label."""
-        return 'Command Output Template "{}"'.format(self.produces.path)
+        return 'Command Output "{}"'.format(self.produces.path)
 
     def to_argv(self):
         """String representation (sames as cmd argument)."""
@@ -315,7 +315,53 @@
 
 
 @attr.s(cmp=False,)
-<<<<<<< HEAD
+class RunParameter:
+    """A run parameter that is set inside the script."""
+
+    _id = attr.ib(default=None, kw_only=True)
+
+    _label = attr.ib(default=None, kw_only=True)
+
+    name = attr.ib(default=None, type=str, kw_only=True)
+
+    value = attr.ib(default=None, type=str, kw_only=True)
+
+    type = attr.ib(default=None, type=str, kw_only=True)
+
+    @staticmethod
+    def generate_id(run_id, name):
+        """Generate an id."""
+        name = urllib.parse.quote(name, safe="")
+        return "{}/parameters/{}".format(run_id, name)
+
+    def default_label(self):
+        """Set default label."""
+        return 'Run Parameter "{}"'.format(self.name)
+
+    def __attrs_post_init__(self):
+        """Post-init hook."""
+        if not self._label:
+            self._label = self.default_label()
+
+        if not self.type:
+            self.type = type(self.value).__name__
+
+    @classmethod
+    def from_jsonld(cls, data):
+        """Create an instance from JSON-LD data."""
+        if isinstance(data, cls):
+            return data
+        if not isinstance(data, dict):
+            raise ValueError(data)
+
+        return RunParameterSchema().load(data)
+
+    def as_jsonld(self):
+        """Create JSON-LD."""
+        return RunParameterSchema().dump(self)
+
+
+@attr.s(cmp=False,)
 class CommandOutputTemplate(CommandParameter):
     """Template for outputs of a Plan."""
 
@@ -332,7 +378,7 @@
 
     def default_label(self):
         """Set default label."""
-        return 'Command Output "{}"'.format(self.produces)
+        return 'Command Output Template "{}"'.format(self.produces)
 
     def to_argv(self):
         """String representation (sames as cmd argument)."""
@@ -347,63 +393,25 @@
             return " > {}".format(self.produces.path)
 
         return " 2> {}".format(self.produces.path)
-=======
-class RunParameter:
-    """A run parameter that is set inside the script."""
-
-    _id = attr.ib(default=None, kw_only=True)
-
-    _label = attr.ib(default=None, kw_only=True)
-
-    name = attr.ib(default=None, type=str, kw_only=True)
-
-    value = attr.ib(default=None, type=str, kw_only=True)
-
-    type = attr.ib(default=None, type=str, kw_only=True)
-
-    @staticmethod
-    def generate_id(run_id, name):
-        """Generate an id."""
-        name = urllib.parse.quote(name, safe="")
-        return "{}/parameters/{}".format(run_id, name)
-
-    def default_label(self):
-        """Set default label."""
-        return 'Run Parameter "{}"'.format(self.name)
->>>>>>> 176e63cc
-
-    def __attrs_post_init__(self):
-        """Post-init hook."""
-        if not self._label:
-            self._label = self.default_label()
-
-<<<<<<< HEAD
-=======
-        if not self.type:
-            self.type = type(self.value).__name__
-
->>>>>>> 176e63cc
-    @classmethod
-    def from_jsonld(cls, data):
-        """Create an instance from JSON-LD data."""
-        if isinstance(data, cls):
-            return data
-        if not isinstance(data, dict):
-            raise ValueError(data)
-
-<<<<<<< HEAD
+
+    def __attrs_post_init__(self):
+        """Post-init hook."""
+        if not self._label:
+            self._label = self.default_label()
+
+    @classmethod
+    def from_jsonld(cls, data):
+        """Create an instance from JSON-LD data."""
+        if isinstance(data, cls):
+            return data
+        if not isinstance(data, dict):
+            raise ValueError(data)
+
         return CommandOutputTemplateSchema().load(data)
 
     def as_jsonld(self):
         """Create JSON-LD."""
         return CommandOutputTemplateSchema().dump(self)
-=======
-        return RunParameterSchema().load(data)
-
-    def as_jsonld(self):
-        """Create JSON-LD."""
-        return RunParameterSchema().dump(self)
->>>>>>> 176e63cc
 
 
 class MappedIOStreamSchema(JsonLDSchema):
@@ -493,18 +501,12 @@
     mapped_to = Nested(renku.mappedTo, MappedIOStreamSchema, missing=None)
 
 
-<<<<<<< HEAD
 class CommandOutputTemplateSchema(CommandParameterSchema):
     """CommandOutputTemplateSchema schema."""
-=======
-class RunParameterSchema(JsonLDSchema):
-    """CommandParameter schema."""
->>>>>>> 176e63cc
-
-    class Meta:
-        """Meta class."""
-
-<<<<<<< HEAD
+
+    class Meta:
+        """Meta class."""
+
         rdf_type = [renku.CommandOutputTemplate]
         model = CommandOutputTemplate
         unknown = EXCLUDE
@@ -512,7 +514,14 @@
     create_folder = fields.Boolean(renku.createFolder)
     mapped_to = Nested(renku.mappedTo, MappedIOStreamSchema, missing=None)
     produces = fields.String(renku.produces)
-=======
+
+
+class RunParameterSchema(JsonLDSchema):
+    """CommandParameter schema."""
+
+    class Meta:
+        """Meta class."""
+
         rdf_type = [renku.RunParameter]
         model = RunParameter
         unknown = EXCLUDE
@@ -521,5 +530,4 @@
     _label = fields.String(rdfs.label, init_name="label")
     name = fields.String(schema.name)
     value = fields.String(renku.value)
-    type = fields.String(renku.type)
->>>>>>> 176e63cc
+    type = fields.String(renku.type)