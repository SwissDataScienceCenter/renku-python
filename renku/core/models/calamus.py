# -*- coding: utf-8 -*-
#
# Copyright 2018-2020- Swiss Data Science Center (SDSC)
# A partnership between École Polytechnique Fédérale de Lausanne (EPFL) and
# Eidgenössische Technische Hochschule Zürich (ETHZ).
#
# Licensed under the Apache License, Version 2.0 (the "License");
# you may not use this file except in compliance with the License.
# You may obtain a copy of the License at
#
#     http://www.apache.org/licenses/LICENSE-2.0
#
# Unless required by applicable law or agreed to in writing, software
# distributed under the License is distributed on an "AS IS" BASIS,
# WITHOUT WARRANTIES OR CONDITIONS OF ANY KIND, either express or implied.
# See the License for the specific language governing permissions and
# limitations under the License.
"""Classes for integration with Calamus."""

<<<<<<< HEAD
import copy
import inspect
=======
from datetime import datetime, timezone
>>>>>>> 451698c8

import marshmallow
from calamus import fields
from calamus.schema import JsonLDSchema as CalamusJsonLDSchema
from calamus.utils import normalize_type, normalize_value
from marshmallow.base import SchemaABC

prov = fields.Namespace('http://www.w3.org/ns/prov#')
rdfs = fields.Namespace('http://www.w3.org/2000/01/rdf-schema#')
renku = fields.Namespace(
    'https://swissdatasciencecenter.github.io/renku-ontology#'
)
schema = fields.Namespace('http://schema.org/')
wfprov = fields.Namespace('http://purl.org/wf4ever/wfprov#')
oa = fields.Namespace('http://www.w3.org/ns/oa#')
dcterms = fields.Namespace('http://purl.org/dc/terms/')


class JsonLDSchema(CalamusJsonLDSchema):
    """Base schema class for Renku."""

    def __init__(self, *args, commit=None, client=None, **kwargs):
        """Create an instance."""
        self._commit = commit
        self._client = client
        super().__init__(*args, **kwargs)

    def _deserialize(self, *args, **kwargs):
        data = super()._deserialize(*args, **kwargs)
        const_args = inspect.signature(self.opts.model)
        parameters = const_args.parameters.values()

        if any(p.name == 'client' for p in parameters):
            self._add_field_to_data(data, 'client', self._client)

        if any(p.name == 'commit' for p in parameters):
            if self._commit:
                self._add_field_to_data(data, 'commit', self._commit)
            elif (
                self._client and '_label' in data and data['_label'] and
                '@UNCOMMITTED' not in data['_label'] and '@' in data['_label']
            ):
                try:
                    self._add_field_to_data(
                        data, 'commit',
                        self._client.repo.commit(
                            data['_label'].rsplit('@')[1]
                        )
                    )
                except ValueError as e:
                    if 'could not be resolved, git returned' not in str(e):
                        raise
                    # commit does not exist in local repository.
                    # Could be an external file?

        return data

    def _add_field_to_data(self, data, name, value):
        if value:
            if name in data:
                raise ValueError(f'Field {name} is already in data {data}')
            data[name] = value

    def _fix_timezone(self, value):
        """Fix timezone of non-aware datetime objects."""
        if isinstance(value, datetime) and not value.tzinfo:
            # set timezone to local timezone
            tz = datetime.now(timezone.utc).astimezone().tzinfo
            value = value.replace(tzinfo=tz)
        return value


class Uri(
    fields._JsonLDField, marshmallow.fields.String, marshmallow.fields.Dict
):
    """A Dict/String field."""

    def __init__(self, *args, **kwargs):
        """Create an instance."""
        super().__init__(*args, **kwargs)

    def _serialize(self, value, attr, obj, **kwargs):
        if isinstance(value, str):
            value = super(marshmallow.fields.String,
                          self)._serialize(value, attr, obj, **kwargs)
            if self.parent.opts.add_value_types:
                value = {
                    '@value': value,
                    '@type': 'http://www.w3.org/2001/XMLSchema#string'
                }
        elif isinstance(value, dict):
            value = super(marshmallow.fields.Dict,
                          self)._serialize(value, attr, obj, **kwargs)

        return value

    def _deserialize(self, value, attr, data, **kwargs):
        value = normalize_value(value)
        if not value:
            return None
        elif isinstance(value, str):
            return value
        elif isinstance(value, dict):
            return super(marshmallow.fields.Dict,
                         self)._deserialize(value, attr, data, **kwargs)
        else:
            raise ValueError(
                'Invalid type for field {}: {}'.format(self.name, type(value))
            )


fields.Uri = Uri


class Nested(fields.Nested):
    """Nested field that passes along client and commit info."""

    @property
    def schema(self):
        """The nested Schema object.

        This method was copied from marshmallow and modified to support
        multiple different nested schemes.
        """
        if not self._schema:
            # Inherit context from parent.
            context = getattr(self.parent, 'context', {})
            self._schema = {'from': {}, 'to': {}}
            for nest in self.nested:
                if isinstance(nest, SchemaABC):
                    rdf_type = str(normalize_type(nest.opts.rdf_type))
                    model = nest.opts.model
                    if not rdf_type or not model:
                        raise ValueError(
                            'Both rdf_type and model need to be set on the '
                            'schema for nested to work'
                        )
                    _schema = copy.copy(nest)
                    _schema.context.update(context)
                    # Respect only and exclude passed from parent and
                    # re-initialize fields
                    set_class = _schema.set_class
                    if self.only is not None:
                        if self._schema.only is not None:
                            original = _schema.only
                        else:  # only=None -> all fields
                            original = _schema.fields.keys()
                        _schema.only = set_class(self.only
                                                 ).intersection(original)
                    if self.exclude:
                        original = _schema.exclude
                        _schema.exclude = set_class(self.exclude
                                                    ).union(original)
                    _schema._init_fields()
                    _schema._visited = self.root._visited
                    self._schema['from'][rdf_type] = _schema
                    self._schema['to'][model] = _schema
                else:
                    if isinstance(nest, type) and issubclass(nest, SchemaABC):
                        schema_class = nest
                    elif not isinstance(nest, (str, bytes)):
                        raise ValueError(
                            'Nested fields must be passed a '
                            'Schema, not {}.'.format(nest.__class__)
                        )
                    elif nest == 'self':
                        ret = self
                        while not isinstance(ret, SchemaABC):
                            ret = ret.parent
                        schema_class = ret.__class__
                    else:
                        schema_class = marshmallow.class_registry.get_class(
                            nest
                        )

                    rdf_type = str(normalize_type(schema_class.opts.rdf_type))
                    model = schema_class.opts.model
                    if not rdf_type or not model:
                        raise ValueError(
                            'Both rdf_type and model need to be set on the '
                            'schema for nested to work'
                        )

                    kwargs = {}

                    if hasattr(self.root, '_client'
                               ) and JsonLDSchema in schema_class.mro():
                        kwargs = {'client': self.root._client}

                    self._schema['from'][rdf_type] = schema_class(
                        many=False,
                        only=self.only,
                        exclude=self.exclude,
                        context=context,
                        load_only=self._nested_normalized_option('load_only'),
                        dump_only=self._nested_normalized_option('dump_only'),
                        lazy=self.root.lazy,
                        flattened=self.root.flattened,
                        _visited=self.root._visited,
                        **kwargs
                    )
                    self._schema['to'][model] = self._schema['from'][rdf_type]
        return self._schema<|MERGE_RESOLUTION|>--- conflicted
+++ resolved
@@ -17,12 +17,9 @@
 # limitations under the License.
 """Classes for integration with Calamus."""
 
-<<<<<<< HEAD
 import copy
 import inspect
-=======
 from datetime import datetime, timezone
->>>>>>> 451698c8
 
 import marshmallow
 from calamus import fields
