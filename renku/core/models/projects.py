--- conflicted
+++ resolved
@@ -69,16 +69,13 @@
     client = attr.ib(default=None, kw_only=True)
 
     creator = jsonld.ib(
-<<<<<<< HEAD
-        default=None, kw_only=True, context='schema:creator', type=Creator
-=======
         default=None,
         kw_only=True,
         context={
             '@id': 'schema:creator',
             '@type': 'schema:Person',
         },
->>>>>>> 2ff70ecc
+        type=Creator
     )
 
     _id = jsonld.ib(context='@id', kw_only=True, default=None)
