# -*- coding: utf-8 -*-
#
# Copyright 2017-2020 - Swiss Data Science Center (SDSC)
# A partnership between École Polytechnique Fédérale de Lausanne (EPFL) and
# Eidgenössische Technische Hochschule Zürich (ETHZ).
#
# Licensed under the Apache License, Version 2.0 (the "License");
# you may not use this file except in compliance with the License.
# You may obtain a copy of the License at
#
#     http://www.apache.org/licenses/LICENSE-2.0
#
# Unless required by applicable law or agreed to in writing, software
# distributed under the License is distributed on an "AS IS" BASIS,
# WITHOUT WARRANTIES OR CONDITIONS OF ANY KIND, either express or implied.
# See the License for the specific language governing permissions and
# limitations under the License.
"""Model objects representing projects."""

import datetime
import os

import attr
from marshmallow import EXCLUDE
from marshmallow.decorators import pre_dump

from renku.core.management.migrate import SUPPORTED_PROJECT_VERSION
from renku.core.models import jsonld
from renku.core.models.calamus import JsonLDSchema, Nested, fields, prov, \
    schema
from renku.core.models.datastructures import Collection
from renku.core.models.locals import ReferenceMixin
from renku.core.models.provenance.agents import Person, PersonSchema
from renku.core.utils.datetime8601 import parse_date

PROJECT_URL_PATH = 'projects'


@attr.s(
    slots=True,
)
class Project(ReferenceMixin):
    """Represent a project."""

    name = attr.ib(default=None, )

    created = attr.ib(converter=parse_date, )

    updated = attr.ib(converter=parse_date, )

    version = attr.ib(
        converter=str,
        default=str(SUPPORTED_PROJECT_VERSION),
    )

    client = attr.ib(default=None, kw_only=True)

    creator = attr.ib(default=None, kw_only=True)

    _id = attr.ib(kw_only=True, default=None)

    @created.default
    @updated.default
    def _now(self):
        """Define default value for datetime fields."""
        return datetime.datetime.now(datetime.timezone.utc)

    def __attrs_post_init__(self):
        """Initialize computed attributes."""
        if not self.creator and self.client:
            if self.client.renku_metadata_path.exists():
                self.creator = Person.from_commit(
                    self.client.find_previous_commit(
                        self.client.renku_metadata_path, return_first=True
                    ),
                )
            else:
                # this assumes the project is being newly created
                self.creator = Person.from_git(self.client.repo)

        try:
            self._id = self.project_id
        except ValueError:
            """Fallback to old behaviour."""
            if self._id:
                pass
            elif self.client and self.client.is_project_set():
                self._id = self.client.project._id
            else:
                raise

    @property
    def project_id(self):
        """Return the id for the project based on the repo origin remote."""
        import pathlib
        import urllib

        # Determine the hostname for the resource URIs.
        # If RENKU_DOMAIN is set, it overrides the host from remote.
        # Default is localhost.
        host = 'localhost'

        if not self.creator:
            raise ValueError('Project Creator not set')

        owner = self.creator.email.split('@')[0]
        name = self.name

        if self.client:
            remote = self.client.remote
            host = self.client.remote.get('host') or host
            owner = remote.get('owner') or owner
            name = remote.get('name') or name
        host = os.environ.get('RENKU_DOMAIN') or host
        if name:
            name = urllib.parse.quote(name, safe='')
        else:
            raise ValueError('Project name not set')

        project_url = urllib.parse.urljoin(
            'https://{host}'.format(host=host),
            pathlib.posixpath.join(PROJECT_URL_PATH, owner, name or 'NULL')
        )
        return project_url

    @classmethod
    def from_yaml(cls, path, client=None):
        """Return an instance from a YAML file."""
        data = jsonld.read_yaml(path)

        self = cls.from_jsonld(data=data, client=client)
        self.__reference__ = path

        return self

    @classmethod
    def from_jsonld(cls, data, client=None):
        """Create an instance from JSON-LD data."""
        if isinstance(data, cls):
            return data
        if not isinstance(data, dict):
            raise ValueError(data)

        return ProjectSchema(client=client).load(data)

    def to_yaml(self):
        """Write an instance to the referenced YAML file."""
        data = ProjectSchema().dump(self)
        jsonld.write_yaml(path=self.__reference__, data=data)

    def as_jsonld(self):
        """Create JSON-LD."""
        return ProjectSchema().dump(self)


class ProjectCollection(Collection):
    """Represent projects on the server.

    **Example**

    Create a project and check its name.

    # >>> project = client.projects.create(name='test-project')
    # >>> project.name
    # 'test-project'

    """

    class Meta:
        """Information about individual projects."""

        model = Project

    def create(self, name=None, **kwargs):
        """Create a new project.

        :param name: The name of the project.
        :returns: An instance of the newly create project.
        :rtype: renku.core.models.projects.Project
        """
        data = self._client.api.create_project({'name': name})
        return self.Meta.model(data, client=self._client, collection=self)

    def __getitem__(self, project_id):
        """Get an existing project by its id."""
        return self.Meta.model(
            self._client.api.get_project(project_id),
            client=self._client,
            collection=self
        )

    def __iter__(self):
        """Return all projects."""
        return (
            self.Meta.model(data, client=self._client, collection=self)
            for data in self._client.api.list_projects()
        )


class ProjectSchema(JsonLDSchema):
    """Project Schema."""

    class Meta:
        """Meta class."""

        rdf_type = [schema.Project, prov.Location]
        model = Project
        unknown = EXCLUDE

    name = fields.String(schema.name, missing=None)
    created = fields.DateTime(
        schema.dateCreated,
        missing=None,
        format='iso',
        extra_formats=('%Y-%m-%d', )
    )
    updated = fields.DateTime(
        schema.dateUpdated,
        missing=None,
        format='iso',
        extra_formats=('%Y-%m-%d', )
    )
    version = fields.String(schema.schemaVersion, missing=1)
<<<<<<< HEAD
    creator = Nested(schema.creator, PersonSchema, missing=None)
    _id = fields.Id(init_name='id', missing=None)
=======
    creator = fields.Nested(schema.creator, PersonSchema, missing=None)
    _id = fields.Id(init_name='id', missing=None)

    @pre_dump
    def fix_datetimes(self, obj, many=False, **kwargs):
        """Pre dump hook."""
        if many:
            return [self.fix_datetimes(o, many=False, **kwargs) for o in obj]
        obj.created = self._fix_timezone(obj.created)
        obj.updated = self._fix_timezone(obj.updated)
        return obj
>>>>>>> 451698c8
<|MERGE_RESOLUTION|>--- conflicted
+++ resolved
@@ -221,11 +221,7 @@
         extra_formats=('%Y-%m-%d', )
     )
     version = fields.String(schema.schemaVersion, missing=1)
-<<<<<<< HEAD
     creator = Nested(schema.creator, PersonSchema, missing=None)
-    _id = fields.Id(init_name='id', missing=None)
-=======
-    creator = fields.Nested(schema.creator, PersonSchema, missing=None)
     _id = fields.Id(init_name='id', missing=None)
 
     @pre_dump
@@ -235,5 +231,4 @@
             return [self.fix_datetimes(o, many=False, **kwargs) for o in obj]
         obj.created = self._fix_timezone(obj.created)
         obj.updated = self._fix_timezone(obj.updated)
-        return obj
->>>>>>> 451698c8
+        return obj