# -*- coding: utf-8 -*-
#
# Copyright 2018-2022 - Swiss Data Science Center (SDSC)
# A partnership between École Polytechnique Fédérale de Lausanne (EPFL) and
# Eidgenössische Technische Hochschule Zürich (ETHZ).
#
# Licensed under the Apache License, Version 2.0 (the "License");
# you may not use this file except in compliance with the License.
# You may obtain a copy of the License at
#
#     http://www.apache.org/licenses/LICENSE-2.0
#
# Unless required by applicable law or agreed to in writing, software
# distributed under the License is distributed on an "AS IS" BASIS,
# WITHOUT WARRANTIES OR CONDITIONS OF ANY KIND, either express or implied.
# See the License for the specific language governing permissions and
# limitations under the License.
"""Git utility functions."""

import contextlib
import os
import pathlib
import re
import shutil
import sys
import time
import urllib
from functools import reduce
from pathlib import Path
from subprocess import PIPE, SubprocessError, run
from typing import TYPE_CHECKING, Dict, List, Optional, Set, Tuple, Union, cast
from uuid import uuid4

from renku.core import errors

if TYPE_CHECKING:
    from renku.domain_model.entity import Collection, Entity
    from renku.domain_model.git import GitURL
    from renku.domain_model.provenance.agent import Person, SoftwareAgent
    from renku.infrastructure.repository import Commit, Remote, Repository


COMMIT_DIFF_STRATEGY = "DIFF"
STARTED_AT = int(time.time() * 1e3)

BRANCH_NAME_LIMIT = 250
CLI_GITLAB_ENDPOINT = "repos"
PROTECTED_BRANCH_PREFIX = "renku/autobranch"
RENKU_BACKUP_PREFIX = "renku-backup"


# TODO: Make sure caching is thread-safe
_entity_cache: Dict[Tuple[Optional[str], str], Union["Entity", "Collection"]] = {}


def run_command(command, *paths, separator=None, **kwargs):
    """Execute command by splitting `paths` to make sure that argument list will be within os limits.

    Args:
        command: A list or tuple containing command and its arguments.
        *paths: Paths to run on.
        separator: Separator for `paths` if they need to be passed as string. (Default value = None)
    Raises:
        errors.GitError: If a Git subcommand failed.
    Returns:
        Result of last invocation.

    """
    from renku.infrastructure.repository import split_paths

    result = None

    for batch in split_paths(*paths):
        if separator:
            batch = [separator.join(batch)]

        try:
            if not isinstance(batch, list):
                batch = list(batch)
            result = run(command + batch, **kwargs)

            if result.returncode != 0:
                break
        except KeyboardInterrupt:
            raise
        except SubprocessError as e:
            raise errors.GitError(f"Cannot run command {command} : {e}")

    return result


def is_valid_git_repository(repository: Optional["Repository"]) -> bool:
    """Return if is a git repository and has a valid HEAD.

    Args:
        repository(Optional[Repository]): The repository to check.

    Returns:
        bool: Whether or not this is a valid Git repository.

    """
    return repository is not None and repository.head.is_valid()


def get_hook_path(path: Path, name: str) -> Path:
    """Return path to the given named hook in the given repository.

    Args:
        path(Path): The current Git repository's path.
        name(str): The name of the hook.

    Returns:
        Path: Path to the hook.

    """
    return path / ".git" / "hooks" / name


def get_oauth_url(url, gitlab_token):
    """Format URL with a username and password.

    Args:
        url: The URL to format.
        gitlab_token: The Gitlab OAuth2 Token.

    Returns:
        The URL with credentials added.
    """
    parsed_url = urllib.parse.urlparse(url)

    if not parsed_url.netloc:
        raise ValueError(f"Invalid http git url: {url}")

    netloc = f"oauth2:{gitlab_token}@{parsed_url.netloc}"
    return parsed_url._replace(netloc=netloc).geturl()


def get_cache_directory_for_repository(url) -> Path:
    """Return a path to project's cache directory.

    Args:
        url: The repository URL.

    Returns:
        Path: The path of the cache.

    """
    from renku.core.constant import CACHE
    from renku.domain_model.project_context import project_context

    return project_context.metadata_path / CACHE / get_full_repository_path(url)


def parse_git_url(url: Optional[str]) -> "GitURL":
    """Return parsed git url.

    Args:
        url(Optional[str]): The URL to parse.
    Raises:
        errors.InvalidGitURL: If ``url`` is empty.
    Returns:
        GitURL: The parsed GitURL.

    """
    from renku.domain_model.git import GitURL

    if not url:
        raise errors.InvalidGitURL("No URL provided.")

    return GitURL.parse(url)


def have_same_remote(url1, url2) -> bool:
    """Checks if two git urls point to the same remote repo ignoring protocol and credentials.

    Args:
        url1: The first URL.
        url2:The second URL.

    Returns:
        bool: True if both URLs point to the same repository.
    """
    try:
        u1 = parse_git_url(url1)
        u2 = parse_git_url(url2)

        return u1.hostname == u2.hostname and u1.path == u2.path
    except (errors.GitError, AttributeError):
        return False


def get_renku_repo_url(remote_url, deployment_hostname=None, access_token=None):
    """Return a repo url that can be authenticated by renku.

    Args:
        remote_url: The repository URL.
        deployment_hostname: The host name used by this deployment (Default value = None).
        access_token: The OAuth2 access token (Default value = None).

    Returns:
        The Renku repository URL with credentials.
    """
    parsed_remote = parse_git_url(remote_url)
    path = parsed_remote.path.strip("/")
    if path.startswith("gitlab/"):
        path = path.replace("gitlab/", "")
    path = pathlib.posixpath.join(CLI_GITLAB_ENDPOINT, path)

    credentials = f"renku:{access_token}@" if access_token else ""
    hostname = deployment_hostname or parsed_remote.hostname

    if hostname.startswith("gitlab."):
        hostname = hostname.replace("gitlab.", "", 1)

    return urllib.parse.urljoin(f"https://{credentials}{hostname}", path)


def create_backup_remote(repository: "Repository", remote_name: str, url: str) -> Tuple[str, bool, Optional["Remote"]]:
    """Create a backup for ``remote_name`` and sets its url to ``url``.

    Args:
        repository(Repository): The current repository.
        remote_name(str): The name of the backup remote.
        url(str): The remote URL.

    Returns:
        Tuple[str, bool, Optional[Remote]]: Tuple of backup remote name, whether it existed already and the created
            remote if successful.
    """
    backup_remote_name = f"{RENKU_BACKUP_PREFIX}-{remote_name}"

    backup_exists = any(backup_remote_name == r.name for r in repository.remotes)
    if backup_exists:
        return backup_remote_name, True, None

    try:
        remote = repository.remotes.add(name=backup_remote_name, url=url)
    except errors.GitCommandError:
        return backup_remote_name, False, None
    else:
        return backup_remote_name, False, remote


def get_full_repository_path(url: Optional[str]) -> str:
    """Extract hostname/path of a git repository from its URL.

    Args:
        url(Optional[str]): The URL.

    Returns:
        The hostname plus path extracted from the URL.
    """
<<<<<<< HEAD
    if str is None:
=======
    if url is None:
>>>>>>> 39859dee
        return ""

    parsed_url = parse_git_url(url)
    return pathlib.posixpath.join(parsed_url.hostname, parsed_url.path)  # type:ignore


def get_repository_name(url: str) -> str:
    """Extract name of a git repository from its URL.

    Args:
        url(str): The URL to get the repository name from.

    Returns:
        str: The repository name.
    """
    return Path(get_renku_repo_url(url)).stem


def get_committer_agent(commit: "Commit") -> "SoftwareAgent":
    """Return committer SoftwareAgent.

    Args:
        commit(Commit): The commit to check.

    Returns:
        SoftwareAgent: The agent responsible for the commit.
    """
    from renku.domain_model.provenance.agent import SoftwareAgent

    return SoftwareAgent(id=commit.committer.email, name=commit.committer.name)


def get_git_user(repository: Optional["Repository"]) -> Optional["Person"]:
    """Return git user.

    Args:
        repository(Optional[Repository]): The Git repository.

    Returns:
        Optional[Person]: The person associated with the repository.

    """
    from renku.domain_model.provenance.agent import Person

    if repository is None:
        return None

    user = repository.get_user()
    return Person(name=user.name, email=user.email)


def get_remote(
    repository: Optional["Repository"], *, name: Optional[str] = None, url: Optional[str] = None
) -> Optional["Remote"]:
    """Return repository's remote using its name or url or return default remote if any.

    Args:
        repository(Optional[Repository]): The Git repository.
        name(str, optional): The name of the remote (Default value = None).
        url(str, optional): The remote URL (Default value = None).

    Returns:
        Optional[Remote]: The remote, if found.

    """
    if not repository or len(repository.remotes) == 0:
        return None
    elif name:
        return next((r for r in repository.remotes if r.name == name), None)
    elif url:
        return next((r for r in repository.remotes if r.url == url), None)
    elif len(repository.remotes) == 1:
        return repository.remotes[0]
    elif repository.active_branch and repository.active_branch.remote_branch:
        return repository.active_branch.remote_branch.remote

    return None


def check_global_git_user_is_configured():
    """Check that git user information is configured."""
    from renku.infrastructure.repository import Repository

    try:
        Repository.get_global_user()
    except errors.GitConfigurationError:
        return False
    else:
        return True


def is_path_safe(path: Union[Path, str]) -> bool:
    """Check if the path should be used in output.

    Args:
        path(Union[Path, str]): The path to check.

    Returns:
        bool: True if the path is safe else False.
    """
    path = str(path)

    # Should not be in ignore paths.
    if path in {".gitignore", ".gitattributes"}:
        return False

    # Ignore everything in .renku ...
    if path.startswith(".renku"):
        return False

    return True


def get_entity_from_revision(
    repository: "Repository", path: Union[Path, str], revision: Optional[str] = None, bypass_cache: bool = False
) -> "Entity":
    """Return an Entity instance from given path and revision.

    Args:
        repository(Repository): The current repository.
        path(Union[Path, str]): The path of the entity.
        revision(str, optional): The revision to check at (Default value = None).
        bypass_cache(bool): Whether to ignore cached entries and get information from disk (Default value = False).

    Returns:
        Entity: The Entity for the given path and revision.

    """
    from renku.domain_model.entity import Collection, Entity

    def get_directory_members(absolute_path: Path) -> List[Entity]:
        """Return first-level files/directories in a directory."""
        members: List[Entity] = []

        for member in absolute_path.iterdir():
            if member.name == ".gitkeep":
                continue

            member_path = member.relative_to(repository.path)

            assert all(member_path != m.path for m in members)

            entity = get_entity_from_revision(repository, member_path, revision, bypass_cache=bypass_cache)
            # NOTE: If a path is not found at a revision we assume that it didn't exist at that revision
            if entity:
                members.append(entity)

        return members

    global _entity_cache
    key = (revision, str(path))
    cached_entry = _entity_cache.get(key)
    if cached_entry and not bypass_cache:
        return cached_entry

    # NOTE: For untracked directory the hash is None; make sure to stage them first before calling this function.
    checksum = repository.get_object_hash(revision=revision, path=path)
    # NOTE: If object was not found at a revision it's either removed or exists in a different revision; keep the
    # entity and use revision as checksum
    checksum = checksum or revision or "HEAD"
    id = Entity.generate_id(checksum=checksum, path=path)

    absolute_path = repository.path / path
    if str(path) != "." and absolute_path.is_dir():
        members = get_directory_members(absolute_path)
        entity: Union[Entity, Collection] = Collection(id=id, checksum=checksum, path=path, members=members)
    else:
        entity = Entity(id=id, checksum=checksum, path=path)

    _entity_cache[key] = entity

    return entity


def get_git_path(path: Union[Path, str] = ".") -> Path:
    """Return the repository path."""
    # TODO: Implement this using ``git rev-parse --git-dir``
    try:
        path = get_git_repository(path=path).path
    except ValueError:
        path = Path(path)

    return path.resolve()


def get_git_repository(path: Union[Path, str] = ".") -> "Repository":
    """Get Git repository from the current path or any of its parents.

    Args:
        path: Path to start from (Default value = ".").
    Raises:
        ValueError: If not inside a git repository.
    Returns:
        Git repository
    """
    from renku.infrastructure.repository import Repository

    try:
        return Repository(path, search_parent_directories=True)
    except errors.GitError:
        raise ValueError(f"Cannot find a git repository at '{path}'")


def commit_changes(*paths: Union[Path, str], repository: "Repository", message=None) -> List[str]:
    """Commit paths to the repository.

    Args:
        *paths(Union[Path, str]): The paths to commit.
        repository(Repository): The repository to commit to.
        message: The commit message (Default value = None).
    Raises:
        errors.GitError: If paths couldn't be committed.
    Returns:
        List of paths that were committed.
    """
    if len(paths) == 0:
        return []

    try:
        staged_files = {c.a_path for c in repository.staged_changes} if repository.head.is_valid() else set()
        path_to_save = set(paths) - staged_files
        repository.add(*path_to_save)
        saved_paths = [c.b_path for c in repository.staged_changes]

        if saved_paths:
            if not message:
                # Show saved files in message
                max_len = 100
                message = "Saved changes to: "
                paths_with_lens = cast(
                    List[Tuple[str, int]],
                    reduce(
                        lambda c, x: c + [(x, c[-1][1] + len(x))],
                        saved_paths,
                        cast(List[Tuple[Optional[str], int]], [(None, len(message))]),
                    )[1:],
                )
                # limit first line to max_len characters
                message += " ".join(p if l < max_len else "\n\t" + p for p, l in paths_with_lens)

            repository.commit(message)
    except errors.GitCommandError as e:
        raise errors.GitError("Cannot commit changes") from e
    else:
        return saved_paths


def push_changes(repository: "Repository", remote: Optional[str] = None, reset: bool = True) -> str:
    """Push to a remote branch. If the remote branch is protected a new remote branch will be created and pushed to.

    Args:
        repository(Repository): The current repository.
        remote(str, optional): The remote to push to (Default value = None).
        reset(bool, optional): Whether to reset active branch to its upstream branch, used if changes get
            pushed to a temporary branch (Default value = True).
    Raises:
        errors.GitError: If there's no remote or the push fails.
    Returns:
        str: Name of the branch that was pushed to.
    """
    from renku.core.util import communication

    if repository.active_branch is None:
        raise errors.GitError("Cannot push changes when repository is in detached HEAD state.")

    if repository.active_branch.remote_branch:
        ref = repository.active_branch.remote_branch.name
        pushed_branch = ref.split("/")[-1]
    else:
        pushed_branch = repository.active_branch.name

    if remote is not None:
        pushed_remote = get_remote(repository, url=remote) or get_remote(repository, name=remote)
        if not pushed_remote:
            if get_remote(repository, name="origin") is not None:
                pushed_branch = uuid4().hex
                pushed_remote_name = uuid4().hex
            else:
                pushed_remote_name = "origin"
            pushed_remote = repository.remotes.add(name=pushed_remote_name, url=remote)
    else:
        pushed_remote = get_remote(repository)
        if not pushed_remote:
            raise errors.GitRemoteNotFoundError("No remote has been set up for the current branch")

    try:
        # NOTE: Push local changes to remote branch.
        merge_conflict = False
        if len(pushed_remote.references) > 0 and repository.active_branch.remote_branch in pushed_remote.references:
            repository.fetch(pushed_remote)
            try:
                repository.pull(pushed_remote, repository.active_branch)
            except errors.GitCommandError as e:
                # NOTE: Couldn't pull, probably due to conflicts, try a merge.
                # NOTE: the error sadly doesn't tell any details.
                unmerged_blobs = repository.unmerged_blobs.values()
                conflicts = (stage != 0 for blobs in unmerged_blobs for stage, _ in blobs)
                if any(conflicts):
                    merge_conflict = True

                    if communication.confirm(
                        "There were conflicts when updating the local data with remote changes,"
                        " do you want to resolve them (if not, a new remote branch will be created)?",
                        warning=True,
                    ):
                        repository.run_git_command("mergetool", "-g")
                        repository.commit("merging conflict", no_edit=True)
                        merge_conflict = False
                    else:
                        repository.reset(hard=True)
                else:
                    raise errors.GitError("Cannot pull changes from remote") from e

        push_failed = False

        if not merge_conflict:
            # NOTE: Try pushing to remote branch which might fail if the branch is protected
            try:
                repository.push(pushed_remote, f"{repository.active_branch.name}:{pushed_branch}")
            except errors.GitCommandError:
                push_failed = True

        if merge_conflict or push_failed:
            # NOTE: Push to a new remote branch and reset the cache.
            last_short_sha = repository.head.commit.hexsha[0:8]
            old_active_branch = str(repository.active_branch)
            fixed_chars_len = len(PROTECTED_BRANCH_PREFIX) + len(last_short_sha) + 2
            if len(old_active_branch) + fixed_chars_len > BRANCH_NAME_LIMIT:
                old_branch_reference = old_active_branch[0 : (BRANCH_NAME_LIMIT - fixed_chars_len)]
            else:
                old_branch_reference = old_active_branch
            pushed_branch = f"{PROTECTED_BRANCH_PREFIX}/{old_branch_reference}/{last_short_sha}"
            try:
                repository.branches.add(pushed_branch)
                repository.checkout(pushed_branch)
                repository.push(pushed_remote, pushed_branch, set_upstream=True)
            except Exception:
                reset = False  # NOTE: Don't reset the repository if push to the new remote branch failed
                raise
            finally:
                repository.checkout(old_active_branch)
                if reset:
                    repository.reset(reference=repository.active_branch.remote_branch, hard=True)
    except errors.GitCommandError as e:
        raise errors.GitError("Cannot push changes") from e

    return pushed_branch


def clone_renku_repository(
    url: str,
    path: Union[Path, str],
    gitlab_token=None,
    deployment_hostname=None,
    depth: Optional[int] = None,
    install_githooks=False,
    install_lfs=True,
    skip_smudge=True,
    recursive=True,
    progress=None,
    config: Optional[dict] = None,
    raise_git_except=False,
    checkout_revision=None,
    use_renku_credentials: bool = False,
    reuse_existing_repository: bool = False,
) -> "Repository":
    """Clone a Renku Repository.

    Args:
        url(str): The Git URL to clone.
        path(Union[Path, str]): The path to clone into.
        gitlab_token: The gitlab OAuth2 token (Default value = None).
        deployment_hostname: The hostname of the current renku deployment (Default value = None).
        depth(Optional[int], optional): The clone depth, number of commits from HEAD (Default value = None).
        install_githooks: Whether to install git hooks (Default value = False).
        install_lfs: Whether to install Git LFS (Default value = True).
        skip_smudge: Whether to pull files from Git LFS (Default value = True).
        recursive: Whether to clone recursively (Default value = True).
        progress: The GitProgress object (Default value = None).
        config(Optional[dict], optional): Set configuration for the project (Default value = None).
        raise_git_except: Whether to raise git exceptions (Default value = False).
        checkout_revision: The revision to checkout after clone (Default value = None).
        use_renku_credentials(bool, optional): Whether to use Renku provided credentials (Default value = False).
        reuse_existing_repository(bool, optional): Whether to clone over an existing repository (Default value = False).

    Returns:
        The cloned repository.
    """
    parsed_url = parse_git_url(url)

    clone_options = None
    create_backup = False

    if parsed_url.hostname == "localhost":
        absolute_path = Path(parsed_url.path).resolve()
        git_url = str(absolute_path)
    elif parsed_url.scheme in ["http", "https"] and gitlab_token:
        git_url = get_oauth_url(url, gitlab_token)
    elif parsed_url.scheme in ["http", "https"] and use_renku_credentials:
        clone_options = [f"--config credential.helper='!renku credentials --hostname {parsed_url.hostname}'"]
        deployment_hostname = deployment_hostname or parsed_url.hostname
        git_url = get_renku_repo_url(url, deployment_hostname=deployment_hostname, access_token=None)
        create_backup = True
    else:
        git_url = url

    repository = clone_repository(
        git_url,
        path=path,
        install_githooks=install_githooks,
        depth=depth,
        clean=reuse_existing_repository,
        install_lfs=install_lfs,
        skip_smudge=skip_smudge,
        recursive=recursive,
        progress=progress,
        config=config,
        raise_git_except=raise_git_except,
        checkout_revision=checkout_revision,
        clone_options=clone_options,
    )

    if create_backup:
        create_backup_remote(repository=repository, remote_name="origin", url=url)

    return repository


def clone_repository(
    url,
    path: Union[Path, str] = None,
    install_githooks=True,
    install_lfs=True,
    skip_smudge=True,
    recursive=True,
    depth=None,
    progress=None,
    config: Optional[dict] = None,
    raise_git_except=False,
    checkout_revision=None,
    no_checkout: bool = False,
    clean: bool = False,
    clone_options: List[str] = None,
) -> "Repository":
    """Clone a Git repository and install Git hooks and LFS.

    Args:
        url: The Git URL to clone.
        path(Union[Path, str], optional): The path to clone into (Default value = None).
        install_githooks: Whether to install git hooks (Default value = True).
        install_lfs: Whether to install Git LFS (Default value = True).
        skip_smudge: Whether to pull files from Git LFS (Default value = True).
        recursive: Whether to clone recursively (Default value = True).
        depth: The clone depth, number of commits from HEAD (Default value = None).
        progress: The GitProgress object (Default value = None).
        config(Optional[dict], optional): Set configuration for the project (Default value = None).
        raise_git_except: Whether to raise git exceptions (Default value = False).
        checkout_revision: The revision to checkout after clone (Default value = None).
        no_checkout(bool, optional): Whether to perform a checkout (Default value = False).
        clean(bool, optional): Whether to require the target folder to be clean (Default value = False).
        clone_options(List[str], optional): Additional clone options (Default value = None).

    Returns:
        The cloned repository.
    """
    from renku.core.githooks import install
    from renku.infrastructure.repository import Repository

    def handle_git_exception():
        """Handle git exceptions."""
        if raise_git_except:
            return

        message = f"Cannot clone repo from {url}"

        if progress:
            lines = progress.other_lines + progress.error_lines
            error = "".join([f"\n\t{line}" for line in lines if line.strip()])
            message += f" - error message:\n {error}"

        raise errors.GitError(message)

    def clean_directory():
        if not clean:
            return
        try:
            shutil.rmtree(path)
        except FileNotFoundError:
            pass
        except PermissionError as e:
            raise errors.InvalidFileOperation(f"Cannot delete files in {path}: Permission denied") from e

    def check_and_reuse_existing_repository() -> Optional["Repository"]:
        if path is None or not cast(Path, path).exists():
            return None

        try:
            repository = Repository(path)
            remote = get_remote(repository, name="origin") or get_remote(repository)

            if remote and have_same_remote(remote.url, url):
                repository.reset(hard=True)
                repository.fetch(all=True, tags=True)
                # NOTE: By default we checkout remote repository's HEAD since the local HEAD might not point to
                # the default branch.
                default_checkout_revision = checkout_revision or "origin/HEAD"
                repository.checkout(default_checkout_revision)
                try:
                    repository.pull()
                except errors.GitCommandError:  # NOTE: When ref is not a branch, an error is thrown
                    pass
            else:
                # NOTE: not same remote, so don't reuse
                clean_directory()
                return None
        except errors.GitError:  # NOTE: Not a git repository, remote not found, or checkout failed
            clean_directory()
        else:
            return repository

        return None

    def clone(branch, depth):
        os.environ["GIT_LFS_SKIP_SMUDGE"] = "1" if skip_smudge else "0"

        return Repository.clone_from(
            url,
            path,
            branch=branch,
            recursive=recursive,
            depth=depth,
            no_checkout=no_checkout,
            progress=progress,
            clone_options=clone_options,
        )

    assert config is None or isinstance(config, dict), f"Config should be a dict not '{type(config)}'"

    path = Path(path) if path else Path(get_repository_name(url))

    existing_repository = check_and_reuse_existing_repository()
    if existing_repository is not None:
        return existing_repository

    try:
        # NOTE: Try to clone, assuming checkout_revision is a branch or a tag (if it is set)
        repository = clone(branch=checkout_revision, depth=depth)
    except errors.GitCommandError:
        if not checkout_revision:
            handle_git_exception()
            raise

        # NOTE: clone without branch set, in case checkout_revision was not a branch or a tag but a commit
        try:
            repository = clone(branch=None, depth=None)
        except errors.GitCommandError:
            handle_git_exception()
            raise

    if checkout_revision is not None and not no_checkout:
        try:
            repository.checkout(checkout_revision)
        except errors.GitCommandError:
            raise errors.GitReferenceNotFoundError(
                f"Cannot checkout reference '{checkout_revision}' in repository: {url}"
            )

    if config:
        with repository.get_configuration(writable=True) as config_writer:
            for key, value in config.items():
                try:
                    section, option = key.rsplit(".", maxsplit=1)
                except ValueError:
                    raise errors.GitError(f"Cannot write to config: Invalid config '{key}'")

                config_writer.set_value(section, option, value)

    if install_githooks:
        install(force=True, path=repository.path)

    if install_lfs:
        repository.lfs.install(skip_smudge=skip_smudge)

    return repository


def get_git_progress_instance():
    """Return a GitProgress object."""
    from git.remote import RemoteProgress

    class GitProgress(RemoteProgress):
        """Progress printing for GitPython."""

        def __init__(self):
            """Initialize a Git progress printer."""
            super().__init__()
            self._previous_line_length = 0

        def update(self, op_code, cur_count, max_count=None, message=""):
            """Callback for printing Git operation status."""
            self._clear_line()
            print(self._cur_line, end="\r")
            self._previous_line_length = len(self._cur_line)
            if (op_code & RemoteProgress.END) != 0:
                print()

        def _clear_line(self):
            print(self._previous_line_length * " ", end="\r")

    return GitProgress()


def get_file_size(repository_path: Path, path: str) -> Optional[int]:
    """Return file size for a file inside a git repository."""
    # NOTE: First try to get file size from Git LFS
    try:
        lfs_run = run(
            ("git", "lfs", "ls-files", "--name-only", "--size"),
            stdout=PIPE,
            cwd=repository_path,
            universal_newlines=True,
        )
    except SubprocessError:
        pass
    else:
        lfs_output = lfs_run.stdout.split("\n")
        # Example line format: relative/path/to/file (7.9 MB)
        pattern = re.compile(r".*\((.*)\)")
        for line in lfs_output:
            if path not in line:
                continue
            match = pattern.search(line)
            if not match:
                continue
            size_info = match.groups()[0].split()
            if len(size_info) != 2:
                continue
            try:
                size = float(size_info[0])
            except ValueError:
                continue
            unit = size_info[1].strip().lower()
            conversions = {"b": 1, "kb": 1e3, "mb": 1e6, "gb": 1e9}
            multiplier = conversions.get(unit, None)
            if multiplier is None:
                continue
            return int(size * multiplier)

    # Return size of the file on disk
    full_path = repository_path / path
    return os.path.getsize(full_path) if full_path.exists() else None


def shorten_message(message: str, line_length: int = 100, body_length: int = 65000) -> str:
    """Wraps and shortens a commit message.

    Args:
        message(str): message to adjust.
        line_length(int, optional): maximum line length before wrapping. 0 for infinite (Default value = 100).
        body_length(int, optional): maximum body length before cut. 0 for infinite (Default value = 65000).
    Raises:
        ParameterError: If line_length or body_length < 0
    Returns:
        message wrapped and trimmed.

    """
    if line_length < 0:
        raise errors.ParameterError("the length can't be negative.", "line_length")

    if body_length < 0:
        raise errors.ParameterError("the length can't be negative.", "body_length")

    if body_length and len(message) > body_length:
        message = message[: body_length - 3] + "..."

    if line_length == 0 or len(message) <= line_length:
        return message

    lines = message.split(" ")
    lines = [
        line
        if len(line) < line_length
        else "\n\t".join(line[o : o + line_length] for o in range(0, len(line), line_length))
        for line in lines
    ]

    # NOTE: tries to preserve message spacing.
    wrapped_message = reduce(
        lambda c, x: (f"{c[0]} {x}", c[1] + len(x) + 1)
        if c[1] + len(x) <= line_length
        else (f"{c[0]}\n\t" + x, len(x)),
        lines,
        ("", 0),
    )[0]
    return wrapped_message[1:]


def get_in_submodules(
    repository: "Repository", commit: "Commit", path: Union[Path, str]
) -> Tuple["Repository", "Commit", Path]:
    """Resolve filename in submodules."""
    original_path = repository.path / path
    in_vendor = str(path).startswith(".renku/vendors")

    if original_path.is_symlink() or in_vendor:
        resolved_path = original_path.resolve()

        for submodule in repository.submodules:  # type: ignore
            if not (submodule.path / ".git").exists():
                continue

            try:
                path_within_submodule = resolved_path.relative_to(submodule.path)
                commit = submodule.get_previous_commit(path=path_within_submodule, revision=commit.hexsha)
            except (ValueError, errors.GitCommitNotFoundError):
                pass
            else:
                return submodule, commit, path_within_submodule

    return repository, commit, Path(path)


def get_dirty_paths(repository: "Repository") -> Set[str]:
    """Get paths of dirty files in the repository."""
    modified_files = [item.b_path for item in repository.unstaged_changes if item.b_path]
    staged_files = [d.a_path for d in repository.staged_changes] if repository.head.is_valid() else []

    return {os.path.join(repository.path, p) for p in repository.untracked_files + modified_files + staged_files}


@contextlib.contextmanager
def with_commit(
    *,
    repository: "Repository",
    transaction_id: str,
    commit_only=None,
    commit_empty=True,
    raise_if_empty=False,
    commit_message=None,
    abbreviate_message=True,
    skip_dirty_checks=False,
):
    """Automatic commit."""
    diff_before = prepare_commit(repository=repository, commit_only=commit_only, skip_dirty_checks=skip_dirty_checks)

    yield

    finalize_commit(
        diff_before=diff_before,
        repository=repository,
        transaction_id=transaction_id,
        commit_only=commit_only,
        commit_empty=commit_empty,
        raise_if_empty=raise_if_empty,
        commit_message=commit_message,
        abbreviate_message=abbreviate_message,
    )


def prepare_commit(*, repository: "Repository", commit_only=None, skip_dirty_checks=False, skip_staging: bool = False):
    """Gather information about repo needed for committing later on."""

    def ensure_not_untracked(path):
        """Ensure that path is not part of git untracked files."""
        for file_path in repository.untracked_files:
            is_parent = (repository.path / file_path).parent == (repository.path / path)
            is_equal = str(path) == file_path

            if is_parent or is_equal:
                raise errors.DirtyRenkuDirectory(repository)

    def ensure_not_staged(path):
        """Ensure that path is not part of git staged files."""
        path = str(path)
        for file_path in repository.staged_changes:
            is_parent = str(file_path.a_path).startswith(path)
            is_equal = path == file_path.a_path

            if is_parent or is_equal:
                raise errors.DirtyRenkuDirectory(repository)

    if skip_staging:
        if not isinstance(commit_only, list) or len(commit_only) == 0:
            raise errors.OperationError("Cannot use ``skip_staging`` without specifying files to commit.")

    diff_before = set()

    if commit_only == COMMIT_DIFF_STRATEGY:
        if len(repository.staged_changes) > 0 or len(repository.unstaged_changes) > 0:
            repository.reset()

        # Exclude files created by pipes.
        diff_before = {
            file for file in repository.untracked_files if STARTED_AT - int(Path(file).stat().st_ctime * 1e3) >= 1e3
        }

    if isinstance(commit_only, list) and not skip_dirty_checks:
        for path in commit_only:
            ensure_not_untracked(path)
            ensure_not_staged(path)

    return diff_before


def finalize_commit(
    *,
    diff_before,
    repository: "Repository",
    transaction_id: str,
    commit_only=None,
    commit_empty=True,
    raise_if_empty=False,
    commit_message=None,
    abbreviate_message=True,
    skip_staging: bool = False,
):
    """Commit modified/added paths."""
    from renku.core.util.urls import remove_credentials
    from renku.infrastructure.repository import Actor
    from renku.version import __version__, version_url

    committer = Actor(name=f"renku {__version__}", email=version_url)

    change_types = {item.a_path: item.change_type for item in repository.unstaged_changes}

    if commit_only == COMMIT_DIFF_STRATEGY:
        # Get diff generated in command.
        staged_after = set(change_types.keys())

        modified_after_change_types = {item.a_path: item.change_type for item in repository.staged_changes}

        modified_after = set(modified_after_change_types.keys())

        change_types.update(modified_after_change_types)

        diff_after = set(repository.untracked_files).union(staged_after).union(modified_after)

        # Remove files not touched in command.
        commit_only = list(diff_after - diff_before)

    if isinstance(commit_only, list):
        for path_ in commit_only:
            p = repository.path / path_
            if p.exists() or change_types.get(str(path_)) == "D":
                repository.add(path_)

    if not commit_only:
        repository.add(all=True)

    try:
        diffs = [d.a_path for d in repository.staged_changes]
    except errors.GitError:
        diffs = []

    if not commit_empty and not diffs:
        if raise_if_empty:
            raise errors.NothingToCommit()
        return

    if commit_message and not isinstance(commit_message, str):
        raise errors.CommitMessageEmpty()

    elif not commit_message:
        argv = [os.path.basename(sys.argv[0])] + [remove_credentials(arg) for arg in sys.argv[1:]]

        commit_message = " ".join(argv)

    if abbreviate_message:
        commit_message = shorten_message(commit_message)

    # NOTE: Only commit specified paths when skipping staging area
    paths = commit_only if skip_staging else []
    # Ignore pre-commit hooks since we have already done everything.
    repository.commit(commit_message + transaction_id, committer=committer, no_verify=True, paths=paths)<|MERGE_RESOLUTION|>--- conflicted
+++ resolved
@@ -250,11 +250,7 @@
     Returns:
         The hostname plus path extracted from the URL.
     """
-<<<<<<< HEAD
-    if str is None:
-=======
     if url is None:
->>>>>>> 39859dee
         return ""
 
     parsed_url = parse_git_url(url)
