# -*- coding: utf-8 -*-
#
# Copyright 2021 - Swiss Data Science Center (SDSC)
# A partnership between École Polytechnique Fédérale de Lausanne (EPFL) and
# Eidgenössische Technische Hochschule Zürich (ETHZ).
#
# Licensed under the Apache License, Version 2.0 (the "License");
# you may not use this file except in compliance with the License.
# You may obtain a copy of the License at
#
#     http://www.apache.org/licenses/LICENSE-2.0
#
# Unless required by applicable law or agreed to in writing, software
# distributed under the License is distributed on an "AS IS" BASIS,
# WITHOUT WARRANTIES OR CONDITIONS OF ANY KIND, either express or implied.
# See the License for the specific language governing permissions and
# limitations under the License.
"""Helpers functions for metadata management/parsing."""

import os
import re
import tempfile
from collections.abc import Iterable
from pathlib import Path
from typing import TYPE_CHECKING, List, Optional, Tuple, Union

from packaging.version import Version

from renku.core import errors
from renku.core.constant import RENKU_HOME, RENKU_TMP
from renku.core.util import communication
from renku.core.util.dispatcher import get_client
from renku.core.util.os import is_subpath

if TYPE_CHECKING:
    from renku.core.dataset.providers.api import ProviderCredentials
    from renku.domain_model.provenance.agent import Person


def construct_creators(
    creators: List[Union[dict, str]], ignore_email=False
) -> Tuple[List["Person"], List[Union[dict, str]]]:
    """Parse input and return a list of Person."""
    creators = creators or []

    if not isinstance(creators, Iterable) or isinstance(creators, str):
        raise errors.ParameterError("Invalid creators type")

    people = []
    no_email_warnings = []
    for creator in creators:
        person, no_email_warning = construct_creator(creator, ignore_email=ignore_email)

        if person:
            people.append(person)

        if no_email_warning:
            no_email_warnings.append(no_email_warning)

    return people, no_email_warnings


def construct_creator(creator: Union[dict, str], ignore_email) -> Tuple[Optional["Person"], Optional[Union[dict, str]]]:
    """Parse input and return an instance of Person."""
    from renku.domain_model.provenance.agent import Person

    if not creator:
        return None, None

    if isinstance(creator, str):
        person = Person.from_string(creator)
    elif isinstance(creator, dict):
        person = Person.from_dict(creator)
    else:
        raise errors.ParameterError("Invalid creator type")

    message = 'A valid format is "Name <email> [affiliation]"'

    if not person.name:  # pragma: no cover
        raise errors.ParameterError(f'Name is invalid: "{creator}".\n{message}')

    if not person.email:
        if not ignore_email:  # pragma: no cover
            raise errors.ParameterError(f'Email is invalid: "{creator}".\n{message}')
        else:
            no_email_warning = creator
    else:
        no_email_warning = None

    return person, no_email_warning


def is_external_file(path: Union[Path, str], client_path: Path):
    """Checks if a path is an external file."""
    from renku.core.constant import RENKU_HOME
    from renku.core.dataset.constant import POINTERS

    path = client_path / path
    if not path.is_symlink() or not is_subpath(path=path, base=client_path):
        return False

    pointer = os.readlink(path)
    return str(os.path.join(RENKU_HOME, POINTERS)) in pointer


def get_renku_version(client) -> Optional[str]:
    """Return project's Renku version from its Dockerfile."""
    return read_renku_version_from_dockerfile(client.docker_path)


def read_renku_version_from_dockerfile(path: Union[Path, str]) -> Optional[str]:
    """Read RENKU_VERSION from the content of path if a valid version is available."""
    path = Path(path)
    if not path.exists():
        return None

    docker_content = path.read_text()
    m = re.search(r"^\s*ARG RENKU_VERSION=(.+)$", docker_content, flags=re.MULTILINE)
    if not m:
        return None

    try:
        return str(Version(m.group(1)))
    except ValueError:
        return None


def make_project_temp_dir(client_path: Path) -> Path:
    """Create a temporary directory inside project's temp path."""
    base = client_path / RENKU_HOME / RENKU_TMP
    base.mkdir(parents=True, exist_ok=True)

    return Path(tempfile.mkdtemp(dir=base))


def store_credentials(section: str, key: str, value: str) -> None:
    """Write provider's credentials."""
    section, key = _get_section_and_key(section=section, key=key)
    get_client().set_value(section=section, key=key, value=value, global_only=True)


def read_credentials(section: str, key: str) -> Optional[str]:
    """Read provider's credentials."""
    section, key = _get_section_and_key(section=section, key=key)
    return get_client().get_value(section=section, key=key)


def get_canonical_key(key: str) -> str:
    """Make a consistent configuration key."""
    return key.replace(" ", "-").lower()


def _get_section_and_key(section: str, key: str) -> Tuple[str, str]:
    section = "http" if section.lower() == "renku" else section

    return section, get_canonical_key(key)


def prompt_for_credentials(provider_credentials: "ProviderCredentials") -> None:
    """Prompt for provider credentials if needed and update and store them."""
    if not provider_credentials:
        return

    provider_credentials.read()

    prompt_to_store = False
<<<<<<< HEAD
    for key, value in provider_credentials.items():
        if value is None:
            prompt_to_store = True
            value = communication.prompt(f"Enter a value for '{key}'", type=str, default="")
=======
    for key in provider_credentials.get_credentials_names_with_no_value():
        prompt_to_store = True
        value = communication.prompt(f"Enter a value for '{key}'", type=str, default="")
>>>>>>> 82291d52

        provider_credentials[key] = value

    if prompt_to_store:
        if communication.confirm("Store credentials?", default=True):
            provider_credentials.store()<|MERGE_RESOLUTION|>--- conflicted
+++ resolved
@@ -164,16 +164,9 @@
     provider_credentials.read()
 
     prompt_to_store = False
-<<<<<<< HEAD
-    for key, value in provider_credentials.items():
-        if value is None:
-            prompt_to_store = True
-            value = communication.prompt(f"Enter a value for '{key}'", type=str, default="")
-=======
     for key in provider_credentials.get_credentials_names_with_no_value():
         prompt_to_store = True
         value = communication.prompt(f"Enter a value for '{key}'", type=str, default="")
->>>>>>> 82291d52
 
         provider_credentials[key] = value
 
