--- conflicted
+++ resolved
@@ -22,18 +22,11 @@
 from renku.command.command_builder.command import inject
 from renku.core.interface.client_dispatcher import IClientDispatcher
 from renku.core.interface.database_dispatcher import IDatabaseDispatcher
-<<<<<<< HEAD
-from renku.core.interface.storage import IStorage, IStorageFactory
-
-if TYPE_CHECKING:
-    from renku.core.dataset.providers.api import ProviderApi, ProviderCredentials
-=======
 from renku.core.interface.storage import IStorageFactory
 
 if TYPE_CHECKING:
     from renku.core.dataset.providers.api import ProviderApi, ProviderCredentials
     from renku.core.interface.storage import IStorage
->>>>>>> efc735b1
     from renku.core.management.client import LocalClient
     from renku.infrastructure.database import Database
     from renku.infrastructure.repository import Repository
