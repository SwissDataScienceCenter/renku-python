--- conflicted
+++ resolved
@@ -511,12 +511,7 @@
         sources = self._resolve_paths(u.path, sources)
 
         # Get all files from repo that match sources
-<<<<<<< HEAD
-        repo, repo_path = self._prepare_git_repo(url, ref)
-=======
         repo, repo_path = self.prepare_git_repo(url, ref)
-        copied_sources = set()
->>>>>>> c183e979
         files = set()
         used_sources = set()
         for file in repo.head.commit.tree.traverse():
