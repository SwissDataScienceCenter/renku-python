--- conflicted
+++ resolved
@@ -306,12 +306,6 @@
 
                 files.extend(new_files)
 
-<<<<<<< HEAD
-        files_to_commit = {
-            str(self.path / f['path'])
-            for f in files if f['path']
-        }
-=======
         # Remove all files that are under a .git directory
         paths_to_avoid = [
             d['path']
@@ -324,8 +318,8 @@
                 '\n  '.join(str(p) for p in paths_to_avoid)
             )
 
-        files_to_commit = {f['path'] for f in files}
->>>>>>> a68dcb78
+        files_to_commit = {str(self.path / f['path']) for f in files}
+
         ignored = self.find_ignored_paths(*files_to_commit)
 
         if not force:
