--- conflicted
+++ resolved
@@ -154,11 +154,7 @@
         dataset.to_yaml()
 
     def create_dataset(
-<<<<<<< HEAD
-        self, name, short_name=None, description=None, creators=None
-=======
-        self, short_name=None, title=None, description='', creators=None
->>>>>>> 8b29544e
+        self, short_name=None, title=None, description=None, creators=None
     ):
         """Create a dataset."""
         if not short_name:
