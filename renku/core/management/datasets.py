# -*- coding: utf-8 -*-
#
# Copyright 2018-2019 - Swiss Data Science Center (SDSC)
# A partnership between École Polytechnique Fédérale de Lausanne (EPFL) and
# Eidgenössische Technische Hochschule Zürich (ETHZ).
#
# Licensed under the Apache License, Version 2.0 (the "License");
# you may not use this file except in compliance with the License.
# You may obtain a copy of the License at
#
#     http://www.apache.org/licenses/LICENSE-2.0
#
# Unless required by applicable law or agreed to in writing, software
# distributed under the License is distributed on an "AS IS" BASIS,
# WITHOUT WARRANTIES OR CONDITIONS OF ANY KIND, either express or implied.
# See the License for the specific language governing permissions and
# limitations under the License.
"""Client for handling datasets."""

import os
import re
import shutil
import stat
import tempfile
import uuid
import warnings
from configparser import NoSectionError
from contextlib import contextmanager
from pathlib import Path
from subprocess import PIPE, SubprocessError, run
from urllib import error, parse

import attr
import requests

from renku.core import errors
from renku.core.management.config import RENKU_HOME
from renku.core.models.datasets import Creator, Dataset, DatasetFile, \
    DatasetTag
from renku.core.models.git import GitURL
from renku.core.models.locals import with_reference
from renku.core.models.refs import LinkReference


@attr.s
class DatasetsApiMixin(object):
    """Client for handling datasets."""

    datadir = attr.ib(default='data', converter=str)
    """Define a name of the folder for storing datasets."""

    DATASETS = 'datasets'
    """Directory for storing dataset metadata in Renku."""

    @property
    def renku_datasets_path(self):
        """Return a ``Path`` instance of Renku dataset metadata folder."""
        return Path(self.renku_home).joinpath(self.DATASETS)

    def datasets_from_commit(self, commit=None):
        """Return datasets defined in a commit."""
        commit = commit or self.repo.head.commit

        try:
            datasets = commit.tree / self.renku_home / self.DATASETS
        except KeyError:
            return

        for tree in datasets:
            try:
                blob = tree / self.METADATA
            except KeyError:
                continue
            dataset = Dataset.from_yaml(
                self.path / Path(blob.path), client=self
            )
            dataset.commit = commit
            yield dataset

    @property
    def datasets(self):
        """Return mapping from path to dataset."""
        result = {}
        for path in self.renku_datasets_path.rglob(self.METADATA):
            result[path] = self.get_dataset(path)
        return result

    def get_dataset(self, path, commit=None):
        """Return a dataset from a given path."""
        if not path.is_absolute():
            path = self.path / path
        return Dataset.from_yaml(path, client=self, commit=commit)

    def dataset_path(self, name):
        """Get dataset path from name."""
        path = self.renku_datasets_path / name / self.METADATA
        if not path.exists():
            path = LinkReference(
                client=self, name='datasets/' + name
            ).reference

        return path

    def load_dataset(self, name=None):
        """Load dataset reference file."""
        if name:
            path = self.dataset_path(name)
            if path.exists():
                return self.get_dataset(path)

    @contextmanager
    def with_dataset(self, name=None, identifier=None):
        """Yield an editable metadata object for a dataset."""
        from urllib.parse import quote

        dataset = self.load_dataset(name=name)
        clean_up_required = False

        if dataset is None:
<<<<<<< HEAD
            identifier = identifier or str(uuid.uuid4())
            path = (
                self.renku_datasets_path / quote(identifier, safe='') /
                self.METADATA
            )
            path.parent.mkdir(parents=True, exist_ok=True)
=======
            clean_up_required = True
            dataset_ref = None
            identifier = str(uuid.uuid4())
            path = (self.renku_datasets_path / identifier / self.METADATA)
            try:
                path.parent.mkdir(parents=True, exist_ok=False)
            except FileExistsError:
                raise errors.DatasetExistsError(
                    'Dataset with reference {} exists'.format(path.parent)
                )
>>>>>>> 2dea7119

            with with_reference(path):
                dataset = Dataset(
                    identifier=identifier, name=name, client=self
                )

            if name:
                dataset_ref = LinkReference.create(
                    client=self, name='datasets/' + name
                )
                dataset_ref.set_reference(path)

        dataset_path = self.path / self.datadir / dataset.name
        dataset_path.mkdir(parents=True, exist_ok=True)

        try:
            yield dataset
        except Exception:
            # TODO use a general clean-up strategy
            # https://github.com/SwissDataScienceCenter/renku-python/issues/736
            if clean_up_required and dataset_ref:
                dataset_ref.delete()
                shutil.rmtree(path.parent, ignore_errors=True)
            raise

        # TODO
        # if path is None:
        #     path = dataset_path / self.METADATA
        #     if path.exists():
        #         raise ValueError('Dataset already exists')

        dataset.to_yaml()

    def add_data_to_dataset(
        self,
        dataset,
        urls,
        git=False,
        force=False,
        sources=(),
        destination='',
        link=False
    ):
        """Import the data into the data directory."""
        dataset_path = self.path / self.datadir / dataset.name

        files = []

        for url in urls:
            git = git or check_for_git_repo(url)

            if git:
                sources = sources or ()
                files.extend(
                    self._add_from_git(
                        dataset, dataset_path, url, sources, destination
                    )
                )
            else:
                files.extend(
                    self._add_from_url(
                        dataset, dataset_path, url, link, destination
                    )
                )

        ignored = self.find_ignored_paths(*(data['path']
                                            for data in files)) or []

        if ignored:
            if force:
                self.repo.git.add(*ignored, force=True)
            else:
                raise errors.IgnoredFiles(ignored)

        # commit all new data
        file_paths = {str(data['path']) for data in files if str(data['path'])}
        self.repo.git.add(*(file_paths - set(ignored)))
        self.repo.index.commit(
            'renku dataset: commiting {} newly added files'.
            format(len(file_paths) + len(ignored))
        )

        # Generate the DatasetFiles
        dataset_files = []
        for data in files:
            if os.path.basename(str(data['path'])) == '.git':
                continue

            datasetfile = DatasetFile.from_revision(self, **data)

            # Set dataset file path relative to projects root for submodules
            if datasetfile.client != self:
                datasetfile.path = str(data['path'])
            dataset_files.append(datasetfile)
        dataset.update_files(dataset_files)

    def _add_from_url(self, dataset, dataset_path, url, link, destination):
        """Process an add from url and return the location on disk."""
        u = parse.urlparse(url)

        if u.scheme not in Dataset.SUPPORTED_SCHEMES:
            raise NotImplementedError(
                '{} URLs are not supported'.format(u.scheme)
            )

        if destination:
            destination = self._resolve_paths(dataset_path,
                                              [destination]).pop()

        dst = self.path / dataset_path / destination

        if dst.exists() and dst.is_dir():
            dst = dst / Path(u.path).name

        if u.scheme in ('', 'file'):
            src = Path(u.path).absolute()

            # if we have a directory, recurse
            if src.is_dir():
                if dst.exists() and not dst.is_dir():
                    raise errors.InvalidFileOperation(
                        'Cannot copy directory to a file'
                    )

                files = []
                dst.mkdir(parents=True, exist_ok=True)
                for f in src.iterdir():
                    files.extend(
                        self._add_from_url(
                            dataset,
                            dataset_path,
                            f.absolute().as_posix(),
                            link=link,
                            destination=dst
                        )
                    )
                return files

            # Make sure the parent directory exists.
            dst.parent.mkdir(parents=True, exist_ok=True)

            if link:
                try:
                    os.link(str(src), str(dst))
                except Exception as e:
                    raise Exception(
                        'Could not create hard link '
                        '- retry without --link.'
                    ) from e
            else:
                shutil.copy(str(src), str(dst))

            # Do not expose local paths.
            src = None
        else:
            try:
                response = requests.get(url)
                dst.write_bytes(response.content)
            except error.HTTPError as e:  # pragma nocover
                raise e

        # make the added file read-only
        mode = dst.stat().st_mode & 0o777
        dst.chmod(mode & ~(stat.S_IXUSR | stat.S_IXGRP | stat.S_IXOTH))

        self.track_paths_in_storage(str(dst.relative_to(self.path)))

        return [{
            'path': dst.relative_to(self.path),
            'url': url,
            'creator': dataset.creator,
            'dataset': dataset.name,
            'parent': self
        }]

    def _add_from_git(self, dataset, dataset_path, url, sources, destination):
        """Process adding resources from another git repository."""
        from git import Repo
        from renku import LocalClient

        u = parse.urlparse(url)

        if u.scheme in ('', 'file') and not url.startswith('git@'):
            try:
                Path(u.path).resolve().relative_to(self.path)
            except ValueError:
                pass
            else:
                if not destination:
                    return [{
                        'path': url,
                        'url': url,
                        'creator': dataset.creator,
                        'dataset': dataset.name,
                        'parent': self
                    }]

            warnings.warn('Importing local git repository, use HTTPS')

            # determine where is the base repo path
            repo = Repo(url, search_parent_directories=True)
            repo_path = Path(repo.git_dir).parent.resolve()

            # if repo path is a parent of the url, treat the url as a source
            if repo_path != Path(u.path):
                if sources:
                    raise errors.UsageError(
                        'Cannot use --source within local repo subdirectories'
                    )
                source = Path(u.path).resolve().relative_to(repo_path)
                sources = (source, )
                url = repo_path.as_posix()
        elif u.scheme in {'http', 'https', 'git+https', 'git+ssh'} or \
                url.startswith('git@'):
            repo_path = Path(tempfile.mkdtemp())
            repo = Repo.clone_from(url, repo_path, recursive=True)
        else:
            raise NotImplementedError(
                'Scheme {} not supported'.format(u.scheme)
            )

        dataset_path = self.path / dataset_path

        sources = self._resolve_paths(u.path, sources)
        destination = destination or Path('.')
        destination = self._resolve_paths(dataset_path, [destination]).pop()

        dst_root = self.path / dataset_path / destination

        # Get all files from repo that match sources
        copied_sources = set()
        files = set()
        for file in repo.head.commit.tree.traverse():
            path = file.path
            result = self._get_src_and_dst(path, repo_path, sources, dst_root)

            if result:
                files.add(result)
                source = result[3]
                copied_sources.add(source)

        uncopied_sources = sources - copied_sources
        if uncopied_sources:
            uncopied_sources = {str(s) for s in uncopied_sources}
            # FIXME use errors.BadParameter
            # https://github.com/SwissDataScienceCenter/renku-python/issues/720
            import click
            raise click.BadParameter(
                'No such file or directory', param_hint=uncopied_sources
            )

        # Create metadata and move files to dataset
        results = []
        client = LocalClient(repo_path)

        paths = set()
        for path, src, _, __ in files:
            if src.is_dir():
                continue
            if src.is_symlink():
                path = str(src.resolve().relative_to(repo_path))
            paths.add(path)
        self._fetch_lfs_files(str(repo_path), paths)

        for path, src, dst, _ in files:
            if not src.is_dir():
                creators = []
                # grab all the creators from the commit history
                for commit in repo.iter_commits(paths=path):
                    creator = Creator.from_commit(commit)
                    if creator not in creators:
                        creators.append(creator)

                if u.scheme in ('', 'file'):
                    dst_url = None
                elif path:
                    dst_url = '{}/{}'.format(url, path)
                else:
                    dst_url = url

                base = DatasetFile.from_revision(
                    client, path=path, url=url, creator=creators
                )

                results.append({
                    'path': dst.relative_to(self.path),
                    'url': dst_url,
                    'creator': creators,
                    'dataset': dataset.name,
                    'parent': self,
                    'based_on': base
                })

                dst.parent.mkdir(parents=True, exist_ok=True)
                shutil.copy(str(src), str(dst))

        return results

    def _resolve_paths(self, root_path, paths):
        """Check if paths are within a root path and resolve them."""
        results = set()

        for p in paths:
            try:
                root_path = Path(root_path).resolve()
                path = (root_path / p).resolve().relative_to(root_path)
            except ValueError:
                raise errors.InvalidFileOperation(
                    'File {} is not within path {}'.format(p, root_path)
                )
            else:
                results.add(path)

        return results

    def _get_src_and_dst(self, path, repo_path, sources, dst_root):
        if not sources:
            source = Path('.')
        else:
            source = None
            for s in sources:
                try:
                    Path(path).relative_to(s)
                except ValueError:
                    pass
                else:
                    source = s
                    break

            if not source:
                return

        src = repo_path / path
        source_name = Path(source).name
        relative_path = Path(path).relative_to(source)

        if not dst_root.exists():
            if len(sources) == 1:
                dst = dst_root / relative_path
            else:  # Treat destination as a directory
                dst = dst_root / source_name / relative_path
        elif dst_root.is_dir():
            dst = dst_root / source_name / relative_path
        else:  # Destination is an existing file
            if len(sources) == 1 and not src.is_dir():
                dst = dst_root
            elif not sources:
                raise errors.InvalidFileOperation('Cannot copy repo to file')
            else:
                raise errors.InvalidFileOperation(
                    'Cannot copy multiple files or directories to a file'
                )

        return (path, src, dst, source)

    def _fetch_lfs_files(self, repo_path, paths):
        """Fetch and checkout paths that are tracked by Git LFS."""
        try:
            output = run(('git', 'lfs', 'ls-files', '--name-only'),
                         stdout=PIPE,
                         cwd=repo_path,
                         universal_newlines=True)
        except SubprocessError:
            return

        lfs_files = set(output.stdout.split('\n'))
        files = lfs_files & paths
        if not files:
            return

        try:
            for path in files:
                run(['git', 'lfs', 'pull', '--include', path], cwd=repo_path)
        except KeyboardInterrupt:
            raise
        except SubprocessError:
            pass

    def get_relative_url(self, url):
        """Determine if the repo url should be relative."""
        # Check if the default remote of the branch we are on is on
        # the same server as the submodule. If so, use a relative path
        # instead of an absolute URL.
        try:
            branch_remote = self.repo.config_reader().get(
                'branch "{}"'.format(self.repo.active_branch.name), 'remote'
            )
        except NoSectionError:
            branch_remote = 'origin'

        try:
            remote = self.repo.remote(branch_remote)
        except ValueError:
            warnings.warn(
                'Remote {} not found, cannot check for relative URL.'.
                format(branch_remote)
            )
            return url

        remote_url = GitURL.parse(remote.url)
        submodule_url = GitURL.parse(url)

        if remote_url.hostname == submodule_url.hostname:
            # construct the relative path
            url = Path(
                '../../{}'.format(submodule_url.owner) if remote_url.owner ==
                submodule_url.owner else '..'
            )
            url = str(url / submodule_url.name)
        return url

    def dataset_commits(self, dataset, max_results=None):
        """Gets the newest commit for a dataset or its files.

        Commits are returned sorted from newest to oldest.
        """
        paths = [(Path(dataset.path) / self.METADATA).resolve()]

        paths.extend(f.full_path for f in dataset.files)

        commits = self.repo.iter_commits(paths=paths, max_count=max_results)

        return commits

    def add_dataset_tag(self, dataset, tag, description='', force=False):
        """Adds a new tag to a dataset.

        Validates if the tag already exists and that the tag follows
        the same rules as docker tags.
        See https://docs.docker.com/engine/reference/commandline/tag/
        for a documentation of docker tag syntax.

        :raises: ValueError
        """
        if len(tag) > 128:
            raise ValueError('Tags can be at most 128 characters long.')

        if not re.match('^(?![.-])[a-zA-Z0-9_.-]{1,128}$', tag):
            raise ValueError((
                'Tag {} is invalid. \n'
                'Only characters a-z, A-Z, 0-9, ., - and _ '
                'are allowed. \nTag can\'t start with a . or -'
            ).format(tag))

        if any(t for t in dataset.tags if t.name == tag):
            if force:
                # remove duplicate tag
                dataset.tags = [t for t in dataset.tags if t.name != tag]
            else:
                raise ValueError('Tag {} already exists'.format(tag))

        latest_commit = list(self.dataset_commits(dataset, max_results=1))[0]

        tag = DatasetTag(
            name=tag,
            description=description,
            commit=latest_commit.hexsha,
            dataset=dataset.name
        )

        dataset.tags.append(tag)

        return dataset

    def remove_dataset_tags(self, dataset, tags):
        """Removes tags from a dataset."""
        tag_names = {t.name for t in dataset.tags}
        not_found = set(tags).difference(tag_names)

        if len(not_found) > 0:
            raise ValueError('Tags {} not found'.format(', '.join(not_found)))
        dataset.tags = [t for t in dataset.tags if t.name not in tags]

        return dataset


def check_for_git_repo(url):
    """Check if a url points to a git repository."""
    u = parse.urlparse(url)
    is_git = False

    if os.path.splitext(u.path)[1] == '.git':
        is_git = True
    elif u.scheme in ('', 'file'):
        from git import InvalidGitRepositoryError, Repo

        try:
            Repo(u.path, search_parent_directories=True)
            is_git = True
        except InvalidGitRepositoryError:
            is_git = False
    return is_git


DATASET_METADATA_PATHS = [
    Path(RENKU_HOME) / Path(DatasetsApiMixin.DATASETS),
    Path(RENKU_HOME) / Path(LinkReference.REFS),
]<|MERGE_RESOLUTION|>--- conflicted
+++ resolved
@@ -117,14 +117,6 @@
         clean_up_required = False
 
         if dataset is None:
-<<<<<<< HEAD
-            identifier = identifier or str(uuid.uuid4())
-            path = (
-                self.renku_datasets_path / quote(identifier, safe='') /
-                self.METADATA
-            )
-            path.parent.mkdir(parents=True, exist_ok=True)
-=======
             clean_up_required = True
             dataset_ref = None
             identifier = str(uuid.uuid4())
@@ -135,7 +127,6 @@
                 raise errors.DatasetExistsError(
                     'Dataset with reference {} exists'.format(path.parent)
                 )
->>>>>>> 2dea7119
 
             with with_reference(path):
                 dataset = Dataset(
