--- conflicted
+++ resolved
@@ -902,15 +902,6 @@
 
         return deleted_files
 
-<<<<<<< HEAD
-    def prepare_git_repo(self, url, ref=None):
-        """Clone and cache a Git repo."""
-        if not url:
-            raise errors.GitError('Invalid URL.')
-
-        RENKU_BRANCH = 'renku-default-branch'
-
-=======
     def _create_external_file(self, src, dst):
         """Create a new external file."""
         try:
@@ -1049,8 +1040,13 @@
         else:
             return True
 
-    def _prepare_git_repo(self, url, ref):
->>>>>>> 6a17512e
+    def prepare_git_repo(self, url, ref=None):
+        """Clone and cache a Git repo."""
+        if not url:
+            raise errors.GitError('Invalid URL.')
+
+        RENKU_BRANCH = 'renku-default-branch'
+
         def checkout(repo, ref):
             try:
                 repo.git.checkout(ref)
