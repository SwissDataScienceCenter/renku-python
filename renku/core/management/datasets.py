# -*- coding: utf-8 -*-
#
# Copyright 2018-2020 - Swiss Data Science Center (SDSC)
# A partnership between École Polytechnique Fédérale de Lausanne (EPFL) and
# Eidgenössische Technische Hochschule Zürich (ETHZ).
#
# Licensed under the Apache License, Version 2.0 (the "License");
# you may not use this file except in compliance with the License.
# You may obtain a copy of the License at
#
#     http://www.apache.org/licenses/LICENSE-2.0
#
# Unless required by applicable law or agreed to in writing, software
# distributed under the License is distributed on an "AS IS" BASIS,
# WITHOUT WARRANTIES OR CONDITIONS OF ANY KIND, either express or implied.
# See the License for the specific language governing permissions and
# limitations under the License.
"""Client for handling datasets."""

import concurrent.futures
import os
import re
import shutil
import tempfile
import time
import uuid
import warnings
from collections import OrderedDict
from configparser import NoSectionError
from contextlib import contextmanager
from pathlib import Path
from subprocess import PIPE, SubprocessError, run
from urllib import error, parse
from urllib.parse import ParseResult

import attr
import patoolib
import requests
from git import GitCommandError, GitError, Repo
from wcmatch import glob

from renku.core import errors
from renku.core.management.clone import clone
from renku.core.management.config import RENKU_HOME
from renku.core.management.migrate import is_project_unsupported, migrate
from renku.core.models.datasets import Dataset, DatasetFile, DatasetTag, \
    is_dataset_name_valid
from renku.core.models.git import GitURL
from renku.core.models.locals import with_reference
from renku.core.models.provenance.agents import Person
from renku.core.models.refs import LinkReference
from renku.core.utils.urls import remove_credentials


@attr.s
class DatasetsApiMixin(object):
    """Client for handling datasets."""

    DATASETS = 'datasets'
    """Directory for storing dataset metadata in Renku."""

    POINTERS = 'pointers'
    """Directory for storing external pointer files."""

    CACHE = 'cache'
    """Directory to cache transient data."""

    @property
    def renku_datasets_path(self):
        """Return a ``Path`` instance of Renku dataset metadata folder."""
        return self.path / self.renku_home / self.DATASETS

    @property
    def renku_pointers_path(self):
        """Return a ``Path`` instance of Renku pointer files folder."""
        path = self.path / self.renku_home / self.POINTERS
        path.mkdir(exist_ok=True)
        return path

    def datasets_from_commit(self, commit=None):
        """Return datasets defined in a commit."""
        commit = commit or self.repo.head.commit

        try:
            datasets = commit.tree / self.renku_home / self.DATASETS
        except KeyError:
            return

        for tree in datasets:
            try:
                blob = tree / self.METADATA
            except KeyError:
                continue
            dataset = Dataset.from_yaml(
                self.path / Path(blob.path), client=self
            )
            dataset.commit = commit
            yield dataset

    @property
    def datasets(self):
        """Return mapping from path to dataset."""
        result = {}
        paths = self.renku_datasets_path.rglob(self.METADATA)
        for path in paths:
            result[path] = self.load_dataset_from_path(path)
        return result

    def load_dataset_from_path(self, path, commit=None):
        """Return a dataset from a given path."""
        path = Path(path)
        if not path.is_absolute():
            path = self.path / path
        return Dataset.from_yaml(path, client=self, commit=commit)

    def get_dataset_path(self, name):
        """Get dataset path from name."""
        path = self.renku_datasets_path / name / self.METADATA
        if not path.exists():
            try:
                path = LinkReference(
                    client=self, name='datasets/' + name
                ).reference
            except errors.ParameterError:
                return None

        return path

    def load_dataset(self, name=None):
        """Load dataset reference file."""
        if name:
            path = self.get_dataset_path(name)
            if path and path.exists():
                return self.load_dataset_from_path(path)

    @contextmanager
    def with_dataset(self, name=None, create=False):
        """Yield an editable metadata object for a dataset."""
        dataset = self.load_dataset(name=name)
        clean_up_required = False

        if dataset is None:
            if not create:
                raise errors.DatasetNotFound(name=name)

            clean_up_required = True
            dataset, path, dataset_ref = self.create_dataset(name=name)
        elif create:
            raise errors.DatasetExistsError(
                'Dataset exists: "{}".'.format(name)
            )

<<<<<<< HEAD
        dataset_path = self.path / self.datadir / dataset.name
=======
        dataset_path = self.path / self.data_dir / dataset.short_name
>>>>>>> 5d8b7499
        dataset_path.mkdir(parents=True, exist_ok=True)

        try:
            yield dataset
        except Exception:
            # TODO use a general clean-up strategy
            # https://github.com/SwissDataScienceCenter/renku-python/issues/736
            if clean_up_required:
                dataset_ref.delete()
                shutil.rmtree(path.parent, ignore_errors=True)
            raise

        dataset.to_yaml()

    def create_dataset(
        self,
        name=None,
        title=None,
        description=None,
        creators=None,
        keywords=None,
    ):
        """Create a dataset."""
        if not name:
            raise errors.ParameterError('Dataset name must be provided.')

        if not is_dataset_name_valid(name):
            raise errors.ParameterError(
                'Dataset name "{}" is not valid.'.format(name)
            )

        if self.load_dataset(name=name):
            raise errors.DatasetExistsError(
                'Dataset exists: "{}".'.format(name)
            )

        if not title:
            title = name

        identifier = str(uuid.uuid4())

        path = self.renku_datasets_path / identifier / self.METADATA

        if path.exists():
            raise errors.DatasetExistsError(
                'Dataset with reference {} exists'.format(path)
            )

        path.parent.mkdir(parents=True, exist_ok=True)

        if creators is None:
            creators = [Person.from_git(self.repo)]

        keywords = keywords or ()

        with with_reference(path):
            dataset = Dataset(
                client=self,
                identifier=identifier,
                name=name,
                title=title,
                description=description,
                creators=creators,
                keywords=keywords,
            )

        dataset_ref = LinkReference.create(
            client=self, name='datasets/' + name
        )

        dataset_ref.set_reference(path)
        dataset.path = Path(dataset.path).relative_to(self.path)
        dataset.to_yaml()

        return dataset, path, dataset_ref

    def add_data_to_dataset(
        self,
        dataset,
        urls,
        force=False,
        overwrite=False,
        sources=(),
        destination='',
        ref=None,
        external=False,
        extract=False,
        all_at_once=False,
        destination_names=None,
        progress=None
    ):
        """Import the data into the data directory."""
        messages = []
        warning_messages = []
        dataset_datadir = self.path / dataset.data_dir

        destination = destination or Path('.')
        destination = self._resolve_path(dataset_datadir, destination)
        destination = self.path / dataset_datadir / destination

        if destination.exists() and not destination.is_dir():
            raise errors.ParameterError(
                f'Destination is not a directory: "{destination}"'
            )

        self.check_external_storage()

        files = []
        if all_at_once:  # Importing a dataset
            files = self._add_from_urls(
                dataset=dataset,
                urls=urls,
                destination_names=destination_names,
                destination=destination,
                extract=extract,
                progress=progress
            )
        else:
            for url in urls:
                is_remote, is_git = _check_url(url)

                if is_git and is_remote:  # Remote git repo
                    sources = sources or ()
                    new_files = self._add_from_git(
                        dataset=dataset,
                        url=url,
                        sources=sources,
                        destination=destination,
                        ref=ref
                    )
                else:
                    if sources:
                        raise errors.UsageError(
                            'Cannot use "--source" with URLs or local files.'
                        )

                    if not is_remote:  # Local path, might be git
                        if is_git:
                            warning_messages.append(
                                'Adding data from local Git repository: ' +
                                'Use remote\'s Git URL instead to enable ' +
                                'lineage information and updates.'
                            )
                        u = parse.urlparse(url)
                        new_files = self._add_from_local(
                            dataset=dataset,
                            path=u.path,
                            external=external,
                            destination=destination
                        )
                    else:  # Remote URL
                        new_files = self._add_from_url(
                            dataset=dataset,
                            url=url,
                            destination=destination,
                            extract=extract,
                            progress=progress
                        )

                files.extend(new_files)

        # Remove all files that are under a .git directory
        paths_to_avoid = [
            f['path']
            for f in files if '.git' in str(f['path']).split(os.path.sep)
        ]
        if paths_to_avoid:
            files = [f for f in files if f['path'] not in paths_to_avoid]
            warning_messages.append(
                'Ignored adding paths under a .git directory:\n  ' +
                '\n  '.join(str(p) for p in paths_to_avoid)
            )

        files_to_commit = {str(self.path / f['path']) for f in files}

        if not force:
            ignored_files = self.find_ignored_paths(*files_to_commit)
            if ignored_files:
                ignored_files = set(ignored_files)
                files_to_commit = files_to_commit.difference(ignored_files)
                ignored_sources = []
                for file_ in files:
                    if str(self.path / file_['path']) in ignored_files:
                        operation = file_.get('operation')
                        if operation:
                            src, _, _ = operation
                            ignored_sources.append(src)
                        else:
                            ignored_sources.append(file_['path'])

                files = [
                    f for f in files
                    if str(self.path / f['path']) in files_to_commit
                ]
                warning_messages.append(
                    'Theses paths are ignored by one of your .gitignore ' +
                    'files (use "--force" flag if you really want to add ' +
                    'them):\n  ' +
                    '\n  '.join([str(p) for p in ignored_sources])
                )

        # all files at this point can be force-added

        if not overwrite:
            existing_files = dataset.find_files(files_to_commit)
            if existing_files:
                files_to_commit = files_to_commit.difference(existing_files)
                files = [
                    f for f in files
                    if str(self.path / f['path']) in files_to_commit
                ]
                warning_messages.append(
                    'These existing files were not overwritten ' +
                    '(use "--overwrite" flag to overwrite them):\n  ' +
                    '\n  '.join([str(p) for p in existing_files])
                )

        for data in files:
            operation = data.pop('operation', None)
            if not operation:
                continue

            src, dst, action = operation

            # Remove existing file if any
            self.remove_file(dst)
            dst.parent.mkdir(parents=True, exist_ok=True)

            if action == 'copy':
                shutil.copy(src, dst)
            elif action == 'move':
                shutil.move(src, dst, copy_function=shutil.copy)
            elif action == 'symlink':
                self._create_external_file(src, dst)
                data['external'] = True
            else:
                raise errors.OperationError(f'Invalid action {action}')

        # Track non-symlinks in LFS
        if self.check_external_storage():
            lfs_paths = self.track_paths_in_storage(*files_to_commit)
            show_message = self.get_value('renku', 'show_lfs_message')
            if (
                lfs_paths and (show_message is None or show_message == 'True')
            ):
                messages.append((
                    'Adding these files to Git LFS:\n' +
                    '\t{}'.format('\n\t'.join(lfs_paths)) +
                    '\nTo disable this message in the future, run:' +
                    '\n\trenku config show_lfs_message False'
                ))

        # Force-add to include possible ignored files
        self.repo.git.add(*files_to_commit, force=True)
        self.repo.git.add(self.renku_pointers_path, force=True)

        staged_files = self.repo.index.diff('HEAD')
        if staged_files:
            msg = 'renku dataset: committing {} newly added files'.format(
                len(files_to_commit)
            )
            skip_hooks = not self.external_storage_requested
            self.repo.index.commit(msg, skip_hooks=skip_hooks)
        else:
            warning_messages.append('No file was added to project')

        # Generate the DatasetFiles
        dataset_files = []
        for data in files:
            dataset_file = DatasetFile.from_revision(self, **data)

            # Set dataset file path relative to root for submodules.
            if dataset_file.client != self:
                dataset_file.path = str(data['path'])
            dataset_files.append(dataset_file)

        dataset.update_files(dataset_files)
        return warning_messages, messages

    def _check_protected_path(self, path):
        """Checks if a path is a protected path."""
        try:
            path_in_repo = path.relative_to(self.path)
        except ValueError:
            return False

        for protected_path in self.RENKU_PROTECTED_PATHS:
            str_path = str(path_in_repo)
            if re.match('^{}$'.format(protected_path), str_path):
                return True

        return False

    def _add_from_local(self, dataset, path, external, destination):
        """Add a file or directory from a local filesystem."""
        src = Path(os.path.abspath(path))

        if not src.exists():
            raise errors.ParameterError(f'Cannot find file/directory: {path}')

        dst = destination / src.name

        # if we have a directory, recurse
        if src.is_dir():
            if dst.exists() and not dst.is_dir():
                raise errors.ParameterError(
                    f'Cannot copy directory to a file: "{dst}"'
                )
            if src == (self.path / dataset.data_dir).resolve():
                raise errors.ParameterError(
                    f'Cannot add dataset\'s data directory recursively: {path}'
                )

            if self._check_protected_path(src):
                raise errors.ProtectedFiles([src])

            files = []
            for f in src.iterdir():
                files.extend(
                    self._add_from_local(
                        dataset=dataset,
                        path=os.path.abspath(f),
                        external=external,
                        destination=dst
                    )
                )
            return files
        else:
            # Check if file is in the project and return it
            path_in_repo = None
            if self._is_external_file(src):
                path_in_repo = path
            else:
                try:
                    path_in_repo = src.relative_to(self.path)
                except ValueError:
                    pass
                else:
                    if self._check_protected_path(src):
                        raise errors.ProtectedFiles([src])

            if path_in_repo:
                return [{
                    'path': path_in_repo,
                    'url': path_in_repo,
                    'parent': self
                }]

        action = 'symlink' if external else 'copy'

        return [{
            'path': dst.relative_to(self.path),
            'url': 'file://' + os.path.relpath(str(src), str(self.path)),
            'parent': self,
            'operation': (src, dst, action)
        }]

    def _add_from_urls(
        self, dataset, urls, destination, destination_names, extract, progress
    ):
        files = []
        max_workers = min(os.cpu_count() - 1, 4) or 1
        with concurrent.futures.ThreadPoolExecutor(max_workers) as executor:
            futures = {
                executor.submit(
                    self._add_from_url,
                    dataset=dataset,
                    url=url,
                    destination=destination,
                    extract=extract,
                    filename=name,
                    progress=progress
                )
                for url, name in zip(urls, destination_names)
            }

            for future in concurrent.futures.as_completed(futures):
                files.extend(future.result())

        return files

    def _add_from_url(
        self, dataset, url, destination, extract, filename=None, progress=None
    ):
        """Process adding from url and return the location on disk."""
        url = self._provider_check(url)

        try:
            start = time.time() * 1e+3
            tmp_root, paths = self._download(
                url=url,
                filename=filename,
                extract=extract,
                progress_class=progress
            )

            exec_time = (time.time() * 1e+3 - start) // 1e+3
            # If execution time was less or equal to zero seconds,
            # block the thread a bit to avoid being rate limited.
            if exec_time == 0:
                time.sleep(min(os.cpu_count() - 1, 4) or 1)

        except (
            requests.exceptions.HTTPError, error.HTTPError
        ) as e:  # pragma nocover
            raise errors.OperationError(
                'Cannot download from {}'.format(url)
            ) from e

        paths = [(src, destination / src.relative_to(tmp_root))
                 for src in paths if not src.is_dir()]
        return [{
            'operation': (src, dst, 'move'),
            'path': dst.relative_to(self.path),
            'url': remove_credentials(url),
            'parent': self
        } for src, dst in paths]

    def _add_from_git(self, dataset, url, sources, destination, ref):
        """Process adding resources from another git repository."""
        from renku import LocalClient

        u = parse.urlparse(url)

        sources = self._resolve_paths(u.path, sources)

        # Get all files from repo that match sources
        repo, repo_path = self.prepare_git_repo(url, ref)
        files = set()
        used_sources = set()
        for file in repo.head.commit.tree.traverse():
            path = file.path
            result = self._get_src_and_dst(
                path, repo_path, sources, destination, used_sources
            )

            if result:
                files.add(result)

        unused_sources = set(sources.keys()) - used_sources
        if unused_sources:
            unused_sources = {str(s) for s in unused_sources}
            raise errors.ParameterError(
                'No such file or directory', param_hint=unused_sources
            )

        # Create metadata and move files to dataset
        results = []
        remote_client = LocalClient(repo_path)

        # Pull files from LFS
        paths = set()
        for path, src, _ in files:
            if src.is_dir():
                continue
            if src.is_symlink():
                try:
                    path = str(src.resolve().relative_to(repo_path))
                except ValueError:  # External file
                    pass
            paths.add(path)
        self._fetch_lfs_files(repo_path, paths)

        # Fetch metadata from Renku if any
        paths = {f[0] for f in files}
        metadata = self._fetch_files_metadata(remote_client, paths)

        for path, src, dst in files:
            if not src.is_dir():
                # Use original metadata if it exists
                based_on = metadata.get(path)
                if based_on:
                    based_on.url = url
                    based_on.based_on = None
                else:
                    based_on = DatasetFile.from_revision(
                        remote_client, path=src, url=url
                    )

                path_in_dst_repo = dst.relative_to(self.path)

                if remote_client._is_external_file(src):
                    operation = (src.resolve(), dst, 'symlink')
                else:
                    operation = (src, dst, 'copy')

                results.append({
                    'path': path_in_dst_repo,
                    'url': remove_credentials(url),
                    'parent': self,
                    'based_on': based_on,
                    'operation': operation
                })

        return results

    @staticmethod
    def _ensure_dropbox(url):
        """Ensure dropbox url is set for file download."""
        if not isinstance(url, ParseResult):
            url = parse.urlparse(url)

        query = url.query or ''
        if 'dl=0' in url.query:
            query = query.replace('dl=0', 'dl=1')
        else:
            query += 'dl=1'

        url = url._replace(query=query)
        return url

    def _provider_check(self, url):
        """Check additional provider related operations."""
        url = parse.urlparse(url)

        if 'dropbox.com' in url.netloc:
            url = self._ensure_dropbox(url)

        return parse.urlunparse(url)

    def _resolve_paths(self, root_path, paths):
        """Check if paths are within a root path and resolve them."""
        result = OrderedDict()  # Used as an ordered-set
        for path in paths:
            r = self._resolve_path(root_path, path)
            result[r] = None
        return result

    def _resolve_path(self, root_path, path):
        """Check if a path is within a root path and resolve it."""
        try:
            root_path = Path(root_path).resolve()
            path = os.path.abspath(root_path / path)
            return Path(path).relative_to(root_path)
        except ValueError:
            raise errors.ParameterError(
                'File {} is not within path {}'.format(path, root_path)
            )

    def _get_src_and_dst(
        self, path, repo_path, sources, dst_root, used_sources
    ):
        is_wildcard = False

        if not sources:
            source = Path('.')
        else:
            source = None
            for s in sources.keys():
                try:
                    Path(path).relative_to(s)
                except ValueError:
                    if glob.globmatch(path, str(s), flags=glob.GLOBSTAR):
                        is_wildcard = True
                        source = path
                        used_sources.add(s)
                        break
                else:
                    source = s
                    used_sources.add(source)
                    break

            if not source:
                return

        src = repo_path / path
        source_name = Path(source).name
        relative_path = Path(path).relative_to(source)

        if src.is_dir() and is_wildcard:
            sources[source] = None
            used_sources.add(source)

        dst = dst_root / source_name / relative_path

        return (path, src, dst)

    def _fetch_lfs_files(self, repo_path, paths):
        """Fetch and checkout paths that are tracked by Git LFS."""
        repo_path = str(repo_path)
        try:
            output = run(('git', 'lfs', 'ls-files', '--name-only'),
                         stdout=PIPE,
                         cwd=repo_path,
                         universal_newlines=True)
        except SubprocessError:
            return

        lfs_files = set(output.stdout.split('\n'))
        files = lfs_files & paths
        if not files:
            return

        try:
            for path in files:
                run(['git', 'lfs', 'pull', '--include', path], cwd=repo_path)
        except KeyboardInterrupt:
            raise
        except SubprocessError:
            pass

    @staticmethod
    def _fetch_files_metadata(client, paths):
        """Return metadata for files from paths."""
        files = {}

        if is_project_unsupported(client):
            return files

        migrate(client)

        for _, dataset in client.datasets.items():
            for file_ in dataset.files:
                path = file_.path
                if path in paths:
                    files[path] = file_
        return files

    def get_relative_url(self, url):
        """Determine if the repo url should be relative."""
        # Check if the default remote of the branch we are on is on
        # the same server as the submodule. If so, use a relative path
        # instead of an absolute URL.
        try:
            branch_remote = self.repo.config_reader().get(
                'branch "{}"'.format(self.repo.active_branch.name), 'remote'
            )
        except NoSectionError:
            branch_remote = 'origin'

        try:
            remote = self.repo.remote(branch_remote)
        except ValueError:
            warnings.warn(
                'Remote {} not found, cannot check for relative URL.'.
                format(branch_remote)
            )
            return url

        remote_url = GitURL.parse(remote.url)
        submodule_url = GitURL.parse(url)

        if remote_url.hostname == submodule_url.hostname:
            # construct the relative path
            url = Path(
                '../../{}'.format(submodule_url.owner) if remote_url.owner ==
                submodule_url.owner else '..'
            )
            url = str(url / submodule_url.name)
        return url

    def dataset_commits(self, dataset, max_results=None):
        """Gets the newest commit for a dataset or its files.

        Commits are returned sorted from newest to oldest.
        """
        paths = [(self.path / dataset.path / self.METADATA).resolve()]

        paths.extend(self.path / f.path for f in dataset.files)

        commits = self.repo.iter_commits(paths=paths, max_count=max_results)

        return commits

    def add_dataset_tag(self, dataset, tag, description='', force=False):
        """Adds a new tag to a dataset.

        Validates if the tag already exists and that the tag follows
        the same rules as docker tags.
        See https://docs.docker.com/engine/reference/commandline/tag/
        for a documentation of docker tag syntax.

        :raises: errors.ParameterError
        """
        if len(tag) > 128:
            raise errors.ParameterError(
                'Tags can be at most 128 characters long.'
            )

        if not re.match('^(?![.-])[a-zA-Z0-9_.-]{1,128}$', tag):
            raise errors.ParameterError((
                'Tag {} is invalid. \n'
                'Only characters a-z, A-Z, 0-9, ., - and _ '
                'are allowed. \nTag can\'t start with a . or -'
            ).format(tag))

        if any(t for t in dataset.tags if t.name == tag):
            if force:
                # remove duplicate tag
                dataset.tags = [t for t in dataset.tags if t.name != tag]
            else:
                raise errors.ParameterError(
                    'Tag {} already exists'.format(tag)
                )

        latest_commit = list(self.dataset_commits(dataset, max_results=1))[0]

        tag = DatasetTag(
            name=tag,
            description=description,
            commit=latest_commit.hexsha,
            dataset=dataset.title
        )

        dataset.tags.append(tag)

        return dataset

    def remove_dataset_tags(self, dataset, tags):
        """Removes tags from a dataset."""
        tag_names = {t.name for t in dataset.tags}
        not_found = set(tags).difference(tag_names)

        if len(not_found) > 0:
            raise errors.ParameterError(
                'Tags {} not found'.format(', '.join(not_found))
            )
        dataset.tags = [t for t in dataset.tags if t.name not in tags]

        return dataset

    def update_dataset_files(self, files, ref, delete=False):
        """Update files and dataset metadata according to their remotes.

        :param files: List of files to be updated
        :param delete: Indicates whether to delete files or not

        :return: List of files that should be deleted
        """
        from renku import LocalClient

        visited_repos = {}
        updated_files = []
        deleted_files = []

        for file_ in files:
            if not file_.based_on:
                continue

            file_.based_on = DatasetFile.from_jsonld(file_.based_on)
            based_on = file_.based_on
            url = based_on.url
            if url in visited_repos:
                repo, repo_path, remote_client = visited_repos[url]
            else:
                repo, repo_path = self.prepare_git_repo(url, ref)
                remote_client = LocalClient(repo_path)
                visited_repos[url] = repo, repo_path, remote_client

            remote_file = self._fetch_file_metadata(
                remote_client, based_on.path
            )

            if not remote_file:
                try:
                    remote_file = DatasetFile.from_revision(
                        remote_client,
                        path=based_on.path,
                        url=url,
                        added=based_on.added
                    )
                except KeyError:
                    raise errors.ParameterError(
                        'Cannot find file {} in the repo {}'.format(
                            based_on.url, url
                        )
                    )

            commit_sha = self._get_commit_sha_from_label(based_on)
            remote_commit_sha = self._get_commit_sha_from_label(remote_file)
            if commit_sha != remote_commit_sha:
                src = Path(repo.working_dir) / based_on.path
                dst = self.renku_path.parent / file_.path

                if src.exists():
                    # Fetch file is it is tracked by Git LFS
                    self._fetch_lfs_files(repo_path, {based_on.path})
                    if remote_client._is_external_file(src):
                        self.remove_file(dst)
                        self._create_external_file(src.resolve(), dst)
                    else:
                        shutil.copy(src, dst)
                    file_.based_on.commit = remote_file.commit
                    file_.based_on._label = remote_file._label
                    updated_files.append(file_)
                else:
                    # File was removed or renamed
                    if delete:
                        self.remove_file(dst)
                    deleted_files.append(file_)

        if not updated_files and (not delete or not deleted_files):
            # Nothing to commit or update
            return deleted_files

        # Commit changes in files

        file_paths = {
            str(self.path / f.path)
            for f in updated_files + deleted_files
        }
        # Force-add to include possible ignored files that are in datasets
        self.repo.git.add(*(file_paths), force=True)
        skip_hooks = not self.external_storage_requested
        self.repo.index.commit(
            'renku dataset: updated {} files and deleted {} files'.format(
                len(updated_files), len(deleted_files), skip_hooks=skip_hooks
            )
        )

        # Update datasets' metadata

        modified_datasets = {}

        for file_ in updated_files:
            new_file = DatasetFile.from_revision(
                self, path=file_.path, based_on=file_.based_on
            )
            file_.dataset.update_files([new_file])
            modified_datasets[file_.dataset.name] = file_.dataset

        if delete:
            for file_ in deleted_files:
                file_.dataset.unlink_file(file_.path)
                modified_datasets[file_.dataset.name] = file_.dataset

        for dataset in modified_datasets.values():
            dataset.to_yaml()

        return deleted_files

    def _create_external_file(self, src, dst):
        """Create a new external file."""
        try:
            pointer_file = self._create_pointer_file(target=src)
            relative = os.path.relpath(pointer_file, dst.parent)
            os.symlink(relative, dst)
        except OSError as e:
            raise errors.OperationError(
                'Could not create symbolic link'
            ) from e

    def _create_pointer_file(self, target, checksum=None):
        """Create a new pointer file."""
        target = Path(target).resolve()

        if checksum is None:
            checksum = self._calculate_checksum(target)

        while True:
            filename = '{}-{}'.format(uuid.uuid4(), checksum)
            path = self.renku_pointers_path / filename
            if not path.exists():
                break

        try:
            os.symlink(target, path)
        except FileNotFoundError:
            raise errors.ParameterError(
                'Cannot find external file {}'.format(target)
            )

        return path

    def _calculate_checksum(self, filepath):
        try:
            return self.repo.git.hash_object(str(filepath))
        except GitCommandError:
            return None

    def update_external_files(self, records):
        """Update files linked to external storage."""
        updated_files_paths = []
        updated_datasets = {}

        for file_ in records:
            if file_.external:
                path = self.path / file_.path
                link = path.parent / os.readlink(path)
                pointer_file = self.path / link
                pointer_file = self._update_pointer_file(pointer_file)
                if pointer_file is not None:
                    relative = os.path.relpath(pointer_file, path.parent)
                    os.remove(path)
                    os.symlink(relative, path)
                    updated_files_paths.append(str(path))
                    updated_datasets[file_.dataset.name] = file_.dataset

        if not updated_files_paths:
            return

        self.repo.git.add(*updated_files_paths, force=True)
        self.repo.git.add(self.renku_pointers_path, force=True)
        commit = self.repo.index.commit(
            'renku dataset: updated {} external files'.format(
                len(updated_files_paths)
            )
        )

        for dataset in updated_datasets.values():
            for file_ in dataset.files:
                if str(self.path / file_.path) in updated_files_paths:
                    file_.commit = commit
                    file_._label = file_.default_label()
            dataset.to_yaml()

    def _update_pointer_file(self, pointer_file_path):
        """Update a pointer file."""
        try:
            target = pointer_file_path.resolve(strict=True)
        except FileNotFoundError:
            target = pointer_file_path.resolve()
            raise errors.ParameterError(
                'External file not found: {}'.format(target)
            )

        checksum = self._calculate_checksum(target)
        current_checksum = pointer_file_path.name.split('-')[-1]

        if checksum == current_checksum:
            return

        os.remove(pointer_file_path)
        return self._create_pointer_file(target, checksum=checksum)

    def remove_file(self, filepath):
        """Remove a file/symlink and its pointer file (for external files)."""
        path = Path(filepath)
        try:
            link = path.parent / os.readlink(path)
        except FileNotFoundError:
            return
        except OSError:  # not a symlink but a normal file
            os.remove(path)
            return

        os.remove(path)

        try:
            os.remove(link)
        except FileNotFoundError:
            pass

    def _is_external_file(self, path):
        """Checks if a path within repo is an external file."""
        if not Path(path).is_symlink() or not self._is_path_within_repo(path):
            return False
        pointer = os.readlink(path)
        return f'{self.renku_home}/{self.POINTERS}' in pointer

    def has_external_files(self):
        """Return True if project has external files."""
        for dataset in self.datasets.values():
            for file_ in dataset.files:
                if file_.external:
                    return True

    def _is_path_within_repo(self, path):
        if not os.path.isabs(path):
            path = os.path.abspath(path)
        path = Path(path)
        try:
            path.relative_to(self.path)
        except ValueError:
            return False
        else:
            return True

    def prepare_git_repo(self, url, ref=None):
        """Clone and cache a Git repo."""
        if not url:
            raise errors.GitError('Invalid URL.')

        RENKU_BRANCH = 'renku-default-branch'

        def checkout(repo, ref):
            try:
                repo.git.checkout(ref)
            except GitCommandError:
                raise errors.ParameterError(
                    'Cannot find reference "{}" in Git repository: {}'.format(
                        ref, url
                    )
                )

        ref = ref or RENKU_BRANCH
        u = GitURL.parse(url)
        path = u.pathname
        if u.hostname == 'localhost':
            path = str(Path(path).resolve())
            url = path
        repo_name = os.path.splitext(os.path.basename(path))[0]
        path = os.path.dirname(path).lstrip('/')
        repo_path = (
            self.renku_path / self.CACHE / u.hostname / path / repo_name
        )

        if repo_path.exists():
            repo = Repo(str(repo_path))
            if repo.remotes.origin.url == url:
                try:
                    repo.git.fetch(all=True)
                    repo.git.checkout(ref)
                    try:
                        repo.git.pull()
                    except GitError:
                        # When ref is not a branch, an error is thrown
                        pass
                except GitError:
                    # ignore the error and try re-cloning
                    pass
                else:
                    return repo, repo_path

            try:
                shutil.rmtree(str(repo_path))
            except PermissionError:
                raise errors.InvalidFileOperation(
                    'Cannot delete files in {}: Permission denied'.
                    format(repo_path)
                )

        repo = clone(url, path=str(repo_path), install_githooks=False)

        # Because the name of the default branch is not always 'master', we
        # create an alias of the default branch when cloning the repo. It
        # is used to refer to the default branch later.
        renku_ref = 'refs/heads/' + RENKU_BRANCH
        try:
            repo.git.execute([
                'git', 'symbolic-ref', renku_ref, repo.head.reference.path
            ])
            checkout(repo, ref)
        except GitCommandError as e:
            raise errors.GitError(
                'Cannot clone remote Git repo: {}'.format(url)
            ) from e
        else:
            return repo, repo_path

    @staticmethod
    def _fetch_file_metadata(client, path):
        """Return metadata for a single file."""
        for _, dataset in client.datasets.items():
            for file_ in dataset.files:
                if file_.path == path:
                    return file_

    @staticmethod
    def _get_commit_sha_from_label(dataset_file):
        label = dataset_file._label
        if '@' in label:
            return label.split('@')[1]
        return label

    def _download(
        self, url, filename, extract, progress_class=None, chunk_size=16384
    ):
        def extract_dataset(filepath):
            """Extract downloaded file."""
            try:
                tmp = tempfile.mkdtemp()
                patoolib.extract_archive(
                    str(filepath), outdir=tmp, verbosity=-1
                )
            except patoolib.util.PatoolError:
                return filepath.parent, [filepath]
            else:
                filepath.unlink()
                return Path(tmp), [p for p in Path(tmp).rglob('*')]

        tmp_root = self.renku_path / self.CACHE
        tmp_root.mkdir(parents=True, exist_ok=True)
        tmp = tempfile.mkdtemp(dir=tmp_root)

        with requests.get(url, stream=True) as request:
            request.raise_for_status()

            if not filename:
                u = parse.urlparse(url)
                filename = Path(u.path).name
                if not filename:
                    raise errors.ParameterError(
                        f'URL Cannot find a file to download from {url}'
                    )

            download_to = Path(tmp) / filename
            with open(str(download_to), 'wb') as file_:
                total_size = int(request.headers.get('content-length', 0))
                progress_class = progress_class or DownloadProgressCallback
                progress = progress_class(
                    description=filename, total_size=total_size
                )

                try:
                    for chunk in request.iter_content(chunk_size=chunk_size):
                        if chunk:  # ignore keep-alive chunks
                            file_.write(chunk)
                            progress.update(size=len(chunk))
                finally:
                    progress.finalize()
        if extract:
            return extract_dataset(download_to)

        return download_to.parent, [download_to]


class DownloadProgressCallback:
    """Interface to report various stages of a download."""

    def __init__(self, description, total_size):
        """Default initializer."""

    def update(self, size):
        """Update the status."""

    def finalize(self):
        """Called once when the download is finished."""


def _check_url(url):
    """Check if a url is local/remote and if it contains a git repository."""
    u = parse.urlparse(url)

    if u.scheme not in Dataset.SUPPORTED_SCHEMES:
        raise errors.UrlSchemeNotSupported(
            'Scheme "{}" not supported'.format(u.scheme)
        )

    is_remote = u.scheme not in ('', 'file') or url.startswith('git@')
    is_git = False

    if is_remote:
        is_git = u.path.endswith('.git')
    else:
        try:
            Repo(u.path, search_parent_directories=True)
        except GitError:
            pass
        else:
            is_git = True

    return is_remote, is_git


DATASET_METADATA_PATHS = [
    Path(RENKU_HOME) / Path(DatasetsApiMixin.DATASETS),
    Path(RENKU_HOME) / Path(DatasetsApiMixin.POINTERS),
    Path(RENKU_HOME) / Path(LinkReference.REFS),
    '.gitattributes',
]<|MERGE_RESOLUTION|>--- conflicted
+++ resolved
@@ -149,12 +149,7 @@
             raise errors.DatasetExistsError(
                 'Dataset exists: "{}".'.format(name)
             )
-
-<<<<<<< HEAD
-        dataset_path = self.path / self.datadir / dataset.name
-=======
-        dataset_path = self.path / self.data_dir / dataset.short_name
->>>>>>> 5d8b7499
+        dataset_path = self.path / self.data_dir / dataset.name
         dataset_path.mkdir(parents=True, exist_ok=True)
 
         try:
