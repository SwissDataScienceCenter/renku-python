# -*- coding: utf-8 -*-
#
# Copyright 2018-2020 - Swiss Data Science Center (SDSC)
# A partnership between École Polytechnique Fédérale de Lausanne (EPFL) and
# Eidgenössische Technische Hochschule Zürich (ETHZ).
#
# Licensed under the Apache License, Version 2.0 (the "License");
# you may not use this file except in compliance with the License.
# You may obtain a copy of the License at
#
#     http://www.apache.org/licenses/LICENSE-2.0
#
# Unless required by applicable law or agreed to in writing, software
# distributed under the License is distributed on an "AS IS" BASIS,
# WITHOUT WARRANTIES OR CONDITIONS OF ANY KIND, either express or implied.
# See the License for the specific language governing permissions and
# limitations under the License.
"""Wrap Git client."""

import glob
import itertools
import os
import sys
import tempfile
import time
import uuid
from collections import defaultdict
from contextlib import contextmanager
from itertools import zip_longest
from pathlib import Path

import attr
import gitdb

from renku.core import errors
from renku.core.utils.urls import remove_credentials

COMMIT_DIFF_STRATEGY = "DIFF"
STARTED_AT = int(time.time() * 1e3)


def get_mapped_std_streams(lookup_paths, streams=("stdin", "stdout", "stderr")):
    """Get a mapping of standard streams to given paths."""
    # FIXME add device number too
    standard_inos = {}
    for stream in streams:
        try:
            stream_stat = os.fstat(getattr(sys, stream).fileno())
            key = stream_stat.st_dev, stream_stat.st_ino
            standard_inos[key] = stream
        except Exception:  # FIXME UnsupportedOperation
            pass
        # FIXME if not getattr(sys, stream).istty()

    def stream_inos(paths):
        """Yield tuples with stats and path."""
        for path in paths:
            try:
                stat = os.stat(path)
                key = (stat.st_dev, stat.st_ino)
                if key in standard_inos:
                    yield standard_inos[key], path
            except FileNotFoundError:  # pragma: no cover
                pass

        return []

    return dict(stream_inos(lookup_paths)) if standard_inos else {}


def _clean_streams(repo, mapped_streams):
    """Clean mapped standard streams."""
    for stream_name in ("stdout", "stderr"):
        stream = mapped_streams.get(stream_name)
        if not stream:
            continue

        path = os.path.relpath(stream, start=repo.working_dir)
        if (path, 0) not in repo.index.entries:
            os.remove(stream)
        else:
            blob = repo.index.entries[(path, 0)].to_blob(repo)
            with open(path, "wb") as fp:
                fp.write(blob.data_stream.read())


def _expand_directories(paths):
    """Expand directory with all files it contains."""
    processed_paths = set()
    for path in paths:
        for matched_path in glob.glob(path, recursive=True):
            if matched_path in processed_paths:
                continue
            path_ = Path(matched_path)
            if path_.is_dir():
                for expanded in path_.rglob("*"):
                    processed_paths.add(str(expanded))
                    yield str(expanded)
            else:
                processed_paths.add(matched_path)
                yield matched_path


@attr.s
class GitCore:
    """Wrap Git client."""

    repo = attr.ib(init=False)
    """Store an instance of the Git repository."""

    def __attrs_post_init__(self):
        """Initialize computed attributes."""
        from git import InvalidGitRepositoryError, Repo

        #: Create an instance of a Git repository for the given path.
        try:
            self.repo = Repo(str(self.path))
        except InvalidGitRepositoryError:
            self.repo = None

    @property
    def modified_paths(self):
        """Return paths of modified files."""
        return [item.b_path for item in self.repo.index.diff(None) if item.b_path]

    @property
    def dirty_paths(self):
        """Get paths of dirty files in the repository."""
        repo_path = self.repo.working_dir
        return {os.path.join(repo_path, p) for p in self.repo.untracked_files + self.modified_paths}

    @property
    def candidate_paths(self):
        """Return all paths in the index and untracked files."""
        repo_path = self.repo.working_dir
        return [
            os.path.join(repo_path, path)
            for path in itertools.chain((x[0] for x in self.repo.index.entries), self.repo.untracked_files,)
        ]

    def find_ignored_paths(self, *paths):
        """Return ignored paths matching ``.gitignore`` file."""
        from git.exc import GitCommandError

        try:
            return self.repo.git.check_ignore(*paths).split()
        except GitCommandError:
            pass

    def find_attr(self, *paths):
        """Return map with path and its attributes."""
        from git.exc import GitCommandError

        attrs = defaultdict(dict)
        try:
            data = self.repo.git.check_attr("-z", "-a", "--", *paths)
            for file, name, value in zip_longest(*[iter(data.strip("\0").split("\0"))] * 3):
                if file:
                    attrs[file][name] = value
        except GitCommandError:
            pass

        return attrs

    def remove_unmodified(self, paths, autocommit=True):
        """Remove unmodified paths and return their names."""
        tested_paths = set(_expand_directories(paths))

        # Keep only unchanged files in the output paths.
        tracked_paths = {
            diff.b_path
            for diff in self.repo.index.diff(None)
            if diff.change_type in {"A", "R", "M", "T"} and diff.b_path in tested_paths
        }
        unchanged_paths = tested_paths - tracked_paths

        # Fix tracking of unchanged files by removing them first.
        if autocommit and unchanged_paths:
            self.repo.index.remove(unchanged_paths, cached=True, r=True, ignore_unmatch=True)
            self.repo.index.commit("renku: automatic removal of unchanged files")
            self.repo.index.add(unchanged_paths)

        return unchanged_paths

    def ensure_clean(self, ignore_std_streams=False):
        """Make sure the repository is clean."""
        dirty_paths = self.dirty_paths
        mapped_streams = get_mapped_std_streams(dirty_paths)

        if ignore_std_streams:
            if dirty_paths - set(mapped_streams.values()):
                _clean_streams(self.repo, mapped_streams)
                raise errors.DirtyRepository(self.repo)

        elif self.repo.is_dirty(untracked_files=True):
            _clean_streams(self.repo, mapped_streams)
            raise errors.DirtyRepository(self.repo)

    def ensure_untracked(self, path):
        """Ensure that path is not part of git untracked files."""
        untracked = self.repo.untracked_files

        for file_path in untracked:
            is_parent = str(file_path).startswith(path)
            is_equal = path == file_path

            if is_parent or is_equal:
                raise errors.DirtyRenkuDirectory(self.repo)

    def ensure_unstaged(self, path):
        """Ensure that path is not part of git staged files."""
        try:
            staged = self.repo.index.diff("HEAD")

            for file_path in staged:
                is_parent = str(file_path.a_path).startswith(path)
                is_equal = path == file_path.a_path

                if is_parent or is_equal:
                    raise errors.DirtyRenkuDirectory(self.repo)

        except gitdb.exc.BadName:
            pass

    def setup_credential_helper(self):
        """Setup git credential helper to ``cache`` if not set already."""
        credential_helper = self.repo.config_reader().get_value("credential", "helper", "")

        if not credential_helper:
            with self.repo.config_writer() as w:
                w.set_value("credential", "helper", "cache")

    @contextmanager
    def commit(self, commit_only=None, commit_empty=True, raise_if_empty=False, commit_message=None):
        """Automatic commit."""
        from git import Actor

        from renku.version import __version__, version_url

        diff_before = set()

        if commit_only == COMMIT_DIFF_STRATEGY:
            staged = {item.a_path for item in self.repo.index.diff(None)}

            modified = {item.a_path for item in self.repo.index.diff("HEAD")}

            if staged or modified:
                self.repo.git.reset()

            # Exclude files created by pipes.
            diff_before = {
                file_
                for file_ in self.repo.untracked_files
                if STARTED_AT - int(Path(file_).stat().st_ctime * 1e3) >= 1e3
            }

        if isinstance(commit_only, list):
            for path_ in commit_only:
                self.ensure_untracked(str(path_))
                self.ensure_unstaged(str(path_))

        project_metadata_path = str(self.renku_metadata_path)

        yield

        committer = Actor("renku {0}".format(__version__), version_url)

        change_types = {}

        if commit_only == COMMIT_DIFF_STRATEGY:
            # Get diff generated in command.
            change_types = {item.a_path: item.change_type for item in self.repo.index.diff(None)}
            staged_after = set(change_types.keys())

            modified_after_change_types = {item.a_path: item.change_type for item in self.repo.index.diff("HEAD")}

            modified_after = set(modified_after_change_types.keys())

            change_types.update(modified_after_change_types)

            diff_after = set(self.repo.untracked_files).union(staged_after).union(modified_after)

            # Remove files not touched in command.
            commit_only = list(diff_after - diff_before)

        if isinstance(commit_only, list):
            for path_ in commit_only:
                p = self.path / path_
                if p.exists() or change_types.get(path_) == "D":
                    self.repo.git.add(path_)

        if not commit_only:
            self.repo.git.add("--all")

<<<<<<< HEAD
        diffs = []
        try:
            diffs = [d.a_path for d in self.repo.index.diff('HEAD')]
            if project_metadata_path in diffs:
                diffs.remove(project_metadata_path)
        except gitdb.exc.BadName:
            pass

        if not commit_empty and not diffs:
=======
        if not commit_empty and not self.repo.index.diff("HEAD"):
>>>>>>> 127d606f
            if raise_if_empty:
                raise errors.NothingToCommit()
            return

        if commit_message and not isinstance(commit_message, str):
            raise errors.CommitMessageEmpty()

        elif not commit_message:
            argv = [os.path.basename(sys.argv[0])] + [remove_credentials(arg) for arg in sys.argv[1:]]

            commit_message = " ".join(argv)

        try:
            project = self.project
            if project:
                project.to_yaml()
                self.repo.index.add(project_metadata_path)
        except ValueError:
            pass

        # Ignore pre-commit hooks since we have already done everything.
        self.repo.index.commit(
            commit_message, committer=committer, skip_hooks=True,
        )

    @contextmanager
    def transaction(
        self,
        clean=True,
        commit=True,
        commit_empty=True,
        commit_message=None,
        commit_only=None,
        ignore_std_streams=False,
        raise_if_empty=False,
    ):
        """Perform Git checks and operations."""
        if clean:
            self.ensure_clean(ignore_std_streams=ignore_std_streams)

        if commit:
            with self.commit(
                commit_empty=commit_empty,
                commit_message=commit_message,
                commit_only=commit_only,
                raise_if_empty=raise_if_empty,
            ):
                yield self
        else:
            yield self

    @contextmanager
    def worktree(
        self, path=None, branch_name=None, commit=None, merge_args=("--ff-only",),
    ):
        """Create new worktree."""
        from git import NULL_TREE, GitCommandError

        from renku.core.utils.contexts import Isolation

        delete = path is None
        path = path or tempfile.mkdtemp()
        branch_name = branch_name or "renku/run/isolation/" + uuid.uuid4().hex

        # TODO sys.argv

        new_branch = False

        if commit is NULL_TREE:
            args = ["add", "--detach", path]
            self.repo.git.worktree(*args)
            client = attr.evolve(self, path=path)
            client.repo.git.checkout("--orphan", branch_name)
            client.repo.git.rm("-rf", "*")
        else:
            args = ["add", "-b", branch_name, path]
            if commit:
                args.append(commit)
            self.repo.git.worktree(*args)
            client = attr.evolve(self, path=path)
            new_branch = True

        client.repo.config_reader = self.repo.config_reader

        # Keep current directory relative to repository root.
        relative = Path(".").resolve().relative_to(self.path)

        # Reroute standard streams
        original_mapped_std = get_mapped_std_streams(self.candidate_paths)
        mapped_std = {}
        for name, stream in original_mapped_std.items():
            stream_path = Path(path) / (Path(stream).relative_to(self.path))
            stream_path = stream_path.absolute()

            if not stream_path.exists():
                stream_path.parent.mkdir(parents=True, exist_ok=True)
                stream_path.touch()

            mapped_std[name] = stream_path

        _clean_streams(self.repo, original_mapped_std)

        new_cwd = Path(path) / relative
        new_cwd.mkdir(parents=True, exist_ok=True)

        with Isolation(cwd=str(new_cwd), **mapped_std):
            yield client

        try:
            self.repo.git.merge(branch_name, *merge_args)
        except GitCommandError:
            raise errors.FailedMerge(self.repo, branch_name, merge_args)

        if delete:
            self.repo.git.worktree("remove", path)

            if new_branch:
                # delete the created temporary branch
                self.repo.git.branch("-d", branch_name)

        self.checkout_paths_from_storage()<|MERGE_RESOLUTION|>--- conflicted
+++ resolved
@@ -292,7 +292,6 @@
         if not commit_only:
             self.repo.git.add("--all")
 
-<<<<<<< HEAD
         diffs = []
         try:
             diffs = [d.a_path for d in self.repo.index.diff('HEAD')]
@@ -302,9 +301,6 @@
             pass
 
         if not commit_empty and not diffs:
-=======
-        if not commit_empty and not self.repo.index.diff("HEAD"):
->>>>>>> 127d606f
             if raise_if_empty:
                 raise errors.NothingToCommit()
             return
