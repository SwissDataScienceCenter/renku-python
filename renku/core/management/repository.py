# -*- coding: utf-8 -*-
#
# Copyright 2018-2020 - Swiss Data Science Center (SDSC)
# A partnership between École Polytechnique Fédérale de Lausanne (EPFL) and
# Eidgenössische Technische Hochschule Zürich (ETHZ).
#
# Licensed under the Apache License, Version 2.0 (the "License");
# you may not use this file except in compliance with the License.
# You may obtain a copy of the License at
#
#     http://www.apache.org/licenses/LICENSE-2.0
#
# Unless required by applicable law or agreed to in writing, software
# distributed under the License is distributed on an "AS IS" BASIS,
# WITHOUT WARRANTIES OR CONDITIONS OF ANY KIND, either express or implied.
# See the License for the specific language governing permissions and
# limitations under the License.
"""Client for handling a local repository."""
import os
import shutil
import subprocess
import uuid
from collections import defaultdict
from contextlib import contextmanager
from subprocess import check_output

import attr
import filelock
import yaml
from jinja2 import Template
from werkzeug.utils import cached_property, secure_filename

from renku.core import errors
from renku.core.compat import Path
from renku.core.management.config import RENKU_HOME
from renku.core.models.locals import with_reference
from renku.core.models.projects import Project
from renku.core.models.refs import LinkReference

from .git import GitCore

DEFAULT_DATA_DIR = "data"


def default_path():
    """Return default repository path."""
    from git import InvalidGitRepositoryError

    from renku.core.commands.git import get_git_home

    try:
        return get_git_home()
    except InvalidGitRepositoryError:
        return "."


def path_converter(path):
    """Converter for path in PathMixin."""
    return Path(path).resolve()


@attr.s
class PathMixin:
    """Define a default path attribute."""

    path = attr.ib(default=default_path, converter=path_converter,)

    @path.validator
    def _check_path(self, _, value):
        """Check the path exists and it is a directory."""
        if not (value.exists() and value.is_dir()):
            raise ValueError("Define an existing directory.")


@attr.s
class RepositoryApiMixin(GitCore):
    """Client for handling a local repository."""

    renku_home = attr.ib(default=RENKU_HOME)
    """Define a name of the Renku folder (default: ``.renku``)."""

    renku_path = attr.ib(init=False)
    """Store a ``Path`` instance of the Renku folder."""

    parent = attr.ib(default=None)
    """Store a pointer to the parent repository."""

    data_dir = attr.ib(
        default=DEFAULT_DATA_DIR, kw_only=True, converter=lambda value: str(value) if value else DEFAULT_DATA_DIR
    )
    """Define a name of the folder for storing datasets."""

    METADATA = "metadata.yml"
    """Default name of Renku config file."""

    LOCK_SUFFIX = ".lock"
    """Default suffix for Renku lock file."""

    WORKFLOW = "workflow"
    """Directory for storing workflow in Renku."""

    ACTIVITY_INDEX = "activity_index.yaml"
    """Caches activities that generated a path."""

    RENKU_PROTECTED_PATHS = [
        "\\.renku/.*",
        "Dockerfile",
        "\\.dockerignore",
        "\\.gitignore",
        "\\.gitattributes",
        "\\.gitlab-ci\\.yml",
        "environment\\.yml",
        "requirements\\.txt",
    ]

    _commit_activity_cache = {}

    _activity_index = None

    _remote_cache = {}

    def __attrs_post_init__(self):
        """Initialize computed attributes."""
        #: Configure Renku path.
        path = Path(self.renku_home)
        if not path.is_absolute():
            path = self.path / path

        path.relative_to(path)
        self.renku_path = path

        data_dir = self.get_value("renku", self.DATA_DIR_CONFIG_KEY, local_only=True)
        self.data_dir = data_dir or self.data_dir

        self._subclients = {}

        self._project = None

        super().__attrs_post_init__()

        # initialize submodules
        if self.repo:
            try:
                check_output(["git", "submodule", "update", "--init", "--recursive"], cwd=str(self.path))
            except subprocess.CalledProcessError:
                pass

    @property
    def lock(self):
        """Create a Renku config lock."""
        return filelock.FileLock(str(self.renku_path.with_suffix(self.LOCK_SUFFIX)), timeout=0,)

    @property
    def renku_metadata_path(self):
        """Return a ``Path`` instance of Renku metadata file."""
        return self.renku_path.joinpath(self.METADATA)

    @property
    def workflow_path(self):
        """Return a ``Path`` instance of the workflow folder."""
        return self.renku_path / self.WORKFLOW

    @property
    def activity_index_path(self):
        """Path to the activity filepath cache."""
        return self.renku_path / self.ACTIVITY_INDEX

    @cached_property
    def cwl_prefix(self):
        """Return a CWL prefix."""
        self.workflow_path.mkdir(parents=True, exist_ok=True)  # for Python 3.5
        return str(self.workflow_path.resolve().relative_to(self.path))

    @property
    def project(self):
        """Return the Project instance."""
        if self.renku_metadata_path.exists() and self._project is None:
            self._project = Project.from_yaml(self.renku_metadata_path, client=self)
        return self._project

    @property
    def remote(self, remote_name="origin"):
        """Return host, owner and name of the remote if it exists."""
        from renku.core.models.git import GitURL

        original_remote_name = remote_name

        if original_remote_name in self._remote_cache:
            return self._remote_cache[original_remote_name]

        host = owner = name = None
        try:
            remote_branch = self.repo.head.reference.tracking_branch()
            if remote_branch is not None:
                remote_name = remote_branch.remote_name
        except TypeError:
            pass

        try:
            url = GitURL.parse(self.repo.remotes[remote_name].url)

            # Remove gitlab. unless running on gitlab.com.
            hostname_parts = url.hostname.split(".")
            if len(hostname_parts) > 2 and hostname_parts[0] == "gitlab":
                hostname_parts = hostname_parts[1:]
            url = attr.evolve(url, hostname=".".join(hostname_parts))
        except IndexError:
            url = None

        if url:
            host = url.hostname
            owner = url.owner
            name = url.name

        remote = {"host": host, "owner": owner, "name": name}
        self._remote_cache[original_remote_name] = remote

        return remote

    def is_project_set(self):
        """Return if project is set for the client."""
        return self._project is not None

    def process_commit(self, commit=None, path=None):
        """Build an :class:`~renku.core.models.provenance.activities.Activity`.

        :param commit: Commit to process. (default: ``HEAD``)
        :param path: Process a specific CWL file.
        """
        from renku.core.models.provenance.activities import Activity

        commit = commit or self.repo.head.commit
        if len(commit.parents) > 1:
            return Activity(commit=commit, client=self)

        if path is None:
            for file_ in commit.stats.files.keys():
                # Find a process (CommandLineTool or Workflow)
                if self.is_workflow(file_):
                    if path is not None:
                        # Regular activity since it edits multiple CWL files
                        return Activity(commit=commit, client=self)

                    path = file_

        if not path:
            # search for activities a file could have been a part of
            activities = self.activities_for_paths(commit.stats.files.keys(), file_commit=commit, revision="HEAD")
            if len(activities) > 1:
                raise errors.CommitProcessingError(
                    "Found multiple activities that produced the same entity " "at commit {}".format(commit)
                )
            if activities:
                return activities[0]
        else:
            data = (commit.tree / path).data_stream.read()
<<<<<<< HEAD
            process = Activity.from_jsonld(yaml.safe_load(data), client=self, commit=commit)
=======
            process = Activity.from_jsonld(yaml.safe_load(data), client=self, commit=commit, __reference__=path)
>>>>>>> 25b74792

            return process

        return Activity(commit=commit, client=self)

    def is_workflow(self, path):
        """Check if the path is a valid CWL file."""
        return path.startswith(self.cwl_prefix) and path.endswith(".yaml")

    def find_previous_commit(self, paths, revision="HEAD", return_first=False, full=False):
        """Return a previous commit for a given path starting from ``revision``.

        :param revision: revision to start from, defaults to ``HEAD``
        :param return_first: show the first commit in the history
        :param full: return full history
        :raises KeyError: if path is not present in the given commit
        """
        kwargs = {}

        if full:
            kwargs["full_history"] = True

        if return_first:
            file_commits = list(self.repo.iter_commits(revision, paths=paths, **kwargs))
        else:
            file_commits = list(self.repo.iter_commits(revision, paths=paths, max_count=1, **kwargs))

        if not file_commits:
            raise KeyError("Could not find a file {0} in range {1}".format(paths, revision))

        return file_commits[-1 if return_first else 0]

    @cached_property
    def workflow_names(self):
        """Return index of workflow names."""
        names = defaultdict(list)
        for ref in LinkReference.iter_items(self, common_path="workflows"):
            names[str(ref.reference.relative_to(self.path))].append(ref.name)
        return names

    @cached_property
    def submodules(self):
        """Return list of submodules it belongs to."""
        if self.parent:
            client, submodule = self.parent
            return client.submodules + [submodule.name]
        return []

    def subclients(self, parent_commit):
        """Return mapping from submodule to client."""
        if parent_commit in self._subclients:
            return self._subclients[parent_commit]

        try:
            from git import Submodule

            submodules = [submodule for submodule in Submodule.iter_items(self.repo, parent_commit=parent_commit)]
        except (RuntimeError, ValueError):
            # There are no submodules associated with the given commit.
            submodules = []

        subclients = {}
        for submodule in submodules:
            subpath = (self.path / submodule.path).resolve()
            is_renku = subpath / Path(self.renku_home)

            if subpath.exists() and is_renku.exists():
                subclients[submodule] = self.__class__(path=subpath, parent=(self, submodule),)

        return subclients

    def resolve_in_submodules(self, commit, path):
        """Resolve filename in submodules."""
        original_path = self.path / path
        in_vendor = str(path).startswith(".renku/vendors")

        if original_path.is_symlink() or in_vendor:
            original_path = Path(os.path.realpath(os.path.abspath(str(original_path))))

            for submodule, subclient in self.subclients(commit).items():
                if (Path(submodule.path) / Path(".git")).exists():

                    try:
                        subpath = original_path.relative_to(subclient.path)
                        return (
                            subclient,
                            subclient.find_previous_commit(subpath, revision=submodule.hexsha),
                            subpath,
                        )
                    except ValueError:
                        pass

        return self, commit, path

    @contextmanager
    def with_commit(self, commit):
        """Yield the state of the repo at a specific commit."""
        current_branch = None
        current_commit = None

        try:
            current_branch = self.repo.active_branch
        except TypeError as e:
            # not on a branch, detached head
            if "HEAD is a detached" in str(e):
                current_commit = self.repo.head.commit
            else:
                raise ValueError("Couldn't get active branch or commit", e)

        self.repo.git.checkout(commit)

        try:
            yield
        finally:
            if current_branch:
                self.repo.git.checkout(current_branch)
            elif current_commit:
                self.repo.git.checkout(current_commit)

    @contextmanager
    def with_metadata(self, read_only=False, name=None):
        """Yield an editable metadata object."""
        metadata_path = self.renku_metadata_path

        if metadata_path.exists():
            metadata = Project.from_yaml(metadata_path, client=self)
        else:
            metadata = Project(name=name, client=self)
            metadata.__reference__ = metadata_path

        yield metadata

        if not read_only:
            metadata.to_yaml()

    @contextmanager
    def with_workflow_storage(self):
        """Yield a workflow storage."""
        from renku.core.models.cwl.workflow import Workflow

        workflow = Workflow()
        yield workflow

        for step in workflow.steps:
            step_name = "{0}_{1}.yaml".format(uuid.uuid4().hex, secure_filename("_".join(step.run.baseCommand)),)

            workflow_path = self.workflow_path
            if not workflow_path.exists():
                workflow_path.mkdir()

            path = workflow_path / step_name

            with with_reference(path):
                run = step.run.generate_process_run(client=self, commit=self.repo.head.commit, path=path,)
                run.to_yaml()
                self.add_to_activity_index(run)

    def init_repository(self, force=False, user=None):
        """Initialize an empty Renku repository."""
        from git import Repo

        from renku.core.models.provenance.agents import Person

        # verify if folder is empty
        if self.repo is not None and not force:
            raise errors.InvalidFileOperation(
                "Folder {0} already contains file. Use --force to overwrite".format(self.repo.git_dir)
            )

        # initialize repo and set user data
        path = self.path.absolute()
        self.repo = Repo.init(str(path))
        if user:
            config_writer = self.repo.config_writer()
            for key, value in user.items():
                config_writer.set_value("user", key, value)
            config_writer.release()

        # verify if author information is available
        Person.from_git(self.repo)

    @property
    def path_activity_cache(self):
        """Cache of all activities and their generated paths."""
        # TODO: this is there for performance reasons. Remove once graph
        # is stored as a flat, append-only list (Should be graph query
        # in the future)
        if self._activity_index:
            return self._activity_index

        path = self.activity_index_path

        if path.exists():
            with path.open("r") as stream:
                self._activity_index = yaml.safe_load(stream)
        else:
            self._activity_index = {}

        return self._activity_index

    def add_to_activity_index(self, activity):
        """Add an activity and it's generations to the cache."""
        for g in activity.generated:
            if g.path not in self.path_activity_cache:
                self.path_activity_cache[g.path] = {}
            hexsha = g.commit.hexsha
            if hexsha not in self.path_activity_cache[g.path]:
                self.path_activity_cache[g.path][hexsha] = []

            if activity.path in self.path_activity_cache[g.path][hexsha]:
                continue

            self.path_activity_cache[g.path][g.commit.hexsha].append(activity.path)

        if self.path_activity_cache:
            with self.activity_index_path.open("w") as stream:
                yaml.dump(self.path_activity_cache, stream)

    def activities_for_paths(self, paths, file_commit=None, revision="HEAD"):
        """Get all activities involving a path."""
        from renku.core.models.provenance.activities import Activity

        result = set()

        for p in paths:
            if p not in self.path_activity_cache:
                parent_paths = [a for a in self.path_activity_cache.keys() if p.startswith(a)]
                if not parent_paths:
                    continue
                matching_activities = [
                    a
                    for k, v in self.path_activity_cache.items()
                    for ck, cv in v.items()
                    for a in cv
                    if k in parent_paths and (not file_commit or ck == file_commit.hexsha)
                ]
            else:
                matching = self.path_activity_cache[p]
                if file_commit:
                    if file_commit.hexsha not in matching:
                        continue
                    matching_activities = matching[file_commit.hexsha]
                else:
                    matching_activities = [a for v in matching.values for a in v]

            for a in matching_activities:
                if (a, revision) in self._commit_activity_cache:
                    activity = self._commit_activity_cache[(a, revision)]
                else:
                    try:
                        commit = self.find_previous_commit(a, revision=revision)
                    except KeyError:
                        continue

                    activity = Activity.from_yaml(self.path / a, client=self, commit=commit)

                    self._commit_activity_cache[(a, revision)] = activity
                result.add(activity)

        return list(result)

    def import_from_template(self, template_path, metadata, force=False):
        """Render template files from a template directory."""
        for file in template_path.glob("**/*"):
            destination = self.path / file.relative_to(template_path)
            try:
                # TODO: notify about the expected variables - code stub:
                # with file.open() as fr:
                #     file_content = fr.read()
                #     # look for the required keys
                #     env = Environment()
                #     parsed = env.parse(file_content)
                #     variables = meta.find_undeclared_variables(parsed)

                # parse file and process it
                template = Template(file.read_text())
                rendered_content = template.render(metadata)
                destination = Path(Template(str(destination)).render(metadata))
                destination.write_text(rendered_content)
            except IsADirectoryError:
                destination.mkdir(parents=True, exist_ok=True)
            except TypeError:
                shutil.copy(file, destination)<|MERGE_RESOLUTION|>--- conflicted
+++ resolved
@@ -254,11 +254,7 @@
                 return activities[0]
         else:
             data = (commit.tree / path).data_stream.read()
-<<<<<<< HEAD
-            process = Activity.from_jsonld(yaml.safe_load(data), client=self, commit=commit)
-=======
             process = Activity.from_jsonld(yaml.safe_load(data), client=self, commit=commit, __reference__=path)
->>>>>>> 25b74792
 
             return process
 
