# -*- coding: utf-8 -*-
#
# Copyright 2020 - Swiss Data Science Center (SDSC)
# A partnership between École Polytechnique Fédérale de Lausanne (EPFL) and
# Eidgenössische Technische Hochschule Zürich (ETHZ).
#
# Licensed under the Apache License, Version 2.0 (the "License");
# you may not use this file except in compliance with the License.
# You may obtain a copy of the License at
#
#     http://www.apache.org/licenses/LICENSE-2.0
#
# Unless required by applicable law or agreed to in writing, software
# distributed under the License is distributed on an "AS IS" BASIS,
# WITHOUT WARRANTIES OR CONDITIONS OF ANY KIND, either express or implied.
# See the License for the specific language governing permissions and
# limitations under the License.
"""Initial migrations."""

import glob
import os
import traceback
import uuid
from collections import defaultdict
from functools import cmp_to_key
from hashlib import sha1
from pathlib import Path

from cwlgen import CommandLineTool, parse_cwl
from cwlgen.requirements import InitialWorkDirRequirement
from werkzeug.utils import secure_filename

from renku.core import errors
from renku.core.management.migrations.models.v3 import Dataset
from renku.core.management.migrations.models.v9 import (
    Collection,
    CommandArgument,
    CommandInput,
    CommandOutput,
    Entity,
    MappedIOStream,
    Person,
    ProcessRun,
    Run,
    SoftwareAgent,
    WorkflowRun,
)
from renku.core.management.migrations.utils import OLD_DATASETS_PATH, OLD_WORKFLOW_PATH, MigrationType
from renku.core.metadata.repository import Actor, Commit, git_unicode_unescape
from renku.core.utils import communication
from renku.version import __version__, version_url

default_missing_software_agent = SoftwareAgent(
    label="renku pre 0.11.0", id="https://github.com/swissdatasciencecenter/renku-python/tree/pre-0.11.0"
)


def migrate(migration_context):
    """Migration function."""
    if MigrationType.WORKFLOWS not in migration_context.options.type:
        return
    _migrate_old_workflows(client=migration_context.client, strict=migration_context.options.strict)


def _migrate_old_workflows(client, strict):
    """Migrates old cwl workflows to new jsonld format."""

    def sort_cwl_commits(e1, e2):
        """Sorts cwl commits in order of their creation."""
        commit1 = e1[1]
        commit2 = e2[1]

        return commit1.compare_to(commit2)

    cache = RepositoryCache.from_client(client)
    client.cache = cache

    wf_path = f"{client.renku_path}/workflow/*.cwl"
    for path in glob.glob(wf_path):
        if path not in cache.cwl_files_commits:
            raise ValueError(f"Couldn't find a previous commit for path `{path}`")

    cwl_paths = list(cache.cwl_files_commits.items())
    cwl_paths = sorted(cwl_paths, key=cmp_to_key(sort_cwl_commits))

    for n, element in enumerate(cwl_paths, start=1):
        communication.echo(f"Processing commit {n}/{len(cwl_paths)}", end="\r")

        cwl_file, commit = element

<<<<<<< HEAD
        if client.repository.is_dirty():
            commit_msg = "renku migrate: committing migrated workflow"
            committer = Actor(name=f"renku {__version__}", email=version_url)
            client.repository.commit(commit_msg + client.transaction_id, committer=committer, no_verify=True)
=======
        try:
            if not Path(cwl_file).exists():
                continue

            path = _migrate_cwl(client, cwl_file, commit)
            os.remove(cwl_file)

            client.repository.add(cwl_file, path)

            if client.repository.is_dirty():
                commit_msg = "renku migrate: committing migrated workflow"
                committer = Actor(name=f"renku {__version__}", email=version_url)
                client.repository.commit(commit_msg, committer=committer, no_verify=True)
        except Exception:
            if strict:
                raise
            communication.echo("")
            communication.warn(f"Cannot process commit '{commit.hexsha}' - Exception: {traceback.format_exc()}")
>>>>>>> 9cea4d16


def _migrate_cwl(client, path, commit):
    """Migrate a cwl file."""
    workflow = parse_cwl_cached(str(path))

    if isinstance(workflow, CommandLineTool):
        _, path = _migrate_single_step(client, workflow, path, commit=commit, persist=True)
    else:
        _, path = _migrate_composite_step(client, workflow, path, commit=commit)

    return path


def _migrate_single_step(client, cmd_line_tool, path, commit=None, parent_commit=None, persist=False):
    """Migrate a single step workflow."""
    if not commit:
        commit = client.cache.find_previous_commit(path, revision=parent_commit if parent_commit else "HEAD")

    run = Run(client=client, path=path, commit=commit)
    run.command = " ".join(cmd_line_tool.baseCommand)
    run.successcodes = cmd_line_tool.successCodes

    inputs = list(cmd_line_tool.inputs)
    outputs = list(cmd_line_tool.outputs)

    # NOTE: Make run ids deterministic to prevent duplication.
    rel_path = Path(path).relative_to(client.path)
    if parent_commit:
        label = f"{rel_path}@{parent_commit.hexsha}"
    else:
        label = f"{rel_path}@{commit.hexsha}"
    identifier = sha1(label.encode("utf-8")).hexdigest()

    base_id = Run.generate_id(client, identifier=identifier)
    run._id = base_id

    if cmd_line_tool.stdin:
        name = cmd_line_tool.stdin.split(".")[1]

        if name.endswith(")"):
            name = name[:-1]

        matched_input = next(i for i in inputs if i.id == name)
        inputs.remove(matched_input)

        path = client.renku_path / OLD_WORKFLOW_PATH / Path(matched_input.default["path"])
        stdin = path.resolve().relative_to(client.path)
        id_ = CommandInput.generate_id(base_id, "stdin")

        run.inputs.append(
            CommandInput(
                id=id_,
                consumes=_entity_from_path(client, stdin, commit),
                mapped_to=MappedIOStream(client=client, stream_type="stdin"),
            )
        )

    if cmd_line_tool.stdout:
        run.outputs.append(
            CommandOutput(
                id=CommandOutput.generate_id(base_id, "stdout"),
                produces=_entity_from_path(client, cmd_line_tool.stdout, commit),
                mapped_to=MappedIOStream(client=client, stream_type="stdout"),
                create_folder=False,
            )
        )

        matched_output = next(o for o in outputs if o.id == "output_stdout")

        if matched_output:
            outputs.remove(matched_output)

    if cmd_line_tool.stderr:
        run.outputs.append(
            CommandOutput(
                id=CommandOutput.generate_id(base_id, "stderr"),
                produces=_entity_from_path(client, cmd_line_tool.stderr, commit),
                mapped_to=MappedIOStream(client=client, stream_type="stderr"),
                create_folder=False,
            )
        )

        matched_output = next(o for o in outputs if o.id == "output_stderr")

        if matched_output:
            outputs.remove(matched_output)

    created_outputs = []
    workdir_requirements = [r for r in cmd_line_tool.requirements if isinstance(r, InitialWorkDirRequirement)]

    for r in workdir_requirements:
        for listing in r.listing:
            if listing.entry == '$({"listing": [], "class": "Directory"})':
                created_outputs.append(listing.entryname)

    # NOTE: multiple outputs might bind to the same input; we use this copy to find output bindings
    all_inputs = inputs.copy()

    for o in outputs:
        prefix = None
        position = None

        if o.outputBinding.glob.startswith("$(inputs."):
            name = o.outputBinding.glob.split(".")[1]

            if name.endswith(")"):
                name = name[:-1]

            matched_input = next(i for i in all_inputs if i.id == name)
            try:
                inputs.remove(matched_input)
            except ValueError:
                pass

            if isinstance(matched_input.default, dict):
                path = client.renku_path / OLD_WORKFLOW_PATH / Path(matched_input.default["path"])
            else:
                path = Path(matched_input.default)

            path = Path(os.path.realpath(client.path / path)).relative_to(client.path)

            if matched_input.inputBinding:
                prefix = matched_input.inputBinding.prefix
                position = matched_input.inputBinding.position

                if prefix and matched_input.inputBinding.separate:
                    prefix += " "
        else:
            path = Path(o.outputBinding.glob)

        create_folder = False

        check_path = path
        if not (client.path / path).is_dir():
            check_path = path.parent

        if check_path != "." and str(check_path) in created_outputs:
            create_folder = True

        run.outputs.append(
            CommandOutput(
                id=CommandOutput.generate_id(base_id, position),
                position=position,
                prefix=prefix,
                produces=_entity_from_path(client, path, commit),
                create_folder=create_folder,
            )
        )

    for i in inputs:
        prefix = None
        position = None

        if i.inputBinding:
            prefix = i.inputBinding.prefix
            position = i.inputBinding.position

            if prefix and i.inputBinding.separate:
                prefix += " "

        if isinstance(i.default, dict) and "class" in i.default and i.default["class"] in ["File", "Directory"]:
            path = client.renku_path / OLD_WORKFLOW_PATH / Path(i.default["path"])
            path = Path(os.path.realpath(path)).relative_to(client.path)

            run.inputs.append(
                CommandInput(
                    id=CommandInput.generate_id(base_id, position),
                    position=position,
                    prefix=prefix,
                    consumes=_entity_from_path(client, path, commit),
                )
            )
        else:
            run.arguments.append(
                CommandArgument(
                    id=CommandArgument.generate_id(base_id, position),
                    position=position,
                    prefix=prefix,
                    value=str(i.default),
                )
            )

    for a in cmd_line_tool.arguments:
        id_ = CommandArgument.generate_id(base_id, a["position"])
        run.arguments.append(CommandArgument(id=id_, position=a["position"], value=a["valueFrom"]))

    if not persist:
        return run, None

    step_name = "{0}_{1}.yaml".format(uuid.uuid4().hex, secure_filename("_".join(cmd_line_tool.baseCommand)))

    absolute_path = client.renku_path / OLD_WORKFLOW_PATH / step_name
    path = absolute_path.relative_to(client.path)

    run.path = path
    process_run = ProcessRun.from_run(run, client, path, commit=commit)
    process_run.invalidated = _invalidations_from_commit(client, commit)

    # HACK: This fixes broken SoftwareAgent due to rebases done by users
    if isinstance(process_run.association.agent, Person) or not process_run.association.agent.label.startswith(
        "renku "
    ):
        process_run.association.agent = default_missing_software_agent
    process_run.to_yaml(path=absolute_path)
    return process_run, absolute_path


def _migrate_composite_step(client, workflow, path, commit=None):
    """Migrate a composite workflow."""
    if not commit:
        commit = client.cache.find_previous_commit(path)
    run = Run(client=client, path=path, commit=commit)
    rel_path = Path(path).relative_to(client.path)
    label = f"{rel_path}@{commit.hexsha}"
    identifier = sha1(label.encode("utf-8")).hexdigest()
    run._id = Run.generate_id(client, identifier=identifier)

    name = "{0}_migrated.yaml".format(uuid.uuid4().hex)

    wf_path = client.renku_path / OLD_WORKFLOW_PATH

    run.path = (wf_path / name).relative_to(client.path)

    for step in workflow.steps:
        if isinstance(step.run, dict):
            continue
        else:
            path = wf_path / step.run
            subrun = parse_cwl_cached(str(path))

        subprocess, _ = _migrate_single_step(client, subrun, path, parent_commit=commit)
        run.add_subprocess(subprocess)

    wf = WorkflowRun.from_run(run, client, run.path, commit=commit)

    # HACK: This fixes broken SoftwareAgent due to rebases done by users
    if isinstance(wf.association.agent, Person) or not wf.association.agent.label.startswith("renku "):
        wf.association.agent = default_missing_software_agent
    for p in wf._processes:
        if isinstance(p.association.agent, Person) or not p.association.agent.label.startswith("renku "):
            p.association.agent = default_missing_software_agent
    wf.to_yaml(run.path)

    return wf, run.path


def _entity_from_path(client, path, commit):
    """Gets the entity associated with a path."""
    client, commit, path = client.get_in_submodules(client.cache.find_previous_commit(path, revision=commit), path)

    entity_cls = Entity
    if (client.path / path).is_dir():
        entity_cls = Collection

    if str(path).startswith(os.path.join(client.renku_home, OLD_DATASETS_PATH)):
        return Dataset.from_yaml(path=client.path / path, client=client, commit=commit)
    else:
        return entity_cls(commit=commit, client=client, path=str(path))


def _invalidations_from_commit(client, commit: Commit):
    """Gets invalidated files from a commit."""
    results = []
    collections = dict()
    for file in commit.get_changes():
        # NOTE: only process deleted files
        if not file.deleted:
            continue
        path = Path(file.a_path)
        entity = _get_activity_entity(client, commit, path, collections, deleted=True)

        results.append(entity)

    return results


def _get_activity_entity(client, commit, path, collections, deleted=False):
    """Gets the entity associated with this Activity and path."""
    client, commit, path = client.get_in_submodules(commit, path)
    output_path = client.path / path
    parents = list(output_path.relative_to(client.path).parents)

    collection = None
    members = []
    for parent in reversed(parents[:-1]):
        if str(parent) in collections:
            collection = collections[str(parent)]
        else:
            collection = Collection(client=client, commit=commit, path=str(parent), members=[], parent=collection)
            members.append(collection)
            collections[str(parent)] = collection

        members = collection.members

    entity_cls = Entity
    if (client.path / path).is_dir():
        entity_cls = Collection

    if str(path).startswith(os.path.join(client.renku_home, OLD_DATASETS_PATH)) and not deleted:
        entity = Dataset.from_yaml(path=client.path / path, client=client, commit=commit)
    else:
        entity = entity_cls(commit=commit, client=client, path=str(path), parent=collection)

    if collection:
        collection.members.append(entity)

    return entity


_cwl_cache = {}


def parse_cwl_cached(path):
    """Parse cwl and remember the result for future execution."""
    if path in _cwl_cache:
        return _cwl_cache[path]

    cwl = parse_cwl(path)

    _cwl_cache[path] = cwl

    return cwl


class RepositoryCache:
    """Cache for a git repository."""

    def __init__(self, client, cache, cwl_files_commits):
        self.client = client
        self.cache = cache
        self.cwl_files_commits = cwl_files_commits

    @classmethod
    def from_client(cls, client):
        """Return a cached repository."""
        cache = defaultdict(list)
        cwl_files_commits_map = {}

        for n, commit in enumerate(client.repository.iterate_commits(full_history=True), start=1):
            communication.echo(f"Caching commit {n}", end="\r")

            cwl_files = []
            for file in commit.get_changes():
                # Ignore deleted files
                if file.deleted:
                    continue

                path = file.a_path
                cache[path].append(commit)

                if path.startswith(f"{client.renku_home}/workflow/") and path.endswith(".cwl"):
                    cwl_files.append(os.path.realpath(client.path / path))

            cls._update_cwl_files_and_commits(commit, cwl_files_commits_map, cwl_files)

        communication.echo(40 * " ", end="\r")

        return RepositoryCache(client, cache, cwl_files_commits_map)

    @staticmethod
    def _update_cwl_files_and_commits(commit, cwl_files_commits_map, cwl_files):
        if len(cwl_files) != 1:
            return

        path = cwl_files[0]
        existing_commit = cwl_files_commits_map.get(path)

        if existing_commit is None:
            cwl_files_commits_map[path] = commit
        elif existing_commit.compare_to(commit) < 0:  # existing commit is older
            cwl_files_commits_map[path] = commit

    def find_previous_commit(self, path, revision="HEAD"):
        """Return a previous commit for a given path starting from 'revision'."""

        def find_from_client(path, revision):
            try:
                return self.client.repository.get_previous_commit(path=path, revision=revision, full_history=True)
            except errors.GitCommitNotFoundError:
                communication.warn(f"Cannot find previous commit for {path} from {str(revision)}")
                return revision

        try:
            path = (self.client.path / path).relative_to(self.client.path)
        except ValueError:
            pass
        path = str(path)

        if revision == "HEAD":
            revision = self.client.repository.head.commit

        commits = self.cache.get(git_unicode_unescape(path))
        if not commits:
            return find_from_client(path, revision)

        if revision in commits:
            return revision

        for commit in commits:
            if commit.compare_to(revision) <= 0:
                return commit

        # No commit was found
        return find_from_client(path, revision)<|MERGE_RESOLUTION|>--- conflicted
+++ resolved
@@ -88,12 +88,6 @@
 
         cwl_file, commit = element
 
-<<<<<<< HEAD
-        if client.repository.is_dirty():
-            commit_msg = "renku migrate: committing migrated workflow"
-            committer = Actor(name=f"renku {__version__}", email=version_url)
-            client.repository.commit(commit_msg + client.transaction_id, committer=committer, no_verify=True)
-=======
         try:
             if not Path(cwl_file).exists():
                 continue
@@ -106,13 +100,12 @@
             if client.repository.is_dirty():
                 commit_msg = "renku migrate: committing migrated workflow"
                 committer = Actor(name=f"renku {__version__}", email=version_url)
-                client.repository.commit(commit_msg, committer=committer, no_verify=True)
+                client.repository.commit(commit_msg + client.transaction_id, committer=committer, no_verify=True)
         except Exception:
             if strict:
                 raise
             communication.echo("")
             communication.warn(f"Cannot process commit '{commit.hexsha}' - Exception: {traceback.format_exc()}")
->>>>>>> 9cea4d16
 
 
 def _migrate_cwl(client, path, commit):
