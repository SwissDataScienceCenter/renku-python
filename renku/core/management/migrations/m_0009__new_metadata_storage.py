--- conflicted
+++ resolved
@@ -89,16 +89,8 @@
         project.version = "8"
         project.to_yaml(client.renku_path.joinpath(project_path))
 
-<<<<<<< HEAD
-        client.repo.git.add(str(client.renku_path))
-
-        client.repo.index.commit(
-            "renku migrate: committing structural changes" + client.transaction_id, skip_hooks=True
-        )
-=======
         client.repository.add(client.renku_path)
-        client.repository.commit("renku migrate: committing structural changes", no_verify=True)
->>>>>>> 6780b590
+        client.repository.commit("renku migrate: committing structural changes" + client.transaction_id, no_verify=True)
         return True
 
     return False
