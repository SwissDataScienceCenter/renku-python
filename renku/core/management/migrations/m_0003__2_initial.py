--- conflicted
+++ resolved
@@ -66,7 +66,7 @@
     for old_path in get_pre_0_3_4_datasets_metadata(client):
         name = str(old_path.parent.relative_to(client.path / DATA_DIR))
 
-        dataset = Dataset.from_yaml(old_path)
+        dataset = Dataset.from_yaml(old_path, client=client)
         dataset.title = name
         dataset.name = name
         new_path = client.renku_datasets_path / dataset.identifier / client.METADATA
@@ -119,16 +119,7 @@
 
             file_.name = os.path.basename(file_.path)
 
-<<<<<<< HEAD
-                # always set the id by the identifier
-                file_._id = urllib.parse.urljoin(
-                    "https://{host}".format(host=host),
-                    posixpath.join("/blob/{hexsha}/{path}".format(hexsha=commit.hexsha, path=quote(str(new_path)))),
-                )
-                file_._label = "{}@{}".format(new_path, commit.hexsha)
-=======
         dataset.to_yaml(expected_path / client.METADATA)
->>>>>>> 127d606f
 
 
 def _fix_labels_and_ids(client):
