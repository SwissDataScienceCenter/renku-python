--- conflicted
+++ resolved
@@ -124,11 +124,7 @@
 
     if not skip_docker_update:
         try:
-<<<<<<< HEAD
-            docker_updated, _, _ = _update_dockerfile(client)
-=======
-            docker_updated = _update_dockerfile()
->>>>>>> 628edc52
+            docker_updated, _, _ = _update_dockerfile()
         except DockerfileUpdateError:
             raise
         except (Exception, BaseException) as e:
@@ -282,7 +278,7 @@
     project.template_version = str(template_version)
     project_gateway.update_project(project)
 
-    return True, str(project.template_version), str(template_version)
+    return True, project.template_version, template_version
 
 
 @inject.autoparams()
@@ -293,7 +289,7 @@
     client = client_dispatcher.current_client
 
     if not client.docker_path.exists():
-        return False, None, None
+        return False
 
     communication.echo("Updating dockerfile...")
 
@@ -304,7 +300,7 @@
     m = re.search(r"^ARG RENKU_VERSION=(\d+\.\d+\.\d+)$", dockercontent, flags=re.MULTILINE)
     if not m:
         if check_only:
-            return False, None, None
+            return False
         raise DockerfileUpdateError(
             "Couldn't update renku-python version in Dockerfile, as it doesn't contain an 'ARG RENKU_VERSION=...' line."
         )
@@ -312,10 +308,10 @@
     docker_version = pkg_resources.parse_version(m.group(1))
 
     if docker_version >= current_version:
-        return True, False, str(docker_version)
+        return False
 
     if check_only:
-        return True, True, str(docker_version)
+        return True
 
     dockercontent = re.sub(
         r"^ARG RENKU_VERSION=\d+\.\d+\.\d+$", f"ARG RENKU_VERSION={__version__}", dockercontent, flags=re.MULTILINE
@@ -326,7 +322,7 @@
 
     communication.echo("Updated dockerfile.")
 
-    return True, False, str(current_version)
+    return True
 
 
 @inject.autoparams()
