--- conflicted
+++ resolved
@@ -241,10 +241,6 @@
             # multi-line text when it is shrinking and
             len(text) > 2
             and columns_size_diff == -1
-<<<<<<< HEAD
-            and
-=======
->>>>>>> 25b74792
             # it has a horizontal line.
             and [start for (start, end) in edges if start + 1 < end]
         )
