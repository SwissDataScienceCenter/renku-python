# -*- coding: utf-8 -*-
#
# Copyright 2017-2020 - Swiss Data Science Center (SDSC)
# A partnership between École Polytechnique Fédérale de Lausanne (EPFL) and
# Eidgenössische Technische Hochschule Zürich (ETHZ).
#
# Licensed under the Apache License, Version 2.0 (the "License");
# you may not use this file except in compliance with the License.
# You may obtain a copy of the License at
#
#     http://www.apache.org/licenses/LICENSE-2.0
#
# Unless required by applicable law or agreed to in writing, software
# distributed under the License is distributed on an "AS IS" BASIS,
# WITHOUT WARRANTIES OR CONDITIONS OF ANY KIND, either express or implied.
# See the License for the specific language governing permissions and
# limitations under the License.
"""Migrate project to the latest Renku version."""

<<<<<<< HEAD
from renku.core.management.migrate import (
    is_docker_update_possible,
    is_migration_required,
    is_project_unsupported,
    is_template_update_possible,
    migrate,
)
=======
from renku.core.management.migrate import is_migration_required, is_project_unsupported
from renku.core.management.migrate import is_renku_project as is_renku_project_helper
from renku.core.management.migrate import migrate
>>>>>>> f6033f5f

from .client import pass_local_client


@pass_local_client
def migrations_check(client):
    """Public function for a migrations check."""

    template_update_possible, current_version, new_version = is_template_update_possible(client)
    return (
        is_migration_required(client),
        not is_project_unsupported(client),
        template_update_possible,
        current_version,
        new_version,
        bool(client.project.automated_update),
        is_docker_update_possible(client),
    )


@pass_local_client
def migrations_versions(client):
    """Return source and destination migration versions."""
    from renku import __version__

    return __version__, client.latest_agent


@pass_local_client(clean=True, commit=True, commit_empty=False)
def migrate_project(
    client,
    force_template_update=False,
    skip_template_update=False,
    skip_docker_update=False,
    skip_migrations=False,
    progress_callback=None,
    commit_message=None,
):
    """Migrate all project's entities."""
    return migrate(
        client=client,
        force_template_update=force_template_update,
        skip_template_update=skip_template_update,
        skip_docker_update=skip_docker_update,
        skip_migrations=skip_migrations,
        progress_callback=progress_callback,
    )


@pass_local_client(clean=True, commit=False)
def migrate_project_no_commit(
    client,
    force_template_update=False,
    skip_template_update=False,
    skip_docker_update=False,
    skip_migrations=False,
    progress_callback=None,
):
    """Migrate all project's entities but do not commit changes."""
<<<<<<< HEAD
    return migrate(
        client=client,
        force_template_update=force_template_update,
        skip_template_update=skip_template_update,
        skip_docker_update=skip_docker_update,
        skip_migrations=skip_migrations,
        progress_callback=progress_callback,
    )
=======
    return migrate(client=client, progress_callback=progress_callback)


@pass_local_client
def is_renku_project(client):
    """Check if repository is a renku project."""
    return is_renku_project_helper(client)
>>>>>>> f6033f5f
<|MERGE_RESOLUTION|>--- conflicted
+++ resolved
@@ -17,19 +17,9 @@
 # limitations under the License.
 """Migrate project to the latest Renku version."""
 
-<<<<<<< HEAD
-from renku.core.management.migrate import (
-    is_docker_update_possible,
-    is_migration_required,
-    is_project_unsupported,
-    is_template_update_possible,
-    migrate,
-)
-=======
-from renku.core.management.migrate import is_migration_required, is_project_unsupported
+from renku.core.management.migrate import is_docker_update_possible, is_migration_required, is_project_unsupported
 from renku.core.management.migrate import is_renku_project as is_renku_project_helper
-from renku.core.management.migrate import migrate
->>>>>>> f6033f5f
+from renku.core.management.migrate import is_template_update_possible, migrate
 
 from .client import pass_local_client
 
@@ -89,7 +79,6 @@
     progress_callback=None,
 ):
     """Migrate all project's entities but do not commit changes."""
-<<<<<<< HEAD
     return migrate(
         client=client,
         force_template_update=force_template_update,
@@ -98,12 +87,9 @@
         skip_migrations=skip_migrations,
         progress_callback=progress_callback,
     )
-=======
-    return migrate(client=client, progress_callback=progress_callback)
 
 
 @pass_local_client
 def is_renku_project(client):
     """Check if repository is a renku project."""
-    return is_renku_project_helper(client)
->>>>>>> f6033f5f
+    return is_renku_project_helper(client)