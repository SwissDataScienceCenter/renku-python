--- conflicted
+++ resolved
@@ -42,7 +42,6 @@
 from renku.core.management.workflow.concrete_execution_graph import ExecutionGraph
 from renku.core.management.workflow.plan_factory import delete_indirect_files_list
 from renku.core.management.workflow.value_resolution import CompositePlanValueResolver, ValueResolver
-from renku.core.metadata.repository import Actor
 from renku.core.models.provenance.activity import Activity, ActivityCollection
 from renku.core.models.workflow.composite_plan import CompositePlan
 from renku.core.models.workflow.plan import AbstractPlan, Plan
@@ -448,8 +447,6 @@
     config=None,
 ):
     """Execute a Run with/without subprocesses."""
-    from renku.version import __version__, version_url
-
     client = client_dispatcher.current_client
 
     # NOTE: Pull inputs from Git LFS or other storage backends
@@ -467,17 +464,6 @@
 
     ended_at_time = local_now()
 
-<<<<<<< HEAD
-=======
-    client.repository.add(*modified_outputs)
-
-    if client.repository.is_dirty():
-        postfix = "s" if len(modified_outputs) > 1 else ""
-        commit_msg = f"renku {command_name}: committing {len(modified_outputs)} modified file{postfix}"
-        committer = Actor(name=f"renku {__version__}", email=version_url)
-        client.repository.commit(commit_msg, committer=committer, no_verify=True)
-
->>>>>>> 6780b590
     activities = []
 
     for plan in plans:
