# -*- coding: utf-8 -*-
#
# Copyright 2017-2021 - Swiss Data Science Center (SDSC)
# A partnership between École Polytechnique Fédérale de Lausanne (EPFL) and
# Eidgenössische Technische Hochschule Zürich (ETHZ).
#
# Licensed under the Apache License, Version 2.0 (the "License");
# you may not use this file except in compliance with the License.
# You may obtain a copy of the License at
#
#     http://www.apache.org/licenses/LICENSE-2.0
#
# Unless required by applicable law or agreed to in writing, software
# distributed under the License is distributed on an "AS IS" BASIS,
# WITHOUT WARRANTIES OR CONDITIONS OF ANY KIND, either express or implied.
# See the License for the specific language governing permissions and
# limitations under the License.
"""Renku workflow commands."""


import itertools
import re
from collections import defaultdict
from datetime import datetime
from functools import reduce
from pathlib import Path
from typing import TYPE_CHECKING, Any, Dict, List, Optional, Tuple

if TYPE_CHECKING:
    from networkx import DiGraph

from renku.core import errors
from renku.core.commands.format.workflow import WORKFLOW_FORMATS
from renku.core.commands.view_model.activity_graph import ActivityGraphViewModel
from renku.core.commands.view_model.composite_plan import CompositePlanViewModel
from renku.core.commands.view_model.plan import plan_view
from renku.core.management.command_builder import inject
from renku.core.management.command_builder.command import Command
from renku.core.management.interface.activity_gateway import IActivityGateway
from renku.core.management.interface.client_dispatcher import IClientDispatcher
from renku.core.management.interface.plan_gateway import IPlanGateway
from renku.core.management.interface.project_gateway import IProjectGateway
from renku.core.management.workflow.activity import create_activity_graph, get_activities_until_paths, sort_activities
from renku.core.management.workflow.concrete_execution_graph import ExecutionGraph
from renku.core.management.workflow.plan_factory import delete_indirect_files_list
from renku.core.management.workflow.value_resolution import CompositePlanValueResolver, ValueResolver
from renku.core.models.provenance.activity import Activity, ActivityCollection
from renku.core.models.workflow.composite_plan import CompositePlan
from renku.core.models.workflow.plan import AbstractPlan, Plan
from renku.core.plugins.provider import execute
from renku.core.utils import communication
from renku.core.utils.datetime8601 import local_now
from renku.core.utils.os import are_paths_related, get_relative_paths, safe_read_yaml


<<<<<<< HEAD
def _safe_read_yaml(file: str) -> Dict[str, Any]:
    try:
        from renku.core.models import jsonld as jsonld

        return jsonld.read_yaml(file)
    except Exception as e:
        raise errors.ParameterError(e)
=======
def _ref(name):
    """Return workflow reference name."""
    return "workflows/{0}".format(name)


def _deref(ref):
    """Remove workflows prefix."""
    assert ref.startswith("workflows/")
    return ref[len("workflows/") :]
>>>>>>> b548bc3e


@inject.autoparams()
def _search_workflows(name: str, plan_gateway: IPlanGateway) -> List[str]:
    """Get all the workflows whose Plan.name start with the given name.

    Args:
        name(str): The name to search for.
        plan_gateway(IPlanGateway): Injected Plan gateway.

    Returns:
        All Plans whose name starts with ``name``.
    """
    return plan_gateway.list_by_name(starts_with=name)


def search_workflows_command():
    """Command to get all the workflows whose Plan.name are greater than or equal to the given name."""
    return Command().command(_search_workflows).require_migration().with_database(write=False)


@inject.autoparams()
def _find_workflow(name_or_id: str, plan_gateway: IPlanGateway) -> AbstractPlan:
    workflow = plan_gateway.get_by_id(name_or_id) or plan_gateway.get_by_name(name_or_id)

    if not workflow:
        raise errors.ParameterError(f'The specified workflow "{name_or_id}" cannot be found.')
    return workflow


@inject.autoparams()
def _list_workflows(plan_gateway: IPlanGateway, format: str, columns: List[str]):
    """List or manage workflows with subcommands.

    Args:
        plan_gateway(IPlanGateway): The injected Plan gateway.
        format(str): The output format.
        columns(List[str]): The columns to show for tabular output.

    Returns:
        List of workflows formatted by ``format``.
    """
    workflows = plan_gateway.get_newest_plans_by_names()

    if format not in WORKFLOW_FORMATS:
        raise errors.UsageError(f'Provided format "{format}" is not supported ({", ".join(WORKFLOW_FORMATS.keys())})"')

    if format == "json-ld":
        return WORKFLOW_FORMATS[format](list(workflows.values()), columns=columns)

    return WORKFLOW_FORMATS[format](list(map(lambda x: plan_view(x), workflows.values())), columns=columns)


def list_workflows_command():
    """Command to list or manage workflows with subcommands."""
    return Command().command(_list_workflows).require_migration().with_database(write=False)


@inject.autoparams()
def _remove_workflow(name: str, force: bool, plan_gateway: IPlanGateway):
    """Remove the remote named <name>.

    Args:
        name (str): The name of the Plan to remove.
        force (bool): Whether to force removal or not.
        plan_gateway(IPlanGateway): The injected Plan gateway.
    Raises:
        errors.ParameterError: If the Plan doesn't exist or was already deleted.
    """
    workflows = plan_gateway.get_newest_plans_by_names()
    plan = None
    if name.startswith("/plans/"):
        plan = next(filter(lambda x: x.id == name, workflows.values()), None)
    if not plan and name not in workflows:
        raise errors.ParameterError(f'The specified workflow is "{name}" is not an active workflow.')

    if not force:
        prompt_text = f'You are about to remove the following workflow "{name}".' + "\n" + "\nDo you wish to continue?"
        communication.confirm(prompt_text, abort=True, warning=True)

    plan = plan or workflows[name]
    plan.unfreeze()
    plan.invalidated_at = datetime.utcnow()
    plan.freeze()


def remove_workflow_command():
    """Command that removes the workflow named <name>."""
    return Command().command(_remove_workflow).require_clean().with_database(write=True).with_commit()


def _show_workflow(name_or_id: str):
    """Show the details of a workflow.

    Args:
        name_or_id(str): Name or id of the Plan to show.

    Returns:
        Details of the Plan.
    """
    workflow = _find_workflow(name_or_id)
    return plan_view(workflow)


def show_workflow_command():
    """Command that the details of a workflow."""
    return Command().command(_show_workflow).require_migration().with_database(write=False)


@inject.autoparams()
def _compose_workflow(
    name: str,
    description: str,
    mappings: List[str],
    defaults: List[str],
    links: List[str],
    param_descriptions: List[str],
    map_inputs: bool,
    map_outputs: bool,
    map_params: bool,
    link_all: bool,
    keywords: List[str],
    steps: List[str],
    sources: List[str],
    sinks: List[str],
    activity_gateway: IActivityGateway,
    plan_gateway: IPlanGateway,
    project_gateway: IProjectGateway,
    client_dispatcher: IClientDispatcher,
) -> CompositePlan:
    """Compose workflows into a CompositePlan.

    Args:
        name(str): Name of the new composed Plan.
        description(str): Description for the Plan.
        mappings(List[str]): Mappings between parameters of this and child Plans.
        defaults(List[str]): Default values for parameters.
        links(List[str]): Links between parameters of child Plans.
        param_descriptions(List[str]): Descriptions of parameters.
        map_inputs(bool): Whether or not to automatically expose child inputs.
        map_inputs(bool): Whether or not to automatically expose child outputs.
        map_params(bool): Whether or not to automatically expose child parameters.
        link_all(bool): Whether or not to automatically link child steps' parameters.
        keywords(List[str]): Keywords for the Plan.
        steps(List[str]): Child steps to include.
        sources(List[str]): Starting files when automatically detecting child Plans.
        sinks(List[str]): Ending files when automatically detecting child Plans.
        activity_gateway(IActivityGateway): Injected activity gateway.
        plan_gateway(IPlanGateway): Injected plan gateway.
        project_gateway(IProjectGateway): Injected project gateway.
        client_dispatcher(IClientDispatcher): Injected client dispatcher.

    Returns:
        The newly created ``CompositePlan``.
    """

    if plan_gateway.get_by_name(name):
        raise errors.ParameterError(f"Duplicate workflow name: workflow '{name}' already exists.")

    child_workflows = []
    plan_activities = []

    if steps:
        for workflow_name_or_id in steps:
            child_workflow = plan_gateway.get_by_id(workflow_name_or_id)

            if not child_workflow:
                child_workflow = plan_gateway.get_by_name(workflow_name_or_id)

            if not child_workflow:
                raise errors.ObjectNotFoundError(workflow_name_or_id)

            child_workflows.append(child_workflow)
    else:
        client = client_dispatcher.current_client
        sources = sources or []
        sources = get_relative_paths(base=client.path, paths=sources)

        if not sinks:
            usages = activity_gateway.get_all_usage_paths()
            generations = activity_gateway.get_all_generation_paths()

            sinks = [g for g in generations if all(not are_paths_related(g, u) for u in usages)]

        sinks = get_relative_paths(base=client.path, paths=sinks)

        activities = list(
            get_activities_until_paths(
                sinks, sources, activity_gateway=activity_gateway, client_dispatcher=client_dispatcher
            )
        )
        activities = sort_activities(activities)

        # we need to get the actual plans from the DB as plan_with_values returns a copy
        for i, activity in enumerate(activities, 1):
            child_workflow = activity.association.plan
            child_workflows.append(child_workflow)
            plan_activities.append((i, activity.plan_with_values))

    plan = CompositePlan(
        description=description,
        id=CompositePlan.generate_id(),
        keywords=keywords,
        name=name,
        plans=child_workflows,
        project_id=project_gateway.get_project().id,
    )

    if mappings:
        plan.set_mappings_from_strings(mappings)

    if defaults:
        plan.set_mapping_defaults(defaults)

    if plan_activities:
        # Since composite is created from activities, we need to add mappings to set defaults to the values of
        # the activities, to ensure values from the involved activities are preserved.
        # If the user supplies their own mappings, those overrule the automatically added ones.

        for i, child_plan in plan_activities:
            for param in itertools.chain(child_plan.inputs, child_plan.outputs, child_plan.parameters):
                try:
                    mapping_name = f"{i}-{param.name}"
                    plan.set_mappings_from_strings([f"{mapping_name}=@step{i}.{param.name}"])
                except errors.MappingExistsError:
                    continue

                plan.set_mapping_defaults([f"{mapping_name}={param.actual_value}"])

    if links:
        plan.set_links_from_strings(links)
        graph = ExecutionGraph([plan])
        cycles = graph.cycles
        if cycles:
            cycles = [map(lambda x: x.name, cycle) for cycle in cycles]
            raise errors.GraphCycleError(cycles)

    if param_descriptions:
        plan.set_mapping_descriptions(param_descriptions)

    if map_inputs:
        plan.map_all_inputs()

    if map_outputs:
        plan.map_all_outputs()

    if map_params:
        plan.map_all_parameters()

    if link_all:
        # NOTE: propagate values to for linking to use
        rv = CompositePlanValueResolver(plan, None)
        plan = rv.apply()

        graph = ExecutionGraph([plan], virtual_links=True)

        cycles = graph.cycles
        if cycles:
            cycles = [map(lambda x: x.name, cycle) for cycle in cycles]
            raise errors.GraphCycleError(cycles)

        for virtual_link in graph.virtual_links:
            plan.add_link(virtual_link[0], [virtual_link[1]])

    plan_gateway.add(plan)

    return CompositePlanViewModel.from_composite_plan(plan)


def compose_workflow_command():
    """Command that creates a composite of several workflows."""
    return (
        Command().command(_compose_workflow).require_migration().require_clean().with_database(write=True).with_commit()
    )


@inject.autoparams()
def _edit_workflow(
    name: str,
    new_name: Optional[str],
    description: Optional[str],
    set_params: List[str],
    map_params: List[str],
    rename_params: List[str],
    describe_params: List[str],
    plan_gateway: IPlanGateway,
):
    """Edits a workflow details.

    Args:
        name (str): Name of the Plan to edit.
        new_name(Optional[str]): New name of the Plan.
        description(Optional[str]): New description of the Plan.
        set_params(List[str]): New default values for parameters.
        map_params(List[str]): New mappings for Plan.
        rename_params(List[str]): New names for parameters.
        describe_params(List[str]): New descriptions for parameters.
        plan_gateway(IPlanGateway): Injected plan gateway.

    Returns:
        Details of the modified Plan.
    """
    derived_from = _find_workflow(name)
    workflow = derived_from.derive()
    if new_name:
        workflow.name = new_name

    if description:
        workflow.description = description

    if isinstance(workflow, Plan):
        workflow.set_parameters_from_strings(set_params)

        def _mod_params(workflow, changed_params, attr):
            for param_string in changed_params:
                name, new_value = param_string.split("=", maxsplit=1)
                new_value = new_value.strip(' "')

                found = False
                for collection in [workflow.inputs, workflow.outputs, workflow.parameters]:
                    for i, param in enumerate(collection):
                        if param.name == name:
                            new_param = param.derive(plan_id=workflow.id)
                            setattr(new_param, attr, new_value)
                            collection[i] = new_param
                            found = True
                            break
                    if found:
                        break
                else:
                    raise errors.ParameterNotFoundError(parameter=name, workflow=workflow.name)

        _mod_params(workflow, rename_params, "name")
        _mod_params(workflow, describe_params, "description")
    elif isinstance(workflow, CompositePlan) and len(map_params):
        workflow.set_mappings_from_strings(map_params)

    plan_gateway.add(workflow)
    return plan_view(workflow)


def edit_workflow_command():
    """Command that edits the properties of a given workflow."""
    return Command().command(_edit_workflow).require_clean().with_database(write=True).with_commit()


@inject.autoparams()
def _export_workflow(
    name_or_id, client_dispatcher: IClientDispatcher, format: str, output: Optional[str], values: Optional[str]
):
    """Export a workflow to a given format.

    Args:
        name_or_id: name or id of the Plan to export
        client_dispatcher(IClientDispatcher): Injected client dispatcher.
        format(str): Format to export to.
        output(Optional[str]): Output path to store result at.
        values(Optional[str]): Path to values file to apply before export.

    Returns:
        The exported workflow as string.
    """
    client = client_dispatcher.current_client

    workflow = _find_workflow(name_or_id)
    if output:
        output = Path(output)

    if values:
        values = safe_read_yaml(values)
        rv = ValueResolver.get(workflow, values)
        workflow = rv.apply()
        if rv.missing_parameters:
            communication.warn(
                f'Could not resolve the following parameters in "{workflow.name}" workflow: '
                f'{",".join(rv.missing_parameters)}'
            )

    from renku.core.plugins.workflow import workflow_converter

    converter = workflow_converter(format)
    return converter(workflow=workflow, basedir=client.path, output=output, output_format=format)


def export_workflow_command():
    """Command that exports a workflow into a given format."""
    return Command().command(_export_workflow).require_clean().with_database(write=False)


@inject.autoparams()
def _lookup_paths_in_paths(client_dispatcher: IClientDispatcher, lookup_paths: List[str], target_paths: List[str]):
    """Return all lookup_paths that are in or under target_paths."""
    client = client_dispatcher.current_client

    dirs = []
    files = set()

    for p in lookup_paths:
        path = Path(get_relative_paths(client.path, [p])[0])
        if path.is_dir():
            dirs.append(path)
        else:
            files.add(path)

    target_dirs = []
    target_files = set()

    for p in target_paths:
        path = Path(p)
        if path.is_dir():
            target_dirs.append(path)
        else:
            target_files.add(path)

    result = set()

    for target_file in target_files:
        if target_file in files or any(d in target_file.parents for d in dirs):
            result.add(str(target_file))

    for target_dir in target_dirs:
        if target_dir in dirs or any(target_dir in f.parents for f in files):
            result.add(str(target_dir))

    return result


@inject.autoparams()
def _workflow_inputs(activity_gateway: IActivityGateway, paths: List[str] = None):
    """Get inputs used by workflows.

    Args:
        activity_gateway(IActivityGateway): The injected activity gateway.
        paths(List[str], optional): List of paths to consider as inputs (Default value = None).

    Returns:
        Set[str]: Set of input file paths.
    """
    usage_paths = activity_gateway.get_all_usage_paths()

    if not paths:
        return usage_paths

    return _lookup_paths_in_paths(lookup_paths=paths, target_paths=usage_paths)


def workflow_inputs_command():
    """Command that shows inputs used by workflows."""
    return Command().command(_workflow_inputs).require_migration().with_database(write=False)


@inject.autoparams()
def _workflow_outputs(activity_gateway: IActivityGateway, paths: List[str] = None):
    """Get inputs used by workflows.

    Args:
        activity_gateway(IActivityGateway): The injected activity gateway.
        paths(List[str], optional): List of paths to consider as outputs (Default value = None).

    Returns:
        Set[str]: Set of output file paths.
    """
    generation_paths = activity_gateway.get_all_generation_paths()

    if not paths:
        return generation_paths

    return _lookup_paths_in_paths(lookup_paths=paths, target_paths=generation_paths)


def workflow_outputs_command():
    """Command that shows inputs used by workflows."""
    return Command().command(_workflow_outputs).require_migration().with_database(write=False)


@inject.params(client_dispatcher=IClientDispatcher, activity_gateway=IActivityGateway, plan_gateway=IPlanGateway)
def execute_workflow(
    dag: "DiGraph",
    client_dispatcher: IClientDispatcher,
    activity_gateway: IActivityGateway,
    plan_gateway: IPlanGateway,
    provider="cwltool",
    config=None,
):
    """Execute a Run with/without subprocesses.

    Args:
        dag("DiGraph"): The workflow graph to execute.
        client_dispatcher(IClientDispatcher): The injected client dispatcher.
        activity_gateway(IActivityGateway): The injected activity gateway.
        plan_gateway(IPlanGateway): The injected plan gateway.
        provider: Provider to run the workflow with (Default value = "cwltool").
        config: Config for the workflow provider (Default value = None).
    """
    client = client_dispatcher.current_client

    inputs = {i.actual_value for p in dag.nodes for i in p.inputs}
    # NOTE: Pull inputs from Git LFS or other storage backends
    if client.check_external_storage():
        client.pull_paths_from_storage(*inputs)

    # check whether the none generated inputs of workflows are available
    outputs = {o.actual_value for p in dag.nodes for o in p.outputs}
    for i in inputs - outputs:
        if not Path(i).exists():
            raise errors.ParameterError(f"Input '{i}' for the workflow does not exists!")

    delete_indirect_files_list(client.path)

    if config:
        config = safe_read_yaml(config)

    started_at_time = local_now()

    execute(dag=dag, basedir=client.path, provider=provider, config=config)

    ended_at_time = local_now()

    activities = []

    for plan in dag.nodes:
        # NOTE: Update plans are copies of Plan objects. We need to use the original Plan objects to avoid duplicates.
        original_plan = plan_gateway.get_by_id(plan.id)
        activity = Activity.from_plan(plan=plan, started_at_time=started_at_time, ended_at_time=ended_at_time)
        activity.association.plan = original_plan
        activity_gateway.add(activity)
        activities.append(activity)

    if len(activities) > 1:
        activity_collection = ActivityCollection(activities=activities)
        activity_gateway.add_activity_collection(activity_collection)


def _execute_workflow(
    name_or_id: str, set_params: List[str], provider: str, config: Optional[str], values: Optional[str]
):
    def _nested_dict():
        return defaultdict(_nested_dict)

    workflow = _find_workflow(name_or_id)

    # apply the provided parameter settings provided by user
    override_params = dict()
    if values:
        override_params.update(safe_read_yaml(values))

    if set_params:
        from deepmerge import always_merger

        for param in set_params:
            name, value = param.split("=", maxsplit=1)
            keys = name.split(".")

            set_param = reduce(lambda x, y: {y: x}, reversed(keys), value)
            override_params = always_merger.merge(override_params, set_param)

    rv = ValueResolver.get(workflow, override_params)

    workflow = rv.apply()

    if rv.missing_parameters:
        communication.warn(
            f'Could not resolve the following parameters in "{workflow.name}" workflow: '
            f'{",".join(rv.missing_parameters)}'
        )

    graph = ExecutionGraph([workflow], virtual_links=True)
    execute_workflow(dag=graph.workflow_graph, provider=provider, config=config)


def execute_workflow_command():
    """Command that executes a workflow."""
    return (
        Command().command(_execute_workflow).require_migration().require_clean().with_database(write=True).with_commit()
    )


@inject.autoparams()
def _visualize_graph(
    sources: List[str],
    targets: List[str],
    show_files: bool,
    activity_gateway: IActivityGateway,
    client_dispatcher: IClientDispatcher,
    revision: Optional[str] = None,
):
    """Visualize an activity graph.

    Args:
        sources(List[str]): Input paths to start the visualized graph at.
        targets(List[str]): Output paths to end the visualized graph at.
        show_files(bool): Whether or not to show file nodes.
        activity_gateway(IActivityGateway): The injected activity gateway.
        client_dispatcher(IClientDispatcher): The injected client dispatcher.
        revision(Optional[str], optional): Revision or revision range to show
            the graph for  (Default value = None)

    Returns:
        Graph visualization view model.
    """
    client = client_dispatcher.current_client

    sources = sources or []
    sources = get_relative_paths(base=client.path, paths=sources)

    if not targets:
        usages = activity_gateway.get_all_usage_paths()
        generations = activity_gateway.get_all_generation_paths()

        targets = [g for g in generations if all(not are_paths_related(g, u) for u in usages)]

    activities = get_activities_until_paths(
        paths=targets,
        sources=sources,
        revision=revision,
        activity_gateway=activity_gateway,
        client_dispatcher=client_dispatcher,
    )
    graph = create_activity_graph(activities, with_inputs_outputs=show_files)
    return ActivityGraphViewModel(graph)


def visualize_graph_command():
    """Execute the graph visualization command."""
    return Command().command(_visualize_graph).require_migration().with_database(write=False)


def _extract_iterate_parameters(values: Dict[str, Any], index_pattern: re.Pattern, tag_separator: str = "@"):
    """Recursively extracts the iteration paramaters from the workflow values given by the user.

    Args:
        values(Dict[str, Any]): Plan values to iterate over.
        index_pattern(re.Pattern): Pattern for parameter indizes.
        tag_separator(str, optional): Separator for tagged values (Default value = "@").

    Returns:
        Tuple of ``(iter_params, params)`` where ``params`` are regular parameters
        and ``iter_params`` are parameters with iteration values.
    """
    iter_params = {"indexed": {}, "params": {}, "tagged": {}}
    params = {}
    for param_name, param_value in values.items():
        if isinstance(param_value, str) and index_pattern.search(param_value):
            iter_params["indexed"][param_name] = param_value
            params[param_name] = param_value
        elif isinstance(param_value, list):
            if len(param_value) == 1:
                communication.warn(
                    f"The parameter '{param_name}' has only one element '{param_value}', "
                    "changing it to be a fixed parameter!"
                )
                params[param_name] = param_value[0]
                continue

            if tag_separator in param_name:
                name, tag = param_name.split(tag_separator, maxsplit=1)
                if tag in iter_params["tagged"]:
                    iter_params["tagged"][tag][name] = param_value
                else:
                    iter_params["tagged"][tag] = {name: param_value}

                params[name] = param_value
            else:
                iter_params["params"][param_name] = param_value
                params[param_name] = param_value
        elif isinstance(param_value, dict):
            inner_iter_params, inner_params = _extract_iterate_parameters(param_value, index_pattern, tag_separator)
            iter_params["params"].update([(f"{param_name}.{ik}", iv) for ik, iv in inner_iter_params["params"].items()])
            iter_params["indexed"].update(
                [(f"{param_name}.{ik}", iv) for ik, iv in inner_iter_params["indexed"].items()]
            )
            for tag, param in inner_iter_params["tagged"].items():
                if tag in iter_params["tagged"]:
                    iter_params["tagged"][tag].update([(f"{param_name}.{ik}", iv) for ik, iv in param.items()])
                else:
                    iter_params["tagged"][tag] = dict([(f"{param_name}.{ik}", iv) for ik, iv in param.items()])
            params[param_name] = inner_params
        else:
            params[param_name] = param_value
    return iter_params, params


def _validate_iterate_parameters(
    workflow: AbstractPlan, workflow_params: Dict[str, Any], iter_params: Dict[str, Any]
) -> Dict[str, Any]:
    """Validates the user provided iteration parameters.

    Args:
        workflow(AbstractPlan): The Plan to validate parameters against.
        workflow_params(Dict[str, Any]): The plain parameters to check.
        iter_params(Dict[str, Any]): The iterative parameters to check.

    Returns:
        Dictionary of validated iteration parameters.
    """
    import copy

    rv = ValueResolver.get(copy.deepcopy(workflow), workflow_params)
    rv.apply()

    mp_paths = [mp.split(".") for mp in rv.missing_parameters]
    for collection in [iter_params["indexed"], iter_params["params"], *iter_params["tagged"].values()]:
        remove_keys = []
        for p in collection.keys():
            parameter_path = p.split(".")
            if any(parameter_path[: len(mp)] == mp for mp in mp_paths):
                remove_keys.append(p)

        for rk in remove_keys:
            collection.pop(rk)

    # validate tagged
    empty_tags = []
    for k, tagged_params in iter_params["tagged"].items():
        if len(tagged_params) == 0:
            empty_tags.append(k)
        else:
            tagged_params_values = list(tagged_params.values())
            tag_size = len(tagged_params_values[0])
            for p in tagged_params_values[1:]:
                num_params = len(p)
                if tag_size != num_params:
                    communication.error(
                        f"'{k}' tagged parameters '{tagged_params}' has different number of possible values!"
                    )
                    return None

    for et in empty_tags:
        iter_params["tagged"].pop(et)

    if (len(iter_params["indexed"]) == 0) and (len(iter_params["params"]) == 0) and (len(iter_params["tagged"]) == 0):
        raise errors.UsageError(
            "Please check the provided mappings as none of the "
            f"parameters are present in the '{workflow.name}' workflow"
        )

    if rv.missing_parameters:
        communication.confirm(
            f'Could not resolve the following parameters in "{workflow.name}" workflow: '
            f'{", ".join(rv.missing_parameters)}. Resume the execution?',
            abort=True,
        )

    return iter_params


def _build_iterations(
    workflow: AbstractPlan, workflow_params: Dict[str, Any], iter_params: Dict[str, Any], index_pattern: re.Pattern
) -> Tuple[List[AbstractPlan], List[Dict]]:
    """Instantiate the workflows for each iteration.

    Args:
        workflow(AbstractPlan): The base workflow to use as a template.
        workflow_params(Dict[str, Any]): The plain parameters to use.
        iter_params(Dict[str, Any]): The iterative parameters to use.
        index_pattern(re.Pattern): The pattern for the index placeholder.

    Returns:
        Tuple of ``(plans, itervalues)`` with ``plans`` being a list of all
        plans for each iteration and ``itervalues`` being a list of all values
        for each iteration.
    """
    import copy

    from deepmerge import always_merger

    plans = []
    execute_plan = []

    columns = list(iter_params["params"].keys())
    tagged_values = []
    for tag in iter_params["tagged"].values():
        columns.extend(tag.keys())
        tagged_values.append(zip(*tag.values()))

    def _flatten(values):
        for i in values:
            if isinstance(i, (list, tuple)):
                for k in i:
                    yield k
            else:
                yield i

    for i, values in enumerate(itertools.product(*iter_params["params"].values(), *tagged_values)):
        plan_params = copy.deepcopy(workflow_params)
        iteration_values = {}
        for k, v in iter_params["indexed"].items():
            value = index_pattern.sub(str(i), v)
            set_param = reduce(lambda x, y: {y: x}, reversed(k.split(".")), value)
            plan_params = always_merger.merge(plan_params, set_param)
            iteration_values[k] = value

        for param_key, param_value in zip(columns, _flatten(values)):
            set_param = reduce(lambda x, y: {y: x}, reversed(param_key.split(".")), param_value)
            plan_params = always_merger.merge(plan_params, set_param)
            iteration_values[param_key] = param_value

        execute_plan.append(iteration_values)
        rv = ValueResolver.get(copy.deepcopy(workflow), plan_params)
        plans.append(rv.apply())

    return plans, execute_plan


def _iterate_workflow(
    name_or_id: str,
    mapping_path: str,
    mappings: List[str],
    dry_run: bool,
    provider: str,
    config: Optional[str],
):
    import ast

    from deepmerge import always_merger

    from renku.core.models.tabulate import tabulate

    if mapping_path is None and len(mappings) == 0:
        raise errors.UsageError("No mapping has been given for the iteration!")

    workflow = _find_workflow(name_or_id)
    TAG_SEPARATOR = "@"
    index_pattern = re.compile(r"{iter_index}")

    iter_params = {"indexed": {}, "params": {}, "tagged": {}}
    workflow_params = {}
    if mapping_path:
        mapping = safe_read_yaml(mapping_path)
        iter_params, workflow_params = _extract_iterate_parameters(mapping, index_pattern, tag_separator=TAG_SEPARATOR)

    for m in mappings:
        param_name, param_value = m.split("=", maxsplit=1)
        if index_pattern.search(param_value):
            iter_params["indexed"][param_name] = param_value
        else:
            try:
                param_value = ast.literal_eval(param_value)
            except Exception:
                raise errors.ParameterError(
                    f"The value of '{param_name}' parameter is neither a list nor templated variable!"
                )

            if isinstance(param_value, list) and len(param_value) == 1:
                communication.warn(
                    f"The parameter '{param_name}' has only one element '{param_value}', "
                    "changing it to be a fixed parameter!"
                )
                workflow_params[param_name] = param_value[0]
                continue
            elif not isinstance(param_value, list):
                workflow_params[param_name] = param_value
                continue

            if TAG_SEPARATOR in param_name:
                name, tag = param_name.split(TAG_SEPARATOR, maxsplit=1)
                if tag in iter_params["tagged"]:
                    iter_params["tagged"][tag][name] = param_value
                else:
                    iter_params["tagged"][tag] = {name: param_value}

                param_name = name
            else:
                iter_params["params"][param_name] = param_value

        set_param = reduce(lambda x, y: {y: x}, reversed(param_name.split(".")), param_value)
        workflow_params = always_merger.merge(workflow_params, set_param)

    iter_params = _validate_iterate_parameters(workflow, workflow_params, iter_params)
    if iter_params is None:
        return

    plans, execute_plan = _build_iterations(workflow, workflow_params, iter_params, index_pattern)

    communication.echo(f"\n\n{tabulate(execute_plan, execute_plan[0].keys())}")
    if not dry_run:
        graph = ExecutionGraph(workflows=plans, virtual_links=True)
        execute_workflow(dag=graph.workflow_graph, provider=provider, config=config)


def iterate_workflow_command():
    """Command that executes several workflows given a set of variables."""
    return (
        Command().command(_iterate_workflow).require_migration().require_clean().with_database(write=True).with_commit()
    )<|MERGE_RESOLUTION|>--- conflicted
+++ resolved
@@ -53,27 +53,6 @@
 from renku.core.utils.os import are_paths_related, get_relative_paths, safe_read_yaml
 
 
-<<<<<<< HEAD
-def _safe_read_yaml(file: str) -> Dict[str, Any]:
-    try:
-        from renku.core.models import jsonld as jsonld
-
-        return jsonld.read_yaml(file)
-    except Exception as e:
-        raise errors.ParameterError(e)
-=======
-def _ref(name):
-    """Return workflow reference name."""
-    return "workflows/{0}".format(name)
-
-
-def _deref(ref):
-    """Remove workflows prefix."""
-    assert ref.startswith("workflows/")
-    return ref[len("workflows/") :]
->>>>>>> b548bc3e
-
-
 @inject.autoparams()
 def _search_workflows(name: str, plan_gateway: IPlanGateway) -> List[str]:
     """Get all the workflows whose Plan.name start with the given name.
