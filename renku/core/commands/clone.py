--- conflicted
+++ resolved
@@ -29,16 +29,12 @@
     path=None,
     install_githooks=True,
     skip_smudge=True,
-<<<<<<< HEAD
     recursive=True,
     depth=None,
     progress=None,
     config=None,
-    raise_git_except=False
-=======
-    progress=None,
+    raise_git_except=False,
     commit_message=None
->>>>>>> a3116fa4
 ):
     """Clone Renku project repo, install Git hooks and LFS."""
     install_lfs = client.use_external_storage
