--- conflicted
+++ resolved
@@ -89,12 +89,7 @@
     client.track_paths_in_storage(*[dst for dst in files.values() if not dst.is_dir()])
 
     # NOTE: Force-add to include possible ignored files
-<<<<<<< HEAD
-    add_to_git(client.repo.git, *files.values(), force=True)
-=======
     client.repository.add(*files.values(), force=True)
-    client.repository.commit(f"renku mv: committing {len(files)} moved files")
->>>>>>> 6780b590
 
     client.move_files(files=files, to_dataset=to_dataset)
 
