# -*- coding: utf-8 -*-
#
# Copyright 2020 - Swiss Data Science Center (SDSC)
# A partnership between École Polytechnique Fédérale de Lausanne (EPFL) and
# Eidgenössische Technische Hochschule Zürich (ETHZ).
#
# Licensed under the Apache License, Version 2.0 (the "License");
# you may not use this file except in compliance with the License.
# You may obtain a copy of the License at
#
#     http://www.apache.org/licenses/LICENSE-2.0
#
# Unless required by applicable law or agreed to in writing, software
# distributed under the License is distributed on an "AS IS" BASIS,
# WITHOUT WARRANTIES OR CONDITIONS OF ANY KIND, either express or implied.
# See the License for the specific language governing permissions and
# limitations under the License.
"""Project initialization logic."""

import json
import re
import tempfile
from collections import OrderedDict, namedtuple
from pathlib import Path
from tempfile import mkdtemp
from uuid import uuid4

import attr
import click
import git
import pkg_resources
import yaml

from renku.core import errors
from renku.core.commands.git import set_git_home
from renku.core.management.command_builder.command import Command, inject
from renku.core.management.config import RENKU_HOME
from renku.core.management.interface.client_dispatcher import IClientDispatcher
from renku.core.management.interface.database_dispatcher import IDatabaseDispatcher
from renku.core.management.interface.database_gateway import IDatabaseGateway
from renku.core.management.repository import INIT_APPEND_FILES, INIT_KEEP_FILES
from renku.core.models.tabulate import tabulate
from renku.core.utils import communication
from renku.version import __version__, is_release

TEMPLATE_MANIFEST = "manifest.yaml"


def create_template_sentence(templates, describe=False, instructions=False):
    """Create templates choice sentence.

    :ref templates: list of templates coming from manifest file
    :ref instructions: add instructions
    """
    Template = namedtuple("Template", ["index", "id", "description", "variables"])

    def extract_description(template_elem):
        """Extract description from template manifest."""
        if describe:
            return template_elem["description"]
        return None

    def extract_variables(template_elem):
        """Extract variables from template manifest."""
        if describe:
            descriptions = []
            for name, variable in template_elem.get("variables", {}).items():
                variable_type = f', type: {variable["type"]}' if "type" in variable else ""
                enum_values = f', options: {variable["enum"]}' if "enum" in variable else ""
                default_value = f', default: {variable["default_value"]}' if "default_value" in variable else ""
                description = variable["description"]

                descriptions.append(f"{name}: {description}{variable_type}{enum_values}{default_value}")
            return "\n".join(descriptions)

        return ",".join(template_elem.get("variables", {}).keys())

    templates_friendly = [
        Template(
            index=index + 1,
            id=template_elem["folder"],
            description=extract_description(template_elem),
            variables=extract_variables(template_elem),
        )
        for index, template_elem in enumerate(templates)
    ]

    table_headers = OrderedDict((("index", "Index"), ("id", "Id"), ("variables", "Parameters")))

    if describe:
        table_headers["description"] = "Description"

    text = tabulate(templates_friendly, headers=table_headers)

    if not instructions:
        return text
    return "{0}\nPlease choose a template by typing the index".format(text)


def store_directory(value):
    """Store directory as a new Git home."""
    Path(value).mkdir(parents=True, exist_ok=True)
    set_git_home(value)
    return value


def is_path_empty(path):
    """Check if path contains files.

    :ref path: target path
    """
    gen = Path(path).glob("**/*")
    return not any(gen)


def select_template_from_manifest(
    template_manifest, template_id=None, template_index=None, describe=False, prompt=True
):
    """Select a template from a template manifest."""
    repeat = False
    template_data = None
    if template_id:
        if template_index:
            raise errors.ParameterError("Use either --template-id or --template-index, not both", '"--template-index"')
        template_filtered = [
            template_elem for template_elem in template_manifest if template_elem["folder"] == template_id
        ]
        if len(template_filtered) == 1:
            template_data = template_filtered[0]
        else:
            communication.echo(f'The template with id "{template_id}" is not available.')
            repeat = True

    if template_index is not None:
        if 0 < template_index <= len(template_manifest):
            template_data = template_manifest[template_index - 1]
        else:
            communication.echo(f"The template at index {template_index} is not available.")
            repeat = True

    # NOTE: prompt user in case of wrong or missing selection criteria
    if prompt and (repeat or not (template_id or template_index)):
        templates = [template_elem for template_elem in template_manifest]
        if len(templates) == 1:
            if describe:
                communication.echo(create_template_sentence(templates, describe=describe, instructions=False))
            template_data = templates[0]
        else:
            template_index = communication.prompt(
                msg=create_template_sentence(templates, describe=describe, instructions=True),
                type=click.IntRange(1, len(templates)),
                show_default=False,
                show_choices=False,
            )
            template_data = templates[template_index - 1]

        template_id = template_data["folder"]

    return template_data, template_id


def validate_template_variable_value(name, template_variable, value):
    """Validates template values by type."""
    if "type" not in template_variable:
        return True, None, value

    variable_type = template_variable["type"]
    valid = True

    if variable_type == "string":
        if not isinstance(value, str):
            valid = False
    elif variable_type == "number":
        try:
            value = int(value)
            is_int = True
        except ValueError:
            is_int = False

        try:
            value = float(value)
            is_float = True
        except ValueError:
            is_float = False

        if not is_float and not is_int:
            valid = False
    elif variable_type == "boolean":
        truthy = [True, 1, "1", "true", "True"]
        falsy = [False, 0, "0", "false", "False"]
        if value not in truthy and value not in falsy:
            valid = False
        else:
            value = True if value in truthy else False
    elif variable_type == "enum":
        if "enum" not in template_variable:
            raise errors.InvalidTemplateError(
                f'Template contains variable {name} of type enum but does not provide a corresponding "enum" list.'
            )
        possible_values = template_variable["enum"]
        if value not in possible_values:
            return (
                False,
                f"Value '{value}' is not in list of possible values {possible_values} for template parameter {name}.",
                value,
            )
    else:
        raise errors.InvalidTemplateError(
            f"Template contains variable {name} of type {variable_type} which is not supported."
        )

    if not valid:
        return False, f"Value '{value}' is not of type {variable_type} required by {name}.", value

    return True, None, value


def prompt_for_value(name, template_variable):
    """Prompt the user for a template value."""
    valid = False
    while not valid:
        variable_type = f', type: {template_variable["type"]}' if "type" in template_variable else ""
        enum_values = f', options: {template_variable["enum"]}' if "enum" in template_variable else ""
        default_value = template_variable["default_value"] if "default_value" in template_variable else ""

        value = communication.prompt(
            msg=(
                f'The template requires a value for "{name}" ({template_variable["description"]}'
                f"{variable_type}{enum_values})"
            ),
            default=default_value,
            show_default=bool(default_value),
        )

        valid, msg, value = validate_template_variable_value(name, template_variable, value)

        if msg:
            communication.info(msg)

    return value


def verify_template_variables(template_data, metadata):
    """Verifies that template variables are correctly set."""
    template_variables = template_data.get("variables", {})
    template_variables_keys = set(template_variables.keys())
    input_parameters_keys = set(metadata.keys())

    for key in template_variables:
        if "description" not in template_variables[key]:
            raise errors.InvalidTemplateError(f"Template parameter {key} does not contain a description.")

    for key in sorted(template_variables_keys.intersection(input_parameters_keys)):
        valid, msg, metadata[key] = validate_template_variable_value(key, template_variables[key], metadata[key])

        if not valid:
            communication.info(msg)

            metadata[key] = prompt_for_value(key, template_variables[key])

    for key in template_variables_keys - input_parameters_keys:
<<<<<<< HEAD
        if "default_value" in template_variables[key]:
            default_value = template_variables[key]["default_value"]

            if not validate_template_variable_value(key, template_variables[key], default_value)[0]:
                raise errors.InvalidTemplateError(
                    f"Default value {default_value} for template variable {key} does not match variable type."
                )

            metadata[key] = default_value
            continue

        metadata[key] = prompt_for_value(key, template_variables[key])

    useless_variables = input_parameters_keys - template_variables_keys
    if len(useless_variables) > 0:
=======
        value = communication.prompt(
            msg=f'The template requires a value for "{key}" ({template_variables[key]})',
            default="",
            show_default=False,
        )
        metadata[key] = value

    # ignore internal variables, i.e. __\w__
    internal_keys = re.compile(r"__\w+__$")
    input_parameters_keys = set([i for i in input_parameters_keys if not internal_keys.match(i)])
    unused_variables = input_parameters_keys - template_variables_keys
    if len(unused_variables) > 0:
>>>>>>> c61a5ab7
        communication.info(
            "These parameters are not used by the template and were "
            "ignored:\n\t{}".format("\n\t".join(unused_variables))
        )

    return metadata


@inject.autoparams()
def get_existing_template_files(template_path, metadata, client_dispatcher: IClientDispatcher, force=False):
    """Gets files in the template that already exists in the repo."""
    client = client_dispatcher.current_client

    template_files = list(client.get_template_files(template_path, metadata))

    existing = []

    for rel_path in template_files:
        destination = client.path / rel_path

        if destination.exists():
            existing.append(str(rel_path))

    return existing


@inject.autoparams()
def create_backup_branch(path, client_dispatcher: IClientDispatcher):
    """Creates a backup branch of the repo."""
    client = client_dispatcher.current_client

    branch_name = None
    if not is_path_empty(path):

        try:
            if client.repo.head.is_valid():
                commit = client.repo.head.commit.commit
                hexsha = commit.hexsha[:7]

                branch_name = f"pre_renku_init_{hexsha}"

                for ref in client.repo.references:
                    if branch_name == ref.name:
                        branch_name = f"pre_renku_init_{hexsha}_{uuid4().hex}"
                        break

                with client.worktree(
                    branch_name=branch_name,
                    commit=commit,
                    merge_args=["--no-ff", "-s", "recursive", "-X", "ours", "--allow-unrelated-histories"],
                ):
                    communication.warn("Saving current data in branch {0}".format(branch_name))
        except AttributeError:
            communication.echo("Warning! Overwriting non-empty folder.")
        except git.exc.GitCommandError as e:
            raise errors.GitError(e)

    return branch_name


@inject.autoparams()
def _init(
    ctx,
    external_storage_requested,
    path,
    name,
    description,
    template_id,
    template_index,
    template_source,
    template_ref,
    metadata,
    custom_metadata,
    list_templates,
    force,
    describe,
    data_dir,
    initial_branch,
    client_dispatcher: IClientDispatcher,
    database_dispatcher: IDatabaseDispatcher,
):
    """Initialize a renku project."""
    client = client_dispatcher.current_client

    template_manifest, template_folder, template_source, template_version = fetch_template(
        template_source, template_ref
    )

    template_data, template_id = select_template_from_manifest(
        template_manifest, template_id, template_index, describe, prompt=not list_templates
    )

    if list_templates:
        if template_data:
            communication.echo(create_template_sentence([template_data], describe=describe))
        else:
            communication.echo(create_template_sentence(template_manifest, describe=describe))
        return

    metadata = verify_template_variables(template_data, metadata)

    # NOTE: set local path and storage
    store_directory(path)
    if not client.external_storage_requested:
        external_storage_requested = False

    # NOTE: create new copy of LocalClient with modified values
    ctx.obj = client = attr.evolve(
        client, path=path, data_dir=data_dir, external_storage_requested=external_storage_requested
    )
    client_dispatcher.push_created_client_to_stack(client)
    database_dispatcher.push_database_to_stack(client.database_path, commit=True)

    communication.echo("Initializing Git repository...")
    client.init_repository(force, None, initial_branch=initial_branch)

    # NOTE: supply additional metadata
    metadata["__template_source__"] = template_source
    metadata["__template_ref__"] = template_ref
    metadata["__template_id__"] = template_id
    metadata["__namespace__"] = ""
    metadata["__sanitized_project_name__"] = ""
    metadata["__repository__"] = ""
    metadata["__project_slug__"] = ""
<<<<<<< HEAD
    metadata["name"] = name  # NOTE: kept for backwards compatibility
    metadata["__name__"] = name
=======
    metadata["__project_description__"] = description
    if is_release() and "__renku_version__" not in metadata:
        metadata["__renku_version__"] = __version__
    metadata["name"] = name
>>>>>>> c61a5ab7

    template_path = template_folder / template_data["folder"]

    existing = get_existing_template_files(template_path=template_path, metadata=metadata, force=force)

    append = list(filter(lambda x: x.lower() in INIT_APPEND_FILES, existing))
    existing = list(filter(lambda x: x.lower() not in INIT_APPEND_FILES + INIT_KEEP_FILES, existing))

    if (existing or append) and not force:
        message = ""

        if existing:
            existing = sorted(existing)
            existing_paths = "\n\t".join(existing)
            message += f"The following files exist in the directory and will be overwritten:\n\t{existing_paths}\n"

        if append:
            append = sorted(append)
            append_paths = "\n\t".join(append)
            message += f"The following files exist in the directory and will be appended to:\n\t{append_paths}\n"

        communication.confirm(f"{message}Proceed?", abort=True, warning=True)

    branch_name = create_backup_branch(path=path)

    # Initialize an empty database
    database_gateway = inject.instance(IDatabaseGateway)
    database_gateway.initialize()

    # NOTE: clone the repo
    communication.echo("Initializing new Renku repository... ")
    with client.lock:
        try:
            create_from_template(
                template_path=template_path,
                client=client,
                name=name,
                metadata=metadata,
                custom_metadata=custom_metadata,
                template_version=template_version,
                immutable_template_files=template_data.get("immutable_template_files", []),
                automated_update=template_data.get("allow_template_update", False),
                force=force,
                data_dir=data_dir,
                description=description,
            )
        except FileExistsError as e:
            raise errors.InvalidFileOperation(e)
    if branch_name:
        communication.echo(
            "Project initialized.\n"
            f"You can undo this command by running 'git reset --hard {branch_name}'\n"
            f"You can see changes made by running 'git diff {branch_name} {client.repo.head.ref.name}'"
        )
    else:
        communication.echo("Project initialized.")


def init_command():
    """Init command builder."""
    return Command().command(_init).with_database()


def fetch_template_from_git(source, ref=None, tempdir=None):
    """Fetch the template from a git repository and checkout the relevant data.

    :param source: url or full path of the templates repository
    :param ref: reference for git checkout - branch, commit or tag
    :param tempdir: temporary work directory path
    :return: tuple of (template folder, template version)
    """
    if tempdir is None:
        tempdir = Path(tempfile.mkdtemp())

    try:
        # clone the repo locally without checking out files
        template_repo = git.Repo.clone_from(source, tempdir, no_checkout=True)
    except git.exc.GitCommandError as e:
        raise errors.GitError("Cannot clone repo from {0}".format(source)) from e

    if ref:
        try:
            # fetch ref and set the HEAD
            template_repo.remotes.origin.fetch()
            try:
                template_repo.head.reset(template_repo.commit(ref))
            except git.exc.BadName:
                ref = "origin/{0}".format(ref)
                template_repo.head.reset(template_repo.commit(ref))
            git_repo = git.Git(str(tempdir))
        except (git.exc.GitCommandError, git.exc.BadName) as e:
            raise errors.GitError("Cannot fetch and checkout reference {0}".format(ref)) from e
    else:
        template_repo.remotes.origin.fetch()
        template_repo.head.reset(template_repo.commit())
        git_repo = git.Git(str(tempdir))

    # checkout the manifest
    try:
        git_repo.checkout(TEMPLATE_MANIFEST)
    except git.exc.GitCommandError as e:
        raise errors.GitError("Cannot checkout manifest file {0}".format(TEMPLATE_MANIFEST)) from e

    return tempdir / TEMPLATE_MANIFEST, template_repo.head.commit.hexsha


def fetch_template(template_source, template_ref):
    """Fetches a local or remote template.

    :param template_source: url or full path of the templates repository
    :param template_ref: reference for git checkout - branch, commit or tag
    :return: tuple of (template manifest, template folder, template source, template version)
    """
    if template_source and template_source != "renku":
        communication.echo("Fetching template from {0}@{1}... ".format(template_source, template_ref or ""))
        template_folder = Path(mkdtemp())
        _, template_version = fetch_template_from_git(template_source, template_ref, template_folder)
        template_manifest = read_template_manifest(template_folder, checkout=True)
        communication.echo("OK")
    else:
        from renku import __version__

        if template_ref and template_ref != "master":
            raise errors.ParameterError("Templates included in renku don't support specifying a template_ref")

        template_folder = Path(pkg_resources.resource_filename("renku", "templates"))
        template_manifest = read_template_manifest(template_folder)
        template_source = "renku"
        template_version = str(__version__)

    return template_manifest, template_folder, template_source, template_version


def validate_template(template_path):
    """Validate a local template.

    :param template_path: path of the template to validate
    """
    # TODO: implement a better check
    required_folders = [RENKU_HOME]
    required_files = ["{0}/renku.ini".format(RENKU_HOME), "Dockerfile"]
    for folder in required_folders:
        if not Path(template_path, folder).is_dir():
            raise errors.InvalidTemplateError("Folder {0} is required for the template to be valid".format(folder))
    for file in required_files:
        if not Path(template_path, file).is_file():
            raise errors.InvalidTemplateError("File {0} is required for the template to be valid".format(file))
    return True


def validate_template_manifest(manifest):
    """Validate manifest content.

    :param manifest: manifest file content
    """
    if not isinstance(manifest, list):
        raise errors.InvalidTemplateError(
            ("The repository doesn't contain a valid", '"{0}" file'.format(TEMPLATE_MANIFEST))
        )
    for template in manifest:
        if not isinstance(template, dict) or "name" not in template:
            raise errors.InvalidTemplateError((f'Every template listed in "{TEMPLATE_MANIFEST}"', " must have a name"))
        for attribute in ["folder", "description"]:
            if attribute not in template:
                raise errors.InvalidTemplateError(
                    ('Template "{0}" doesn\'t have a {1} attribute'.format(template["name"], attribute))
                )

        if "variables" in template:
            for key, variable in template["variables"].items():
                if isinstance(variable, str):
                    # NOTE: Backwards compatibility
                    template["variables"][key] = {"description": variable}
    return True


def read_template_manifest(folder, checkout=False):
    """Extract template metadata from the manifest file.

    :param folder: path where to find the template manifest file
    :param checkout: checkout the template folder from local repo
    """
    manifest_path = folder / TEMPLATE_MANIFEST
    try:
        manifest = yaml.safe_load(manifest_path.read_text())
    except FileNotFoundError as e:
        raise errors.InvalidTemplateError('There is no manifest file "{0}"'.format(TEMPLATE_MANIFEST)) from e
    validate_template_manifest(manifest)

    if checkout:
        git_repo = git.Git(str(folder))
        template_folders = [template["folder"] for template in manifest]
        if len(template_folders) < 1:
            raise errors.InvalidTemplateError("Cannot find any valid template in manifest file")
        for template_folder in template_folders:
            template_path = folder / template_folder
            try:
                git_repo.checkout(template_folder)
            except git.exc.GitCommandError as e:
                raise errors.InvalidTemplateError('Cannot checkout the folder "{0}"'.format(template_folder)) from e
            validate_template(template_path)

    return manifest


def create_from_template(
    template_path,
    client,
    name=None,
    metadata={},
    custom_metadata=None,
    template_version=None,
    immutable_template_files=[],
    automated_update=False,
    force=None,
    data_dir=None,
    user=None,
    commit_message=None,
    description=None,
):
    """Initialize a new project from a template."""

    template_files = list(client.get_template_files(template_path, metadata))

    commit_only = [f"{RENKU_HOME}/"] + template_files

    if "__name__" not in metadata:
        metadata["name"] = name
        metadata["__name__"] = name

    with client.commit(commit_message=commit_message, commit_only=commit_only, skip_dirty_checks=True):
        with client.with_metadata(name=name, description=description, custom_metadata=custom_metadata) as project:
            project.template_source = metadata["__template_source__"]
            project.template_ref = metadata["__template_ref__"]
            project.template_id = metadata["__template_id__"]
            project.template_version = template_version
            project.immutable_template_files = immutable_template_files
            project.automated_update = automated_update
            project.template_metadata = json.dumps(metadata)

            client.import_from_template(template_path, metadata, force)

        if data_dir:
            client.set_value("renku", client.DATA_DIR_CONFIG_KEY, str(data_dir))
            data_path = client.path / data_dir
            data_path.mkdir(parents=True, exist_ok=True)
            (data_path / ".gitkeep").touch(exist_ok=True)


@inject.autoparams()
def _create_from_template_local(
    template_path,
    name,
    client_dispatcher: IClientDispatcher,
    metadata={},
    custom_metadata=None,
    default_metadata={},
    template_version=None,
    immutable_template_files=[],
    automated_template_update=False,
    user=None,
    source=None,
    ref=None,
    invoked_from=None,
    initial_branch=None,
    commit_message=None,
    description=None,
):
    """Initialize a new project from a template."""

    client = client_dispatcher.current_client

    metadata = {**default_metadata, **metadata}

    client.init_repository(False, user, initial_branch=initial_branch)

    # Initialize an empty database
    database_gateway = inject.instance(IDatabaseGateway)
    database_gateway.initialize()

    create_from_template(
        template_path=template_path,
        client=client,
        name=name,
        metadata=metadata,
        custom_metadata=custom_metadata,
        template_version=template_version,
        immutable_template_files=immutable_template_files,
        automated_update=automated_template_update,
        force=False,
        user=user,
        commit_message=commit_message,
        description=description,
    )


def create_from_template_local_command():
    """Command to initialize a new project from a template."""
    return Command().command(_create_from_template_local).with_database()<|MERGE_RESOLUTION|>--- conflicted
+++ resolved
@@ -259,7 +259,6 @@
             metadata[key] = prompt_for_value(key, template_variables[key])
 
     for key in template_variables_keys - input_parameters_keys:
-<<<<<<< HEAD
         if "default_value" in template_variables[key]:
             default_value = template_variables[key]["default_value"]
 
@@ -272,23 +271,12 @@
             continue
 
         metadata[key] = prompt_for_value(key, template_variables[key])
-
-    useless_variables = input_parameters_keys - template_variables_keys
-    if len(useless_variables) > 0:
-=======
-        value = communication.prompt(
-            msg=f'The template requires a value for "{key}" ({template_variables[key]})',
-            default="",
-            show_default=False,
-        )
-        metadata[key] = value
 
     # ignore internal variables, i.e. __\w__
     internal_keys = re.compile(r"__\w+__$")
     input_parameters_keys = set([i for i in input_parameters_keys if not internal_keys.match(i)])
     unused_variables = input_parameters_keys - template_variables_keys
     if len(unused_variables) > 0:
->>>>>>> c61a5ab7
         communication.info(
             "These parameters are not used by the template and were "
             "ignored:\n\t{}".format("\n\t".join(unused_variables))
@@ -413,15 +401,11 @@
     metadata["__sanitized_project_name__"] = ""
     metadata["__repository__"] = ""
     metadata["__project_slug__"] = ""
-<<<<<<< HEAD
-    metadata["name"] = name  # NOTE: kept for backwards compatibility
-    metadata["__name__"] = name
-=======
     metadata["__project_description__"] = description
     if is_release() and "__renku_version__" not in metadata:
         metadata["__renku_version__"] = __version__
-    metadata["name"] = name
->>>>>>> c61a5ab7
+    metadata["name"] = name  # NOTE: kept for backwards compatibility
+    metadata["__name__"] = name
 
     template_path = template_folder / template_data["folder"]
 
