--- conflicted
+++ resolved
@@ -150,17 +150,10 @@
         else:
 
             def get_project_link(project):
-<<<<<<< HEAD
-                links = project.get('_links', [])
+                links = project.get("_links", [])
                 for link in links:
-                    if link.get('rel') == 'project-details':
-                        return link.get('href', '')
-=======
-                links = project.get("_links", [])
-                for l in links:
-                    if l.get("rel") == "project-details":
-                        return l.get("href", "")
->>>>>>> 25b74792
+                    if link.get("rel") == "project-details":
+                        return link.get("href", "")
 
             response = RenkuProvider._query_knowledge_graph(kg_url)
             same_as = response.get("sameAs")
