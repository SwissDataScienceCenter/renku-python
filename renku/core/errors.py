# -*- coding: utf-8 -*-
#
# Copyright 2017-2022 - Swiss Data Science Center (SDSC)
# A partnership between École Polytechnique Fédérale de Lausanne (EPFL) and
# Eidgenössische Technische Hochschule Zürich (ETHZ).
#
# Licensed under the Apache License, Version 2.0 (the "License");
# you may not use this file except in compliance with the License.
# You may obtain a copy of the License at
#
#     http://www.apache.org/licenses/LICENSE-2.0
#
# Unless required by applicable law or agreed to in writing, software
# distributed under the License is distributed on an "AS IS" BASIS,
# WITHOUT WARRANTIES OR CONDITIONS OF ANY KIND, either express or implied.
# See the License for the specific language governing permissions and
# limitations under the License.
"""Renku exceptions."""

from pathlib import Path
from typing import List, Union

import click
from packaging.version import Version

from renku.core.constant import RENKU_HOME


class RenkuException(Exception):
    """A base class for all Renku related exception.

    You can catch all errors raised by Renku SDK by using ``except RenkuException:``.
    """


class DatasetException(RenkuException):
    """Base class for all dataset-related exceptions."""


class ActivityDownstreamNotEmptyError(RenkuException):
    """Raised when an activity cannot be deleted because its downstream is not empty."""

    def __init__(self, activity):
        self.activity = activity
        super().__init__(f"Activity '{activity.id}' has non-empty downstream")


class LockError(RenkuException):
    """Raise when a project cannot be locked."""


class RequestError(RenkuException):
    """Raise when a ``requests`` call fails."""


class NotFound(RenkuException):
    """Raise when an object is not found in KG."""


class ParameterError(RenkuException):
    """Raise in case of invalid parameter."""

    def __init__(self, message, param_hint=None):
        """Build a custom message."""
        if param_hint:
            if isinstance(param_hint, (tuple, list)):
                param_hint = " / ".join('"{}"'.format(x) for x in param_hint)
            message = "Invalid parameter value for {}: {}".format(param_hint, message)
        else:
            message = "Invalid parameter value - {}".format(message)

        super().__init__(message)


class IncompatibleParametersError(ParameterError):
    """Raise in case of incompatible parameters/flags."""

    def __init__(self, a: str = None, b: str = None):
        """Build a custom message."""
        message = f"{a} is incompatible with {b}" if a is not None and b is not None else "Incompatible parameters"
        super().__init__(message)


class InvalidFileOperation(RenkuException):
    """Raise when trying to perform invalid file operation."""


class UsageError(RenkuException):
    """Raise in case of unintended usage of certain function calls."""


class ConfigurationError(RenkuException):
    """Raise in case of misconfiguration; use GitConfigurationError for git-related configuration errors."""


class AuthenticationError(RenkuException):
    """Raise when there is a problem with authentication."""


class DirtyRepository(RenkuException):
    """Raise when trying to work with dirty repository."""

    def __init__(self, repository):
        """Build a custom message."""
        super(DirtyRepository, self).__init__(
            "The repository is dirty. "
            'Please use the "git" command to clean it.'
            "\n\n" + str(repository.status()) + "\n\n"
            "Once you have added the untracked files, "
            'commit them with "git commit".'
        )


class DirtyRenkuDirectory(RenkuException):
    """Raise when a directory in the renku repository is dirty."""

    def __init__(self, repository):
        """Build a custom message."""
        super(DirtyRenkuDirectory, self).__init__(
            (
                "The renku directory {0} contains uncommitted changes.\n"
                'Please use "git" command to resolve.\n'
                "Files within {0} directory "
                "need to be manually committed or removed."
            ).format(RENKU_HOME)
            + "\n\n"
            + str(repository.status())
            + "\n\n"
        )


class ProtectedFiles(RenkuException):
    """Raise when trying to work with protected files."""

    def __init__(self, ignored: List[Union[Path, str]]):
        """Build a custom message."""
        super(ProtectedFiles, self).__init__(
            "The following paths are protected as part of renku:"
            "\n\n" + "\n".join("\t" + click.style(str(path), fg="yellow") for path in ignored) + "\n"
            "They cannot be used in renku commands."
        )


class MigrationRequired(RenkuException):
    """Raise when migration is required."""

    def __init__(self):
        """Build a custom message."""
        super().__init__(
            "Project version is outdated and a migration is required.\n" "Run `renku migrate` command to fix the issue."
        )


class ProjectNotSupported(RenkuException):
    """Raise when project version is newer than the supported version."""

    def __init__(self):
        """Build a custom message."""
        super().__init__(
            "Project is not supported by this version of Renku.\n" "Upgrade to the latest version of Renku."
        )


class ProjectNotFound(RenkuException):
    """Raise when one or more projects couldn't be found in the KG."""


class NothingToCommit(RenkuException):
    """Raise when there is nothing to commit."""

    def __init__(self):
        """Build a custom message."""
        super(NothingToCommit, self).__init__("There is nothing to commit.")


class CommitMessageEmpty(RenkuException):
    """Raise invalid commit message."""

    def __init__(self):
        """Build a custom message."""
        super(CommitMessageEmpty, self).__init__("Invalid commit message.")


class FailedMerge(RenkuException):
    """Raise when automatic merge failed."""

    def __init__(self, repository, branch, merge_args):
        """Build a custom message."""
        super(FailedMerge, self).__init__(
            "Failed merge of branch {0} with args {1}".format(branch, ",".join(merge_args))
            + "The automatic merge failed.\n\n"
            'Please use the "git" command to clean it.'
            "\n\n" + str(repository.status())
        )


class UnmodifiedOutputs(RenkuException):
    """Raise when there are unmodified outputs in the repository."""

    def __init__(self, repository, unmodified):
        """Build a custom message."""
        super(UnmodifiedOutputs, self).__init__(
            "There are no detected new outputs or changes.\n"
            "\nIf any of the following files should be considered as outputs,"
            "\nthey need to be removed first in order to be detected "
            "correctly."
            '\n  (use "git rm <file>..." to remove them first)'
            "\n\n" + "\n".join("\t" + click.style(path, fg="green") for path in unmodified) + "\n"
            "\nOnce you have removed the files that should be used as outputs,"
            "\nyou can safely rerun the previous command."
            "\nYou can use --output flag to specify outputs explicitly."
        )


class InvalidOutputPath(RenkuException):
    """Raise when trying to work with an invalid output path."""


class OutputsNotFound(RenkuException):
    """Raise when there are not any detected outputs in the repository."""

    def __init__(self):
        """Build a custom message."""

        msg = (
            "There are not any detected outputs in the repository. This can be due to your command not creating "
            "any new files or due to files that get created already existing before the command was run. In the "
            "latter case, you can remove those files prior to running your command.\nIf you want to track the command"
            "without outputs, use the use --no-output option.\nYou can also use the --output flag to track outputs"
            "manually."
        )

        super(OutputsNotFound, self).__init__(msg)


class InvalidInputPath(RenkuException):
    """Raise when input path does not exist or is not in the repository."""


class InvalidSuccessCode(RenkuException):
    """Raise when the exit-code is not 0 or redefined."""

    def __init__(self, returncode, success_codes=None):
        """Build a custom message."""
        if not success_codes:
            msg = "Command returned non-zero exit status {0}.".format(returncode)
        else:
            msg = "Command returned {0} exit status, but it expects {1}".format(
                returncode, ", ".join((str(code) for code in success_codes))
            )
        super(InvalidSuccessCode, self).__init__(msg)


class DatasetNotFound(DatasetException):
    """Raise when dataset is not found."""

    def __init__(self, *, name=None, message=None):
        """Build a custom message."""
        if message:
            msg = message
        elif name:
            msg = f"Dataset '{name}' is not found."
        else:
            msg = "Dataset is not found."
        super().__init__(msg)


<<<<<<< HEAD
class DatasetTagNotFound(RenkuException):
=======
class DatasetTagNotFound(DatasetException):
>>>>>>> c85790b3
    """Raise when a tag can't be found."""

    def __init__(self, tag) -> None:
        msg = f"Couldn't find dataset tag '{tag}'."
        super().__init__(msg)


<<<<<<< HEAD
class ExternalFileNotFound(RenkuException):
=======
class FileNotFound(RenkuException):
    """Raise when a file is not found."""

    def __init__(self, path, checksum=None, revision=None):
        """Build a custom message."""
        if checksum:
            message = f"File not found in the repository: {checksum}:{path}"
        elif revision:
            message = f"File not found in the repository: {path}@{revision}"
        else:
            message = f"Cannot find file {path}"

        super().__init__(message)


class ExternalFileNotFound(DatasetException):
>>>>>>> c85790b3
    """Raise when an external file is not found."""

    def __init__(self, path):
        """Build a custom message."""
        super().__init__(f"Cannot find external file '{path}'")


class DirectoryNotEmptyError(RenkuException):
    """Raised when a directory passed as output is not empty."""

    def __init__(self, path):
        """Build a custom message."""
        super().__init__(f"Destination directory is not empty: '{path}'")


class DatasetExistsError(DatasetException):
    """Raise when trying to create an existing dataset."""


class ExternalStorageNotInstalled(RenkuException):
    """Raise when LFS is required but not found or installed in the repository."""

    def __init__(self, repository):
        """Build a custom message."""
        msg = (
            "External storage is not installed, "
            "but this repository depends on it. \n"
            "By running this command without storage installed "
            "you could be committing\n"
            "large files directly to the git repository.\n\n"
            "If this is your intention, please repeat the command with "
            "the -S flag (e.g. renku -S run <cmd>), \n"
            'otherwise install LFS with "git lfs install --local".'
        )

        super(ExternalStorageNotInstalled, self).__init__(msg)


class ExternalStorageDisabled(RenkuException):
    """Raise when disabled repository storage API is trying to be used."""

    def __init__(self, repository):
        """Build a custom message."""
        msg = (
            "External storage is not configured, "
            "but this action is trying to use it.\n"
            "By running this command without storage enabled "
            "you could be committing\n"
            "large files directly to the git repository.\n\n"
            "If this is your intention, please repeat the command with "
            "the -S flag (e.g. renku -S run <cmd>), \n"
            'otherwise install e.g. git-LFS with "git lfs install --local".'
        )

        super(ExternalStorageDisabled, self).__init__(msg)


class UninitializedProject(RenkuException):
    """Raise when a project does not seem to have been initialized yet."""

    def __init__(self, repo_path):
        """Build a custom message."""
        msg = "{repo_path} does not seem to be a Renku project.\n" 'Initialize it with "renku init"'.format(
            repo_path=repo_path
        )
        super(UninitializedProject, self).__init__(msg)


class InvalidAccessToken(RenkuException):
    """Raise when access token is incorrect."""

    def __init__(self):
        """Build a custom message."""
        msg = "Invalid access token.\n" "Please, update access token."
        super(InvalidAccessToken, self).__init__(msg)


class GitError(RenkuException):
    """Raised when a Git operation fails."""


class InvalidGitURL(GitError):
    """Raise when a Git URL is not valid."""


class GitCommandError(GitError):
    """Raised when a Git command fails."""

    def __init__(self, message="Git command failed.", command=None, stdout=None, stderr=None, status=None):
        """Build a custom message."""
        super().__init__(message)
        self.command = command
        self.stdout = stdout
        self.stderr = stderr
        self.status = status


class GitCommitNotFoundError(GitError):
    """Raised when a commit cannot be found in a Repository."""


class GitRemoteNotFoundError(GitError):
    """Raised when a remote cannot be found."""


class GitReferenceNotFoundError(GitError):
    """Raised when a branch or a reference cannot be found."""


class GitConfigurationError(GitError):
    """Raised when a git configuration cannot be accessed."""


class GitMissingUsername(GitConfigurationError):
    """Raise when the username is not configured."""

    def __init__(self, message=None):
        """Build a custom message."""
        message = message or (
            "The user name is not configured. "
            'Please use the "git config" command to configure it.\n\n'
            '\tgit config --set user.name "John Doe"\n'
        )
        super().__init__(message)


class GitMissingEmail(GitConfigurationError):
    """Raise when the email is not configured."""

    def __init__(self, message=None):
        """Build a custom message."""
        message = message or (
            "The email address is not configured. "
            'Please use the "git config" command to configure it.\n\n'
            '\tgit config --set user.email "john.doe@example.com"\n'
        )
        super().__init__(message)


class GitLFSError(RenkuException):
    """Raised when a Git LFS operation fails."""


class OperationError(RenkuException):
    """Raised when an operation at runtime raises an error."""


class SHACLValidationError(RenkuException):
    """Raises when SHACL validation of the graph fails."""


class CommitProcessingError(RenkuException):
    """Raised when a commit couldn't be processed during graph build."""


class WorkflowExecuteError(RenkuException):
    """Raises when a workflow execution fails."""

    def __init__(self, fail_reason=None):
        """Build a custom message."""

        msg = "Unable to finish executing workflow"
        if fail_reason:
            msg += f": {fail_reason}"
        super(WorkflowExecuteError, self).__init__(msg)


class WorkflowRerunError(RenkuException):
    """Raises when a workflow re-execution fails."""

    def __init__(self, workflow_file):
        """Build a custom message."""
        msg = (
            "Unable to finish re-executing workflow; check the workflow"
            " execution outline above and the generated {0} file for"
            " potential issues, then remove the {0} file and try again".format(str(workflow_file))
        )
        super(WorkflowRerunError, self).__init__(msg)


class ExportError(DatasetException):
    """Raised when a dataset cannot be exported."""


class TemplateError(RenkuException):
    """Base class for template-related exceptions."""


class InvalidTemplateError(TemplateError):
    """Raised when using a non-valid template."""


class TemplateMissingReferenceError(TemplateError):
    """Raised when using a non-valid template."""


class TemplateUpdateError(TemplateError):
    """Raised when a project couldn't be updated from its template."""


class TemplateNotFoundError(TemplateError):
    """Raised when a template cannot be found in a template source or at a specific reference."""


class DockerfileUpdateError(RenkuException):
    """Raised when the renku version in the Dockerfile couldn't be updated."""


class MigrationError(RenkuException):
    """Raised when something went wrong during migrations."""


class ImportError(RenkuException):
    """Raised when a dataset cannot be imported."""


class CommandNotFinalizedError(RenkuException):
    """Raised when a non-finalized command is executed."""


class CommandFinalizedError(RenkuException):
    """Raised when trying to modify a finalized command builder."""


class RenkuSaveError(RenkuException):
    """Raised when renku save doesn't work."""


class DatasetImageError(DatasetException):
    """Raised when a local dataset image is not accessible."""


class NodeNotFoundError(RenkuException):
    """Raised when NodeJs is not installed on the system."""

    def __init__(self):
        """Build a custom message."""
        msg = (
            "NodeJs could not be found on this system\n"
            "Please install it, for details see https://nodejs.org/en/download/package-manager/"
        )
        super(NodeNotFoundError, self).__init__(msg)


class ObjectNotFoundError(RenkuException):
    """Raised when an object is not found in the storage."""

    def __init__(self, filename):
        """Embed exception and build a custom message."""
        super().__init__(f"Cannot find object: '{filename}'")


class ParameterNotFoundError(RenkuException):
    """Raised when a parameter reference cannot be resolved to a parameter."""

    def __init__(self, parameter: str, workflow: str):
        """Embed exception and build a custom message."""
        super().__init__(f"Cannot find parameter '{parameter}' on workflow {workflow}")


class MappingExistsError(RenkuException):
    """Raised when a parameter mapping exists already."""

    def __init__(self, existing_mappings: List[str]):
        """Embed exception and build a custom message."""
        existing = "\n\t".join(existing_mappings)
        super().__init__(
            "Duplicate mapping detected. The following mapping targets "
            f"already exist on these mappings: \n\t{existing}"
        )


class MappingNotFoundError(RenkuException):
    """Raised when a parameter mapping does not exist."""

    def __init__(self, mapping: str, workflow: str):
        """Embed exception and build a custom message."""
        super().__init__(f"Cannot find mapping '{mapping}' on workflow {workflow}")


class ChildWorkflowNotFoundError(RenkuException):
    """Raised when a parameter reference cannot be resolved to a parameter."""

    def __init__(self, child: str, workflow: str):
        """Embed exception and build a custom message."""
        super().__init__(f"Cannot find child step '{child}' on workflow {workflow}")


class ParameterLinkError(RenkuException):
    """Raised when a parameter link cannot be created."""

    def __init__(self, reason: str):
        """Embed exception and build a custom message."""
        super().__init__(f"Can't create parameter link, reason: {reason}")


class GraphCycleError(RenkuException):
    """Raised when a parameter reference cannot be resolved to a parameter."""

    def __init__(self, cycles: List[List[str]]):
        """Embed exception and build a custom message."""
        cycle_str = "), (".join(", ".join(cycle) for cycle in cycles)
        super().__init__(
            f"Cycles detected in execution graph: ({cycle_str})\nCircular workflows are not supported in renku\n"
            "If this happened as part of a 'renku run' or 'renku workflow execute', please git reset and clean"
            "the project and try again. This might be due to renku erroneously detecting an input as an output, "
            "if so, please specify the wrongly detected output as an explicit input using '--input'."
        )


class NothingToExecuteError(RenkuException):
    """Raised when a rerun/update command does not execute any workflows."""


class TerminalSizeError(RenkuException):
    """Raised when terminal is too small for a command."""


class DockerError(RenkuException):
    """Raised when error has occurred while executing docker command."""

    def __init__(self, reason: str):
        """Embed exception and build a custom message."""
        super().__init__(f"Docker failed: {reason}")


class RenkulabSessionError(RenkuException):
    """Raised when an error occurs trying to start sessions with the notebook service."""


class RenkulabSessionGetUrlError(RenkuException):
    """Raised when Renku deployment's URL cannot be gotten from project's remotes or configured remotes."""

    def __init__(self):
        message = (
            "Cannot determine the Renku deployment's URL. Ensure your current project is a valid Renku project and has "
            "a remote URL."
        )
        super().__init__(message)


class NotebookSessionNotReadyError(RenkuException):
    """Raised when a user attempts to open a session that is not ready."""


class NotebookSessionImageNotExistError(RenkuException):
    """Raised when a user attempts to start a session with an image that does not exist."""


class MetadataMergeError(RenkuException):
    """Raise when merging of metadata failed."""


class MinimumVersionError(RenkuException):
    """Raised when accessing a project whose minimum version is larger than the current renku version."""

    def __init__(self, current_version: Version, minimum_version: Version) -> None:
        self.current_version = current_version
        self.minimum_version = minimum_version

        super().__init__(
            f"You are using renku version {current_version} but this project requires at least version "
            f"{minimum_version}. Please upgrade renku to work on this project."
        )


class DatasetProviderNotFound(DatasetException, ParameterError):
    """Raised when a dataset provider cannot be found based on a URL or a provider name."""

    def __init__(self, *, name: str = None, uri: str = None, message: str = None):
        if message is None:
            if name:
                message = f"Provider '{name}' not found"
            elif uri:
                message = f"Cannot find a provider to process '{uri}'"
            else:
                message = "Provider not found"

        super().__init__(message)<|MERGE_RESOLUTION|>--- conflicted
+++ resolved
@@ -265,11 +265,7 @@
         super().__init__(msg)
 
 
-<<<<<<< HEAD
-class DatasetTagNotFound(RenkuException):
-=======
 class DatasetTagNotFound(DatasetException):
->>>>>>> c85790b3
     """Raise when a tag can't be found."""
 
     def __init__(self, tag) -> None:
@@ -277,9 +273,6 @@
         super().__init__(msg)
 
 
-<<<<<<< HEAD
-class ExternalFileNotFound(RenkuException):
-=======
 class FileNotFound(RenkuException):
     """Raise when a file is not found."""
 
@@ -296,7 +289,6 @@
 
 
 class ExternalFileNotFound(DatasetException):
->>>>>>> c85790b3
     """Raise when an external file is not found."""
 
     def __init__(self, path):
