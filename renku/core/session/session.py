# -*- coding: utf-8 -*-
#
# Copyright 2018-2022- Swiss Data Science Center (SDSC)
# A partnership between École Polytechnique Fédérale de Lausanne (EPFL) and
# Eidgenössische Technische Hochschule Zürich (ETHZ).
#
# Licensed under the Apache License, Version 2.0 (the "License");
# you may not use this file except in compliance with the License.
# You may obtain a copy of the License at
#
#     http://www.apache.org/licenses/LICENSE-2.0
#
# Unless required by applicable law or agreed to in writing, software
# distributed under the License is distributed on an "AS IS" BASIS,
# WITHOUT WARRANTIES OR CONDITIONS OF ANY KIND, either express or implied.
# See the License for the specific language governing permissions and
# limitations under the License.
"""Interactive session business logic."""

import os
import shutil
<<<<<<< HEAD
=======
import textwrap
>>>>>>> daeb51fc
from pathlib import Path
from typing import List, NamedTuple, Optional

from pydantic import validate_arguments

from renku.core import errors
from renku.core.config import get_value
from renku.core.plugin.session import get_supported_session_providers
from renku.core.session.utils import get_image_repository_host, get_renku_project_name
from renku.core.util import communication
from renku.core.util.os import safe_read_yaml
from renku.core.util.ssh import SystemSSHConfig, generate_ssh_keys
from renku.domain_model.session import ISessionProvider, Session


def _safe_get_provider(provider: str) -> ISessionProvider:
    try:
        return next(p for p in get_supported_session_providers() if p.name == provider)
    except StopIteration:
        raise errors.ParameterError(f"Session provider '{provider}' is not available!")


SessionList = NamedTuple(
    "SessionList", [("sessions", List[Session]), ("all_local", bool), ("warning_messages", List[str])]
)


@validate_arguments(config=dict(arbitrary_types_allowed=True))
def session_list(config_path: Optional[str], provider: Optional[str] = None) -> SessionList:
    """List interactive sessions.

    Args:
        config_path(str, optional): Path to config YAML.
        provider(str, optional): Name of the session provider to use.
    Returns:
        The list of sessions, whether they're all local sessions and potential warnings raised.
    """

    def list_sessions(session_provider: ISessionProvider) -> List[Session]:
        try:
            return session_provider.session_list(config=config, project_name=project_name)
        except errors.RenkulabSessionGetUrlError:
            if provider:
                raise
            return []

    project_name = get_renku_project_name()
    config = safe_read_yaml(config_path) if config_path else dict()

    providers = [_safe_get_provider(provider)] if provider else get_supported_session_providers()

    all_sessions = []
    warning_messages = []
    all_local = True
    for session_provider in sorted(providers, key=lambda p: p.priority):
        try:
            sessions = list_sessions(session_provider)
        except errors.RenkuException as e:
            warning_messages.append(f"Cannot get sessions list from '{session_provider.name}': {e}")
        else:
            if session_provider.is_remote_provider():
                all_local = False
            all_sessions.extend(sessions)

    return SessionList(all_sessions, all_local, warning_messages)


@validate_arguments(config=dict(arbitrary_types_allowed=True))
def session_start(
    config_path: Optional[str],
    provider: str,
    image_name: Optional[str] = None,
    cpu_request: Optional[float] = None,
    mem_request: Optional[str] = None,
    disk_request: Optional[str] = None,
    gpu_request: Optional[str] = None,
    **kwargs,
):
    """Start interactive session.

    Args:
        config_path(str, optional): Path to config YAML.
        provider(str, optional): Name of the session provider to use.
        image_name(str, optional): Image to start.
        cpu_request(float, optional): Number of CPUs to request.
        mem_request(str, optional): Size of memory to request.
        disk_request(str, optional): Size of disk to request (if supported by provider).
        gpu_request(str, optional): Number of GPUs to request.
    """
    from renku.domain_model.project_context import project_context

    pinned_image = get_value("interactive", "image")
    if pinned_image and image_name is None:
        image_name = pinned_image

    provider_api = _safe_get_provider(provider)
    config = safe_read_yaml(config_path) if config_path else dict()

    provider_api.pre_start_checks(**kwargs)

    project_name = get_renku_project_name()
    if image_name is None:
        tag = project_context.repository.head.commit.hexsha[:7]
        repo_host = get_image_repository_host()
        image_name = f"{project_name}:{tag}"
        if repo_host:
            image_name = f"{repo_host}/{image_name}"

        if not provider_api.find_image(image_name, config):
            communication.confirm(
                f"The container image '{image_name}' does not exists. Would you like to build it?", abort=True
            )
            with communication.busy(msg=f"Building image {image_name}"):
                provider_api.build_image(project_context.docker_path.parent, image_name, config)
            communication.echo(f"Image {image_name} built successfully.")
    else:
        if not provider_api.find_image(image_name, config):
            raise errors.ParameterError(f"Cannot find the provided container image '{image_name}'!")

    # set resource settings
    cpu_limit = cpu_request or get_value("interactive", "cpu_request")

    if cpu_limit is not None:
        try:
            cpu_limit = float(cpu_limit)
        except ValueError:
            raise errors.SessionStartError(f"Invalid value for cpu_request (must be float): {cpu_limit}")

    disk_limit = disk_request or get_value("interactive", "disk_request")
    mem_limit = mem_request or get_value("interactive", "mem_request")
    gpu = gpu_request or get_value("interactive", "gpu_request")

    with communication.busy(msg="Waiting for session to start..."):
        provider_message, warning_message = provider_api.session_start(
            config=config,
            project_name=project_name,
            image_name=image_name,
            cpu_request=cpu_limit,
            mem_request=mem_limit,
            disk_request=disk_limit,
            gpu_request=gpu,
            **kwargs,
        )

    if warning_message:
        communication.warn(warning_message)
    communication.echo(provider_message)


@validate_arguments(config=dict(arbitrary_types_allowed=True))
def session_stop(session_name: Optional[str], stop_all: bool = False, provider: Optional[str] = None):
    """Stop interactive session.

    Args:
        session_name(str): Name of the session to open.
        stop_all(bool): Whether to stop all sessions or just the specified one.
        provider(str, optional): Name of the session provider to use.
    """

    def stop_sessions(session_provider: ISessionProvider) -> bool:
        try:
            return session_provider.session_stop(
                project_name=project_name, session_name=session_name, stop_all=stop_all
            )
        except errors.RenkulabSessionGetUrlError:
            if provider:
                raise
            return False

    session_detail = "all sessions" if stop_all else f"session {session_name}"
    project_name = get_renku_project_name()

    providers = [_safe_get_provider(provider)] if provider else get_supported_session_providers()

    is_stopped = False
    warning_messages = []
    with communication.busy(msg=f"Waiting for {session_detail} to stop..."):
        for session_provider in sorted(providers, key=lambda p: p.priority):
            try:
                is_stopped = stop_sessions(session_provider)
            except errors.RenkuException as e:
                warning_messages.append(f"Cannot stop sessions in provider '{session_provider.name}': {e}")

            if is_stopped and session_name:
                break

    if warning_messages:
        for message in warning_messages:
            communication.warn(message)

    if not is_stopped:
        if not session_name:
            raise errors.ParameterError("There are no running sessions.")
        raise errors.ParameterError(f"Could not find '{session_name}' among the running sessions.")


@validate_arguments(config=dict(arbitrary_types_allowed=True))
def session_open(session_name: str, provider: Optional[str] = None, **kwargs):
    """Open interactive session in the browser.

    Args:
        session_name(str): Name of the session to open.
        provider(str, optional): Name of the session provider to use.
    """

    providers = [_safe_get_provider(provider)] if provider else get_supported_session_providers()
    project_name = get_renku_project_name()

    found = False
    for session_provider in providers:
        if session_provider.session_open(project_name, session_name, **kwargs):
            found = True
            break

    if not found:
        raise errors.ParameterError(f"Could not find '{session_name}' among the running sessions.")


@validate_arguments(config=dict(arbitrary_types_allowed=True))
def ssh_setup(existing_key: Optional[Path] = None, force: bool = False):
    """Setup SSH keys for SSH connections to sessions.

    Args:
        existing_key(Path, optional): Existing private key file to use instead of generating new ones.
        force(bool): Whether to prompt before overwriting keys or not
    """

    if not shutil.which("ssh"):
        raise errors.SSHNotFoundError()

    system_config = SystemSSHConfig()

<<<<<<< HEAD
    system_config.ssh_config.touch(mode=0o644, exist_ok=True)

=======
>>>>>>> daeb51fc
    include_string = f"Include {system_config.renku_ssh_root}/*.conf\n\n"

    if include_string not in system_config.ssh_config.read_text():
        with system_config.ssh_config.open(mode="r+") as f:
            content = f.read()
            f.seek(
                0, 0
            )  # NOTE: We need to add 'Include' before any 'Host' entry, otherwise it is included as part of a host
            f.write(include_string + content)

    if not existing_key and not force and system_config.is_configured:
        communication.confirm(f"Keys already configured for host {system_config.renku_host}. Overwrite?", abort=True)

    if existing_key:
        communication.info("Linking existing keys")
        existing_public_key = existing_key.parent / (existing_key.name + ".pub")

        if not existing_key.exists() or not existing_public_key.exists():
            raise errors.KeyNotFoundError(
                f"Couldn't find private key '{existing_key}' or public key '{existing_public_key}'."
            )

<<<<<<< HEAD
        system_config.keyfile.unlink(missing_ok=True)
        system_config.public_keyfile.unlink(missing_ok=True)
=======
        if system_config.keyfile.exists():
            system_config.keyfile.unlink()
        if system_config.public_keyfile.exists():
            system_config.public_keyfile.unlink()
>>>>>>> daeb51fc

        os.symlink(existing_key, system_config.keyfile)
        os.symlink(existing_public_key, system_config.public_keyfile)
    else:
        communication.info("Generating keys")
        keys = generate_ssh_keys()
        system_config.keyfile.touch(mode=0o600)
        system_config.public_keyfile.touch(mode=0o644)
        with system_config.keyfile.open(
            "wt",
        ) as f:
            f.write(keys.private_key)

        with system_config.public_keyfile.open("wt") as f:
            f.write(keys.public_key)

    communication.info("Writing SSH config")
    with system_config.jumphost_file.open(mode="wt") as f:
<<<<<<< HEAD
        f.write(
            f"""
Host jumphost-{system_config.renku_host}
  HostName {system_config.renku_host}
  Port 2022
  User jovyan

Host {system_config.renku_host}-*
  ProxyJump  jumphost-{system_config.renku_host}
  IdentityFile {system_config.keyfile}
  User jovyan
  """
        )
=======
        content = textwrap.dedent(
            f"""
            Host jumphost-{system_config.renku_host}
                HostName {system_config.renku_host}
                Port 2022
                User jovyan

            Host {system_config.renku_host}-*
                ProxyJump  jumphost-{system_config.renku_host}
                IdentityFile {system_config.keyfile}
                User jovyan
            """
        )
        f.write(content)
>>>>>>> daeb51fc
<|MERGE_RESOLUTION|>--- conflicted
+++ resolved
@@ -19,10 +19,7 @@
 
 import os
 import shutil
-<<<<<<< HEAD
-=======
 import textwrap
->>>>>>> daeb51fc
 from pathlib import Path
 from typing import List, NamedTuple, Optional
 
@@ -255,11 +252,6 @@
 
     system_config = SystemSSHConfig()
 
-<<<<<<< HEAD
-    system_config.ssh_config.touch(mode=0o644, exist_ok=True)
-
-=======
->>>>>>> daeb51fc
     include_string = f"Include {system_config.renku_ssh_root}/*.conf\n\n"
 
     if include_string not in system_config.ssh_config.read_text():
@@ -282,15 +274,10 @@
                 f"Couldn't find private key '{existing_key}' or public key '{existing_public_key}'."
             )
 
-<<<<<<< HEAD
-        system_config.keyfile.unlink(missing_ok=True)
-        system_config.public_keyfile.unlink(missing_ok=True)
-=======
         if system_config.keyfile.exists():
             system_config.keyfile.unlink()
         if system_config.public_keyfile.exists():
             system_config.public_keyfile.unlink()
->>>>>>> daeb51fc
 
         os.symlink(existing_key, system_config.keyfile)
         os.symlink(existing_public_key, system_config.public_keyfile)
@@ -309,21 +296,6 @@
 
     communication.info("Writing SSH config")
     with system_config.jumphost_file.open(mode="wt") as f:
-<<<<<<< HEAD
-        f.write(
-            f"""
-Host jumphost-{system_config.renku_host}
-  HostName {system_config.renku_host}
-  Port 2022
-  User jovyan
-
-Host {system_config.renku_host}-*
-  ProxyJump  jumphost-{system_config.renku_host}
-  IdentityFile {system_config.keyfile}
-  User jovyan
-  """
-        )
-=======
         content = textwrap.dedent(
             f"""
             Host jumphost-{system_config.renku_host}
@@ -337,5 +309,4 @@
                 User jovyan
             """
         )
-        f.write(content)
->>>>>>> daeb51fc
+        f.write(content)