FROM python:3.9-slim as base

# hadolint ignore=DL3008,DL3009,DL3013
RUN apt-get update && \
<<<<<<< HEAD
    apt-get install --no-install-recommends -y git git-lfs=2.* python3-dev tini && \
    pip install --no-cache-dir --upgrade pip poetry
=======
    apt-get install --no-install-recommends -y git git-lfs=2.* python3-dev tini bash curl && \
    pip install --no-cache-dir --upgrade pip
>>>>>>> bb0a39a6

FROM base as builder

# hadolint ignore=DL3008
RUN apt-get install --no-install-recommends -y build-essential && \
    apt-get clean && rm -rf /var/lib/apt/lists/*

# The python install is done in two steps to avoid re-installing all dependencies every
# time the code changes
# set the BUILD_CORE_SERVICE to non null to install additional service dependencies
ARG BUILD_CORE_SERVICE
COPY pyproject.toml poetry.lock README.rst CHANGES.rst Makefile /code/renku/
COPY .git /code/renku/.git
COPY renku /code/renku/renku
WORKDIR /code/renku

# Set CLEAN_INSTALL to a non-null value to ensure that only a committed version of
# renku-python is installed in the image. This is the default for chartpress builds.
ARG CLEAN_INSTALL
RUN if [ -n "${CLEAN_INSTALL}" ]; then git reset --hard ; fi && \
    make download-templates

ENV POETRY_HOME=/opt/poetry
# hadolint ignore=DL4006,SC2086
RUN if [ -n "${BUILD_CORE_SERVICE}" ]; then export EXT_BUILD="-E service" ; fi && \
    mkdir -p /opt/poetry && \
    curl -sSL https://install.python-poetry.org | POETRY_VERSION=1.3.1 python3 - && \
    pip3 install --no-cache-dir poetry-dynamic-versioning==0.21.2 && \
    /opt/poetry/bin/poetry config virtualenvs.in-project true  && \
    /opt/poetry/bin/poetry config virtualenvs.options.no-setuptools true && \
    /opt/poetry/bin/poetry config virtualenvs.options.no-pip true  && \
    /opt/poetry/bin/poetry self add "poetry-dynamic-versioning[plugin]" && \
    /opt/poetry/bin/poetry install ${EXT_BUILD}

FROM base
ARG BUILD_CORE_SERVICE
RUN addgroup -gid 1000 shuhitsu && \
    useradd -m -u 1000 -g shuhitsu shuhitsu && \
    git lfs install && \
    if [ -n "${BUILD_CORE_SERVICE}" ]; then mkdir /svc && chown shuhitsu:shuhitsu /svc ; fi

COPY --from=builder /code/renku /code/renku
ENV PATH="${PATH}:/code/renku/.venv/bin"

# shuhitsu (執筆): The "secretary" of the renga, as it were, who is responsible for
# writing down renga verses and for the proceedings of the renga.
USER shuhitsu

ENV RENKU_SVC_NUM_WORKERS 4
ENV RENKU_SVC_NUM_THREADS 8
ENV RENKU_DISABLE_VERSION_CHECK=1

ENTRYPOINT ["tini", "-g", "--", "renku"]<|MERGE_RESOLUTION|>--- conflicted
+++ resolved
@@ -2,13 +2,8 @@
 
 # hadolint ignore=DL3008,DL3009,DL3013
 RUN apt-get update && \
-<<<<<<< HEAD
-    apt-get install --no-install-recommends -y git git-lfs=2.* python3-dev tini && \
-    pip install --no-cache-dir --upgrade pip poetry
-=======
     apt-get install --no-install-recommends -y git git-lfs=2.* python3-dev tini bash curl && \
     pip install --no-cache-dir --upgrade pip
->>>>>>> bb0a39a6
 
 FROM base as builder
 
