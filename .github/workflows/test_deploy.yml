--- conflicted
+++ resolved
@@ -563,28 +563,6 @@
           POETRY_DYNAMIC_VERSIONING_BYPASS: ${{ steps.pre-release-version.outputs.RELEASE_VERSION  }}
         run: make publish-lock-package
 
-<<<<<<< HEAD
-  update-develop-branch:
-    runs-on: ubuntu-latest
-    if: "startsWith(github.ref, 'refs/tags/')"
-    steps:
-      - uses: actions/checkout@v3.5.0
-        with:
-          fetch-depth: 0
-          ref: "develop"
-      - name: Set Git config
-        run: |
-          git config --global --add user.name "Renku Bot"
-          git config --global --add user.email "renku@datascience.ch"
-      - name: merge changes from master
-        env:
-          GITHUB_TOKEN: ${{ secrets.RENKUBOT_GITHUB_TOKEN }}
-        run: |
-          git merge origin/master --message "Merge branch 'master' into develop"
-          git push
-
-=======
->>>>>>> 5e2a2fe9
   build-images:
     runs-on: ubuntu-latest
     needs:
