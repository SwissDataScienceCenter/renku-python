name: Acceptance tests

on:
  pull_request:
    types:
      - opened
      - edited
      - synchronize
      - reopened
      - closed

jobs:
  cleanup-previous-runs:
    runs-on: ubuntu-latest
    if: github.event.action != 'closed'
    steps:
      - uses: rokroskar/workflow-run-cleanup-action@v0.3.3
        env:
          GITHUB_TOKEN: "${{ secrets.GITHUB_TOKEN }}"
  check-deploy:
    runs-on: ubuntu-20.04
    outputs:
      pr-contains-string: ${{ steps.deploy-comment.outputs.pr-contains-string }}
      renku: ${{ steps.deploy-comment.outputs.renku}}
      renku-gateway: ${{ steps.deploy-comment.outputs.renku-gateway}}
      renku-graph: ${{ steps.deploy-comment.outputs.renku-graph}}
      renku-notebooks: ${{ steps.deploy-comment.outputs.renku-notebooks}}
      renku-ui: ${{ steps.deploy-comment.outputs.renku-ui}}
      renku-data-services: ${{ steps.deploy-comment.outputs.renku-data-services}}
      test-enabled: ${{ steps.deploy-comment.outputs.test-enabled}}
      extra-values: ${{ steps.deploy-comment.outputs.extra-values}}
      persist: ${{ steps.deploy-comment.outputs.persist}}
    steps:
      - id: deploy-comment
<<<<<<< HEAD
        uses: SwissDataScienceCenter/renku-actions/check-pr-description@v1.5.2
=======
        uses: SwissDataScienceCenter/renku-actions/check-pr-description@v1.7.0
>>>>>>> 3932b441
        with:
          string: /deploy
          pr_ref: ${{ github.event.number }}
  deploy-pr:
    needs: check-deploy
    if: github.event.action != 'closed' && needs.check-deploy.outputs.pr-contains-string == 'true'
    runs-on: ubuntu-20.04
    environment:
      name: renku-ci-rp-${{ github.event.number }}
    steps:
      - name: deploy-pr
<<<<<<< HEAD
        uses: SwissDataScienceCenter/renku-actions/deploy-renku@v1.5.2
=======
        uses: SwissDataScienceCenter/renku-actions/deploy-renku@v1.7.0
>>>>>>> 3932b441
        env:
          DOCKER_PASSWORD: ${{ secrets.RENKU_DOCKER_PASSWORD }}
          DOCKER_USERNAME: ${{ secrets.RENKU_DOCKER_USERNAME }}
          GITLAB_TOKEN: ${{ secrets.DEV_GITLAB_TOKEN }}
          KUBECONFIG: "${{ github.workspace }}/renkubot-kube.config"
          RANCHER_PROJECT_ID: ${{ secrets.CI_RANCHER_PROJECT }}
          RENKU_RELEASE: renku-ci-rp-${{ github.event.number }}
          RENKU_VALUES_FILE: "${{ github.workspace }}/values.yaml"
          RENKU_VALUES: ${{ secrets.COMBINED_CHARTS_CI_RENKU_VALUES }}
          RENKUBOT_KUBECONFIG: ${{ secrets.RENKUBOT_DEV_KUBECONFIG }}
          RENKUBOT_RANCHER_BEARER_TOKEN: ${{ secrets.RENKUBOT_RANCHER_BEARER_TOKEN }}
          RANCHER_DEV_API_ENDPOINT: ${{ secrets.RANCHER_DEV_API_ENDPOINT }}
          RENKU_BOT_DEV_PASSWORD: ${{ secrets.RENKU_BOT_DEV_PASSWORD }}
          RENKU_ANONYMOUS_SESSIONS: true
          RENKU_TESTS_ENABLED: true
          TEST_ARTIFACTS_PATH: "tests-artifacts-${{ github.sha }}"
          renku_core: "@${{ github.head_ref }}"
          renku: "${{ needs.check-deploy.outputs.renku }}"
          renku_gateway: "${{ needs.check-deploy.outputs.renku-gateway }}"
          renku_graph: "${{ needs.check-deploy.outputs.renku-graph }}"
          renku_notebooks: "${{ needs.check-deploy.outputs.renku-notebooks }}"
          renku_ui: "${{ needs.check-deploy.outputs.renku-ui }}"
          renku_data_services: "${{ needs.check-deploy.outputs.renku-data-services }}"
          extra_values: "${{ needs.check-deploy.outputs.extra-values }}"
      - name: Check existing renkubot comment
        uses: peter-evans/find-comment@v2
        id: findcomment
        with:
          issue-number: ${{ github.event.pull_request.number }}
          comment-author: "RenkuBot"
          body-includes: "You can access the deployment of this PR at"
      - name: Create comment pre deploy
        if: steps.findcomment.outputs.comment-id == 0
        uses: peter-evans/create-or-update-comment@v3
        with:
          token: ${{ secrets.RENKUBOT_GITHUB_TOKEN }}
          issue-number: ${{ github.event.pull_request.number }}
          body: |
            You can access the deployment of this PR at https://renku-ci-rp-${{ github.event.number }}.dev.renku.ch

  test-pr:
    runs-on: ubuntu-20.04
    if: ${{ github.event.action != 'closed' && needs.check-deploy.outputs.pr-contains-string == 'true' && needs.check-deploy.outputs.test-enabled == 'true' }}
    needs: [check-deploy, deploy-pr]
    steps:
<<<<<<< HEAD
      - uses: SwissDataScienceCenter/renku-actions/test-renku@v1.5.2
=======
      - uses: SwissDataScienceCenter/renku-actions/test-renku@v1.7.0
>>>>>>> 3932b441
        with:
          kubeconfig: ${{ secrets.RENKUBOT_DEV_KUBECONFIG }}
          renku-release: renku-ci-rp-${{ github.event.number }}
          gitlab-token: ${{ secrets.DEV_GITLAB_TOKEN }}
          persist: "${{ needs.check-deploy.outputs.persist }}"
          s3-results-access-key: ${{ secrets.ACCEPTANCE_TESTS_BUCKET_ACCESS_KEY }}
          s3-results-secret-key: ${{ secrets.ACCEPTANCE_TESTS_BUCKET_SECRET_KEY }}

  cleanup:
    needs: check-deploy
    if: github.event.action == 'closed' && needs.check-deploy.outputs.pr-contains-string == 'true'
    runs-on: ubuntu-20.04
    steps:
      - name: renku teardown
<<<<<<< HEAD
        uses: SwissDataScienceCenter/renku-actions/cleanup-renku-ci-deployments@v1.5.2
=======
        uses: SwissDataScienceCenter/renku-actions/cleanup-renku-ci-deployments@v1.7.0
>>>>>>> 3932b441
        env:
          HELM_RELEASE_REGEX: "^renku-ci-rp-${{ github.event.number }}$"
          GITLAB_TOKEN: ${{ secrets.DEV_GITLAB_TOKEN }}
          RENKUBOT_KUBECONFIG: ${{ secrets.RENKUBOT_DEV_KUBECONFIG }}
          MAX_AGE_SECONDS: 0
          DELETE_NAMESPACE: "true"<|MERGE_RESOLUTION|>--- conflicted
+++ resolved
@@ -32,11 +32,7 @@
       persist: ${{ steps.deploy-comment.outputs.persist}}
     steps:
       - id: deploy-comment
-<<<<<<< HEAD
-        uses: SwissDataScienceCenter/renku-actions/check-pr-description@v1.5.2
-=======
         uses: SwissDataScienceCenter/renku-actions/check-pr-description@v1.7.0
->>>>>>> 3932b441
         with:
           string: /deploy
           pr_ref: ${{ github.event.number }}
@@ -48,11 +44,7 @@
       name: renku-ci-rp-${{ github.event.number }}
     steps:
       - name: deploy-pr
-<<<<<<< HEAD
-        uses: SwissDataScienceCenter/renku-actions/deploy-renku@v1.5.2
-=======
         uses: SwissDataScienceCenter/renku-actions/deploy-renku@v1.7.0
->>>>>>> 3932b441
         env:
           DOCKER_PASSWORD: ${{ secrets.RENKU_DOCKER_PASSWORD }}
           DOCKER_USERNAME: ${{ secrets.RENKU_DOCKER_USERNAME }}
@@ -98,11 +90,7 @@
     if: ${{ github.event.action != 'closed' && needs.check-deploy.outputs.pr-contains-string == 'true' && needs.check-deploy.outputs.test-enabled == 'true' }}
     needs: [check-deploy, deploy-pr]
     steps:
-<<<<<<< HEAD
-      - uses: SwissDataScienceCenter/renku-actions/test-renku@v1.5.2
-=======
       - uses: SwissDataScienceCenter/renku-actions/test-renku@v1.7.0
->>>>>>> 3932b441
         with:
           kubeconfig: ${{ secrets.RENKUBOT_DEV_KUBECONFIG }}
           renku-release: renku-ci-rp-${{ github.event.number }}
@@ -117,11 +105,7 @@
     runs-on: ubuntu-20.04
     steps:
       - name: renku teardown
-<<<<<<< HEAD
-        uses: SwissDataScienceCenter/renku-actions/cleanup-renku-ci-deployments@v1.5.2
-=======
         uses: SwissDataScienceCenter/renku-actions/cleanup-renku-ci-deployments@v1.7.0
->>>>>>> 3932b441
         env:
           HELM_RELEASE_REGEX: "^renku-ci-rp-${{ github.event.number }}$"
           GITLAB_TOKEN: ${{ secrets.DEV_GITLAB_TOKEN }}
