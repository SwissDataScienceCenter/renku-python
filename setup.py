--- conflicted
+++ resolved
@@ -183,11 +183,7 @@
     "python-editor==1.0.4",
     "PyYAML>=5.4,<=5.4.1",
     "rdflib-jsonld>=0.5.0,<0.6.0",
-<<<<<<< HEAD
-    "rdflib>=5.0.0,<5.1",
-=======
     "rdflib>=5.0.0,<6.1",
->>>>>>> 939fc8bf
     "requests>=2.23.0,<2.27.0",
     "rich>=9.3.0,<10.8.0",
     "setuptools_scm>=3.1.0,<6.0.2",
