# -*- coding: utf-8 -*-
#
# Copyright 2017-2020 - Swiss Data Science Center (SDSC)
# A partnership between École Polytechnique Fédérale de Lausanne (EPFL) and
# Eidgenössische Technische Hochschule Zürich (ETHZ).
#
# Licensed under the Apache License, Version 2.0 (the "License");
# you may not use this file except in compliance with the License.
# You may obtain a copy of the License at
#
#     http://www.apache.org/licenses/LICENSE-2.0
#
# Unless required by applicable law or agreed to in writing, software
# distributed under the License is distributed on an "AS IS" BASIS,
# WITHOUT WARRANTIES OR CONDITIONS OF ANY KIND, either express or implied.
# See the License for the specific language governing permissions and
# limitations under the License.
"""Python SDK and CLI for the Renku platform."""

import os
import shutil
from pathlib import Path
from tempfile import TemporaryDirectory

from setuptools import Command, find_packages, setup
from setuptools.command.bdist_egg import bdist_egg as _bdist_egg
from setuptools.command.build_ext import build_ext as _build_ext
from setuptools.command.build_py import build_py as _build_py
from setuptools.command.develop import develop as _develop

URL = "https://github.com/SwissDataScienceCenter/renku-project-template"
REFERENCE = "0.1.11"


class DownloadTemplates(Command):
    description = "Download renku repository templates"

    user_options = []

    def initialize_options(self):
        pass

    def finalize_options(self):
        pass

    def run(self):
        from renku.core.commands.init import fetch_template, read_template_manifest

        with TemporaryDirectory() as tempdir:
            # download and extract template data
            temppath = Path(tempdir)
            print("downloading Renku templates...")
            fetch_template(URL, REFERENCE, temppath)
            read_template_manifest(temppath, checkout=True)

            # copy templates
            current_path = Path.cwd()
            template_path = current_path / "renku" / "templates"
            if template_path.exists():
                shutil.rmtree(str(template_path))
            shutil.copytree(str(temppath), str(template_path), ignore=shutil.ignore_patterns(".git"))


class bdist_egg(_bdist_egg):
    def run(self):
        self.run_command("DownloadTemplates")
        _bdist_egg.run(self)


class build_ext(_build_ext):
    def run(self):
        self.run_command("DownloadTemplates")
        _build_ext.run(self)


class build_py(_build_py):
    def run(self):
        self.run_command("DownloadTemplates")
        _build_py.run(self)


class develop(_develop):
    def run(self):
        self.run_command("DownloadTemplates")
        _develop.run(self)


readme = open("README.rst").read()
history = open("CHANGES.rst").read()

tests_require = [
    "black==19.10b0",
    "check-manifest>=0.37,<=0.42",
    "coverage>=4.5.3,<5.3",
    "fakeredis>=1.4.1,<=1.4.2",
    "flake8>=3.5,<3.9",
    "flaky==3.7.0",
    "freezegun>=0.3.12,<=0.3.15",
    "isort>=5.2.0,<=5.3.0",
    "six>=1.13.0,<=1.15.0",
    "pydocstyle>=3.0.0,<=5.0.2",
    "pytest-black==0.3.10",
    "pytest-cache==1.0",
    "pytest-cov>=2.5.1,<=2.10.0",
    "pytest-flake8>=1.0.4,<=1.0.6",
    "pytest-timeout==1.4.2",
    "pytest-pep8==1.0.6",
    "pytest-xdist==1.34.0",
    "pytest-yapf==0.1.1",
    "pytest>=4.0.0,<6.0.2",
    "responses>=0.7.0,<=0.10.15",
]

extras_require = {
    "docs": ["Jinja2>=2.10.1,<=2.11.2", "Sphinx>=1.6.3,<=3.1.2", "renku-sphinx-theme==0.1.0",],
    "runner": ["cwlref-runner==1.0",],
    "notebook": [],
    "sentry": ["sentry-sdk>=0.7.4,<0.16.4",],
    "tests": tests_require,
}

setup_requires = [
    "wheel",
    "pytest-runner>=2.6.2,<=5.2",
    "setuptools_scm>=3.1.0,<=4.1.2",
]

extras_require["all"] = list(setup_requires)
for name, reqs in extras_require.items():
    if name.startswith(":"):
        continue
    extras_require["all"].extend(reqs)

extras_require["nodocs"] = list(setup_requires)
for name, reqs in extras_require.items():
    if name.startswith(":") or name == "docs":
        continue
    extras_require["nodocs"].extend(reqs)

install_requires = [
    "appdirs>=1.4.3,<=1.4.4 ",
    "apispec==3.3.1",
    "attrs==19.3.0",
<<<<<<< HEAD
    "calamus>=0.3.1,<=0.3.1",
=======
    "calamus>=0.3.1,<0.3.2",
>>>>>>> 3245ca07
    "click-completion>=0.5.0,<=0.5.3",
    "click>=7.0,<=7.1.2",
    "cryptography>=2.7,<=2.9.2",
    "cwlgen>=0.4.0,<=0.4.2",
    "cwltool==3.0.20200724003302",
    "environ_config>=18.2.0,<=20.1.0",
    "filelock>=3.0.0,<=3.0.12",
    "flask==1.1.2",
    "flask-apispec==0.9.0",
    "flask-swagger-ui==3.25.0",
    "gitdb2==3.0.1",
    "gitpython==3.1.0",
    "humanize==2.5.0",
    "jinja2>=2.10.3,<=2.11.2",
    "pathspec>=0.7.0,<=0.8.0",
    "patool==1.12",
    "pluggy==0.13.1",
    "psutil>=5.4.7,<=5.7.2",
    "pyasn1>=0.4.5,<=0.4.8",
    "PyYAML>=3.12,<=5.3.1",
    "pyld==2.0.2",
    "pyOpenSSL>=19.0.0,<=19.1.0",
    "pyshacl==0.11.3.post1",
    "python-dateutil>=2.6.1,<=2.8.1",
    "python-editor==1.0.4",
    "redis==3.5.3",
    "rdflib==4.2.2",
    "rdflib-jsonld>=0.4.0,<0.5.0",
    "requests>=2.23.0,<=2.24.0",
    "rq==1.4.3",
    "rq-scheduler==0.10.0",
    "ndg-httpsclient==0.5.1",
    "marshmallow==3.7.1",
    "setuptools_scm>=3.1.0,<=4.1.2",
    "tabulate>=0.7.7,<=0.8.7",
    "tqdm>=4.48.1,<=4.48.2",
    "walrus==0.8.1",
    "wcmatch>=6.0.0,<=6.1",
    "werkzeug>=0.15.5,<=1.0.1",
]

complete_setup_requires = list(set(install_requires + setup_requires))

packages = find_packages()

version_template = """\
# -*- coding: utf-8 -*-
#
# Copyright 2017-%d - Swiss Data Science Center (SDSC)
# A partnership between École Polytechnique Fédérale de Lausanne (EPFL) and
# Eidgenössische Technische Hochschule Zürich (ETHZ).
#
# Licensed under the Apache License, Version 2.0 (the "License");
# you may not use this file except in compliance with the License.
# You may obtain a copy of the License at
#
#     http://www.apache.org/licenses/LICENSE-2.0
#
# Unless required by applicable law or agreed to in writing, software
# distributed under the License is distributed on an "AS IS" BASIS,
# WITHOUT WARRANTIES OR CONDITIONS OF ANY KIND, either express or implied.
# See the License for the specific language governing permissions and
# limitations under the License.
\"\"\"Version information for Renku.\"\"\"

__version__ = {version!r}


def _get_disribution_url():
    try:
        import pkg_resources
        d = pkg_resources.get_distribution('renku')
        metadata = d._get_metadata(d.PKG_INFO)
        home_page = [m for m in metadata if m.startswith('Home-page:')]
        return home_page[0].split(':', 1)[1].strip()
    except Exception:
        return 'N/A'


version_url = '{{}}/tree/{{}}'.format(_get_disribution_url(), 'v' + __version__)
"""

setup(
    name="renku",
    use_scm_version={
        "local_scheme": "dirty-tag",
        "write_to": os.path.join("renku", "version.py"),
        "write_to_template": version_template,
    },
    description=__doc__,
    long_description=readme + "\n\n" + history,
    long_description_content_type="text/x-rst",
    keywords="Renku CLI",
    license="Apache License 2.0",
    author="Swiss Data Science Center",
    author_email="contact@datascience.ch",
    url="https://github.com/swissdatasciencecenter/renku-python",
    project_urls={
        "Changelog": ("https://github.com/swissdatasciencecenter/renku-python" "/blob/master/CHANGES.rst"),
        "Docs": "https://renku-python.rtfd.io/",
    },
    packages=packages,
    zip_safe=False,
    include_package_data=True,
    platforms="any",
    entry_points={"console_scripts": ["renku=renku.cli:cli"],},
    extras_require=extras_require,
    install_requires=install_requires,
    setup_requires=complete_setup_requires,
    tests_require=tests_require,
    cmdclass={
        "bdist_egg": bdist_egg,
        "build_py": build_py,
        "build_ext": build_ext,
        "develop": develop,
        "DownloadTemplates": DownloadTemplates,
    },
    classifiers=[
        "Environment :: Web Environment",
        "Intended Audience :: Developers",
        "Intended Audience :: Science/Research",
        "License :: OSI Approved :: Apache Software License",
        "Operating System :: OS Independent",
        "Programming Language :: Python",
        "Topic :: Internet :: WWW/HTTP :: Dynamic Content",
        "Topic :: Software Development :: Libraries :: Python Modules",
        "Programming Language :: Python :: 3",
        "Programming Language :: Python :: 3.5",
        "Programming Language :: Python :: 3.6",
        "Programming Language :: Python :: 3.7",
        "Programming Language :: Python :: 3.8",
        "Development Status :: 4 - Beta",
    ],
)<|MERGE_RESOLUTION|>--- conflicted
+++ resolved
@@ -141,11 +141,7 @@
     "appdirs>=1.4.3,<=1.4.4 ",
     "apispec==3.3.1",
     "attrs==19.3.0",
-<<<<<<< HEAD
-    "calamus>=0.3.1,<=0.3.1",
-=======
     "calamus>=0.3.1,<0.3.2",
->>>>>>> 3245ca07
     "click-completion>=0.5.0,<=0.5.3",
     "click>=7.0,<=7.1.2",
     "cryptography>=2.7,<=2.9.2",
