--- conflicted
+++ resolved
@@ -130,11 +130,7 @@
 
 
 extras_require = {
-<<<<<<< HEAD
-    "docs": ["Jinja2>=2.11.3,<3.0.2", "Sphinx>=1.6.3,<4.1.3", "sphinx-rtd-theme>=0.5.0,<0.6"],
-=======
     "docs": ["Jinja2>=2.11.3,<3.0.2", "renku-sphinx-theme>=0.2.0", "sphinx-rtd-theme>=0.5.0,<0.6"],
->>>>>>> e8f9ebfc
     "runner": ["cwlref-runner==1.0"],
     "notebook": [],
     "tests": tests_require,
@@ -159,11 +155,7 @@
 install_requires = [
     "appdirs>=1.4.3,<=1.4.4 ",
     "attrs>=19.3.0,<21.3.0",
-<<<<<<< HEAD
-    "calamus>=0.3.8,<0.3.11",
-=======
     "calamus>=0.3.10,<0.3.11",
->>>>>>> e8f9ebfc
     "click-completion>=0.5.0,<=0.5.3",
     "click-option-group>=0.5.2,<0.6.0",
     "click-plugins==1.1.1",
@@ -174,14 +166,9 @@
     "cwl-utils>=0.10",
     "environ_config>=18.2.0,<21.3.0",
     "filelock>=3.0.0,<=3.0.12",
-<<<<<<< HEAD
     "gitpython==3.1.18",
     "humanize>=2.5.0,<3.12.0",
-=======
-    "gitpython==3.1.14",
-    "humanize>=2.5.0,<3.8.0",
     "inject>=4.3.0,<4.4.0",
->>>>>>> e8f9ebfc
     "jinja2>=2.10.3,<3.0.2",
     "ndg-httpsclient==0.5.1",
     "networkx>=2.6.0,<2.7",
