# -*- coding: utf-8 -*-
#
# Copyright 2017-2020 - Swiss Data Science Center (SDSC)
# A partnership between École Polytechnique Fédérale de Lausanne (EPFL) and
# Eidgenössische Technische Hochschule Zürich (ETHZ).
#
# Licensed under the Apache License, Version 2.0 (the "License");
# you may not use this file except in compliance with the License.
# You may obtain a copy of the License at
#
#     http://www.apache.org/licenses/LICENSE-2.0
#
# Unless required by applicable law or agreed to in writing, software
# distributed under the License is distributed on an "AS IS" BASIS,
# WITHOUT WARRANTIES OR CONDITIONS OF ANY KIND, either express or implied.
# See the License for the specific language governing permissions and
# limitations under the License.
"""Python SDK and CLI for the Renku platform."""

import os
import shutil
from pathlib import Path
from tempfile import TemporaryDirectory

from setuptools import Command, find_packages, setup
from setuptools.command.bdist_egg import bdist_egg as _bdist_egg
from setuptools.command.build_ext import build_ext as _build_ext
from setuptools.command.build_py import build_py as _build_py
from setuptools.command.develop import develop as _develop

URL = "https://github.com/SwissDataScienceCenter/renku-project-template"
REFERENCE = "0.1.11"


class DownloadTemplates(Command):
    description = "Download renku repository templates"

    user_options = []

    def initialize_options(self):
        pass

    def finalize_options(self):
        pass

    def run(self):
        from renku.core.commands.init import fetch_template, read_template_manifest

        with TemporaryDirectory() as tempdir:
            # download and extract template data
            temppath = Path(tempdir)
            print("downloading Renku templates...")
            fetch_template(URL, REFERENCE, temppath)
            read_template_manifest(temppath, checkout=True)

            # copy templates
            current_path = Path.cwd()
            template_path = current_path / "renku" / "templates"
            if template_path.exists():
                shutil.rmtree(str(template_path))
            shutil.copytree(str(temppath), str(template_path), ignore=shutil.ignore_patterns(".git"))


class bdist_egg(_bdist_egg):
    def run(self):
        self.run_command("DownloadTemplates")
        _bdist_egg.run(self)


class build_ext(_build_ext):
    def run(self):
        self.run_command("DownloadTemplates")
        _build_ext.run(self)


class build_py(_build_py):
    def run(self):
        self.run_command("DownloadTemplates")
        _build_py.run(self)


class develop(_develop):
    def run(self):
        self.run_command("DownloadTemplates")
        _develop.run(self)


readme = open("README.rst").read()
history = open("CHANGES.rst").read()

tests_require = [
<<<<<<< HEAD
    'check-manifest>=0.37,<=0.42',
    'coverage>=4.5.3,<5.3',
    'fakeredis==1.4.1',
    'flake8>=3.5,<3.9',
    'flaky==3.7.0',
    'freezegun>=0.3.12,<=0.3.15',
    'isort==5.2.0',
    'six>=1.13.0,<=1.15.0',
    'pydocstyle>=3.0.0,<=5.0.2',
    'pytest-cache==1.0',
    'pytest-cov>=2.5.1,<=2.10.0',
    'pytest-flake8>=1.0.4,<=1.0.6',
    'pytest-timeout==1.4.2',
    'pytest-pep8==1.0.6',
    'pytest-xdist==1.34.0',
    'pytest-yapf==0.1.1',
    'pytest>=4.0.0,<=5.4.3',
    'responses>=0.7.0,<=0.10.15',
    'unify>=0.4,<=0.5',
    'yapf==0.27.0',
=======
    "black==19.10b0",
    "check-manifest>=0.37,<=0.42",
    "coverage>=4.5.3,<5.3",
    "fakeredis==1.4.1",
    "flake8>=3.5,<3.8",
    "flaky==3.7.0",
    "freezegun>=0.3.12,<=0.3.15",
    "isort==5.2.0",
    "six>=1.13.0,<=1.15.0",
    "pydocstyle>=3.0.0,<=5.0.2",
    "pytest-black==0.3.10",
    "pytest-cache==1.0",
    "pytest-cov>=2.5.1,<=2.10.0",
    "pytest-flake8>=1.0.4,<=1.0.6",
    "pytest-timeout==1.4.2",
    "pytest-pep8==1.0.6",
    "pytest-xdist==1.34.0",
    "pytest-yapf==0.1.1",
    "pytest>=4.0.0,<=5.4.3",
    "responses>=0.7.0,<=0.10.15",
>>>>>>> 25b74792
]

extras_require = {
    "docs": ["Jinja2>=2.10.1,<=2.11.2", "Sphinx>=1.6.3,<=3.1.2", "renku-sphinx-theme==0.1.0",],
    "runner": ["cwlref-runner==1.0",],
    "notebook": [],
    "sentry": ["sentry-sdk>=0.7.4,<0.16.4",],
    "tests": tests_require,
}

setup_requires = [
    "wheel",
    "pytest-runner>=2.6.2,<=5.2",
    "setuptools_scm>=3.1.0,<=4.1.2",
]

extras_require["all"] = list(setup_requires)
for name, reqs in extras_require.items():
    if name.startswith(":"):
        continue
    extras_require["all"].extend(reqs)

extras_require["nodocs"] = list(setup_requires)
for name, reqs in extras_require.items():
    if name.startswith(":") or name == "docs":
        continue
    extras_require["nodocs"].extend(reqs)

install_requires = [
    "appdirs>=1.4.3,<=1.4.4 ",
    "apispec==3.3.1",
    "attrs==19.3.0",
    "calamus==0.2.0",
    "click-completion>=0.5.0,<=0.5.3",
    "click>=7.0,<=7.1.2",
    "cryptography>=2.7,<=2.9.2",
    "cwlgen>=0.4.0,<=0.4.2",
    "cwltool==3.0.20200724003302",
    "environ_config>=18.2.0,<=20.1.0",
    "filelock>=3.0.0,<=3.0.12",
    "flask==1.1.2",
    "flask-apispec==0.9.0",
    "flask-swagger-ui==3.25.0",
    "gitdb2==3.0.1",
    "gitpython==3.1.0",
    "humanize==2.5.0",
    "jinja2>=2.10.3,<=2.11.2",
    "pathspec>=0.7.0,<=0.8.0",
    "patool==1.12",
    "pluggy==0.13.1",
    "psutil>=5.4.7,<=5.7.2",
    "pyasn1>=0.4.5,<=0.4.8",
    "PyYAML>=3.12,<=5.3.1",
    "pyld==2.0.2",
    "pyOpenSSL>=19.0.0,<=19.1.0",
    "pyshacl==0.11.3.post1",
    "python-dateutil>=2.6.1,<=2.8.1",
    "python-editor==1.0.4",
    "redis==3.5.3",
    "rdflib==4.2.2",
    "rdflib-jsonld>=0.4.0,<0.5.0",
    "requests>=2.23.0,<=2.24.0",
    "rq==1.4.3",
    "rq-scheduler==0.10.0",
    "ndg-httpsclient==0.5.1",
    "marshmallow==3.7.1",
    "setuptools_scm>=3.1.0,<=4.1.2",
    "tabulate>=0.7.7,<=0.8.7",
    "tqdm==4.48.1",
    "walrus==0.8.1",
    "wcmatch>=6.0.0,<=6.1",
    "werkzeug>=0.15.5,<=1.0.1",
]

complete_setup_requires = list(set(install_requires + setup_requires))

packages = find_packages()

version_template = """\
# -*- coding: utf-8 -*-
#
# Copyright 2017-%d - Swiss Data Science Center (SDSC)
# A partnership between École Polytechnique Fédérale de Lausanne (EPFL) and
# Eidgenössische Technische Hochschule Zürich (ETHZ).
#
# Licensed under the Apache License, Version 2.0 (the "License");
# you may not use this file except in compliance with the License.
# You may obtain a copy of the License at
#
#     http://www.apache.org/licenses/LICENSE-2.0
#
# Unless required by applicable law or agreed to in writing, software
# distributed under the License is distributed on an "AS IS" BASIS,
# WITHOUT WARRANTIES OR CONDITIONS OF ANY KIND, either express or implied.
# See the License for the specific language governing permissions and
# limitations under the License.
\"\"\"Version information for Renku.\"\"\"

__version__ = {version!r}


def _get_disribution_url():
    try:
        import pkg_resources
        d = pkg_resources.get_distribution('renku')
        metadata = d._get_metadata(d.PKG_INFO)
        home_page = [m for m in metadata if m.startswith('Home-page:')]
        return home_page[0].split(':', 1)[1].strip()
    except Exception:
        return 'N/A'


version_url = '{{}}/tree/{{}}'.format(_get_disribution_url(), 'v' + __version__)
"""

setup(
    name="renku",
    use_scm_version={
        "local_scheme": "dirty-tag",
        "write_to": os.path.join("renku", "version.py"),
        "write_to_template": version_template,
    },
    description=__doc__,
    long_description=readme + "\n\n" + history,
    long_description_content_type="text/x-rst",
    keywords="Renku CLI",
    license="Apache License 2.0",
    author="Swiss Data Science Center",
    author_email="contact@datascience.ch",
    url="https://github.com/swissdatasciencecenter/renku-python",
    project_urls={
        "Changelog": ("https://github.com/swissdatasciencecenter/renku-python" "/blob/master/CHANGES.rst"),
        "Docs": "https://renku-python.rtfd.io/",
    },
    packages=packages,
    zip_safe=False,
    include_package_data=True,
    platforms="any",
    entry_points={"console_scripts": ["renku=renku.cli:cli"],},
    extras_require=extras_require,
    install_requires=install_requires,
    setup_requires=complete_setup_requires,
    tests_require=tests_require,
    cmdclass={
        "bdist_egg": bdist_egg,
        "build_py": build_py,
        "build_ext": build_ext,
        "develop": develop,
        "DownloadTemplates": DownloadTemplates,
    },
    classifiers=[
        "Environment :: Web Environment",
        "Intended Audience :: Developers",
        "Intended Audience :: Science/Research",
        "License :: OSI Approved :: Apache Software License",
        "Operating System :: OS Independent",
        "Programming Language :: Python",
        "Topic :: Internet :: WWW/HTTP :: Dynamic Content",
        "Topic :: Software Development :: Libraries :: Python Modules",
        "Programming Language :: Python :: 3",
        "Programming Language :: Python :: 3.5",
        "Programming Language :: Python :: 3.6",
        "Programming Language :: Python :: 3.7",
        "Programming Language :: Python :: 3.8",
        "Development Status :: 4 - Beta",
    ],
)<|MERGE_RESOLUTION|>--- conflicted
+++ resolved
@@ -89,33 +89,11 @@
 history = open("CHANGES.rst").read()
 
 tests_require = [
-<<<<<<< HEAD
-    'check-manifest>=0.37,<=0.42',
-    'coverage>=4.5.3,<5.3',
-    'fakeredis==1.4.1',
-    'flake8>=3.5,<3.9',
-    'flaky==3.7.0',
-    'freezegun>=0.3.12,<=0.3.15',
-    'isort==5.2.0',
-    'six>=1.13.0,<=1.15.0',
-    'pydocstyle>=3.0.0,<=5.0.2',
-    'pytest-cache==1.0',
-    'pytest-cov>=2.5.1,<=2.10.0',
-    'pytest-flake8>=1.0.4,<=1.0.6',
-    'pytest-timeout==1.4.2',
-    'pytest-pep8==1.0.6',
-    'pytest-xdist==1.34.0',
-    'pytest-yapf==0.1.1',
-    'pytest>=4.0.0,<=5.4.3',
-    'responses>=0.7.0,<=0.10.15',
-    'unify>=0.4,<=0.5',
-    'yapf==0.27.0',
-=======
     "black==19.10b0",
     "check-manifest>=0.37,<=0.42",
     "coverage>=4.5.3,<5.3",
     "fakeredis==1.4.1",
-    "flake8>=3.5,<3.8",
+    "flake8>=3.5,<3.9",
     "flaky==3.7.0",
     "freezegun>=0.3.12,<=0.3.15",
     "isort==5.2.0",
@@ -131,7 +109,6 @@
     "pytest-yapf==0.1.1",
     "pytest>=4.0.0,<=5.4.3",
     "responses>=0.7.0,<=0.10.15",
->>>>>>> 25b74792
 ]
 
 extras_require = {
