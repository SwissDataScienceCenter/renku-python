--- conflicted
+++ resolved
@@ -101,12 +101,8 @@
     "pytest-black>=0.3.10,<=0.3.11",
     "pytest-cache==1.0",
     "pytest-cov>=2.5.1,<2.11.0",
-<<<<<<< HEAD
     "pytest-flake8>=1.0.6,<=1.0.6",
-=======
-    "pytest-flake8>=1.0.4,<=1.0.6",
     "pytest-mock>=3.2.0,<3.3.0",
->>>>>>> 6372a32c
     "pytest-timeout==1.4.2",
     "pytest-pep8==1.0.6",
     "pytest-xdist>=1.34.0,<2.2.0",
