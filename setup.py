# -*- coding: utf-8 -*-
#
# Copyright 2017-2020 - Swiss Data Science Center (SDSC)
# A partnership between École Polytechnique Fédérale de Lausanne (EPFL) and
# Eidgenössische Technische Hochschule Zürich (ETHZ).
#
# Licensed under the Apache License, Version 2.0 (the "License");
# you may not use this file except in compliance with the License.
# You may obtain a copy of the License at
#
#     http://www.apache.org/licenses/LICENSE-2.0
#
# Unless required by applicable law or agreed to in writing, software
# distributed under the License is distributed on an "AS IS" BASIS,
# WITHOUT WARRANTIES OR CONDITIONS OF ANY KIND, either express or implied.
# See the License for the specific language governing permissions and
# limitations under the License.
"""Python SDK and CLI for the Renku platform."""

import os
import shutil
from pathlib import Path
from tempfile import TemporaryDirectory

from setuptools import Command, find_packages, setup
from setuptools.command.bdist_egg import bdist_egg as _bdist_egg
from setuptools.command.build_ext import build_ext as _build_ext
from setuptools.command.build_py import build_py as _build_py
from setuptools.command.develop import develop as _develop

URL = "https://github.com/SwissDataScienceCenter/renku-project-template"
REFERENCE = "0.1.11"


class DownloadTemplates(Command):
    description = "Download renku repository templates"

    user_options = []

    def initialize_options(self):
        pass

    def finalize_options(self):
        pass

    def run(self):
        from renku.core.commands.init import fetch_template_from_git, read_template_manifest

        with TemporaryDirectory() as tempdir:
            # download and extract template data
            temppath = Path(tempdir)
            print("downloading Renku templates...")
            fetch_template_from_git(URL, REFERENCE, temppath)
            read_template_manifest(temppath, checkout=True)

            # copy templates
            current_path = Path.cwd()
            template_path = current_path / "renku" / "templates"
            if template_path.exists():
                shutil.rmtree(str(template_path))
            shutil.copytree(str(temppath), str(template_path), ignore=shutil.ignore_patterns(".git"))


class bdist_egg(_bdist_egg):
    def run(self):
        self.run_command("DownloadTemplates")
        _bdist_egg.run(self)


class build_ext(_build_ext):
    def run(self):
        self.run_command("DownloadTemplates")
        _build_ext.run(self)


class build_py(_build_py):
    def run(self):
        self.run_command("DownloadTemplates")
        _build_py.run(self)


class develop(_develop):
    def run(self):
        self.run_command("DownloadTemplates")
        _develop.run(self)


readme = open("README.rst").read()
history = open("CHANGES.rst").read()

tests_require = [
    "black==19.10b0",
    "check-manifest>=0.37,<0.46",
    "coverage>=4.5.3,<5.4",
    "fakeredis>=1.4.1,<1.4.5",
    "flake8>=3.8,<3.9",
    "flaky==3.7.0",
    "freezegun>=0.3.12,<1.0.1",
    "isort>=5.3.2,<5.7.0",
    "pydocstyle>=3.0.0,<5.1.2",
    "pytest-black>=0.3.10,<0.3.13",
    "pytest-cache==1.0",
    "pytest-cov>=2.5.1,<2.11.0",
    "pytest-flake8>=1.0.6,<=1.0.6",
    "pytest-mock>=3.2.0,<3.4.0",
    "pytest-timeout==1.4.2",
    "pytest-pep8==1.0.6",
    "pytest-xdist>=1.34.0,<2.2.0",
    "pytest>=4.0.0,<6.1.3",
    "responses>=0.7.0,<0.12.2",
<<<<<<< HEAD
=======
]

service_requires = [
    "flask==1.1.2",
    "flask-apispec==0.11.0",
    "flask-swagger-ui==3.36.0",
    "gunicorn",
    "marshmallow==3.9.1",
    "rq==1.6.1",
    "rq-scheduler==0.10.0",
    "sentry-sdk[flask]>=0.7.4,<0.17.9",
    "walrus==0.8.1",
>>>>>>> af50947a
]

extras_require = {
    "docs": ["Jinja2>=2.10.1,<=2.11.2", "Sphinx>=1.6.3,<3.3.2", "sphinx-rtd-theme==0.5.0",],
    "runner": ["cwlref-runner==1.0",],
    "notebook": [],
<<<<<<< HEAD
    "sentry": ["sentry-sdk[flask]>=0.7.4,<0.19.5"],
=======
>>>>>>> af50947a
    "tests": tests_require,
    "service": service_requires,
}

setup_requires = [
    "wheel",
    "pytest-runner>=2.6.2,<=5.2",
    "setuptools_scm>=3.1.0,<=4.1.2",
]

extras_require["all"] = list(setup_requires)
for name, reqs in extras_require.items():
    if name.startswith(":"):
        continue
    extras_require["all"].extend(reqs)

extras_require["nodocs"] = list(setup_requires)
for name, reqs in extras_require.items():
    if name.startswith(":") or name == "docs":
        continue
    extras_require["nodocs"].extend(reqs)

install_requires = [
    "appdirs>=1.4.3,<=1.4.4 ",
    "apispec>=4.0.0,<=4.1.0",
    "attrs>=19.3.0,<=20.2.0",
    "calamus>=0.3.3,<0.3.4",
    "click-completion>=0.5.0,<=0.5.3",
    "click>=7.0,<=7.1.2",
    "click-plugins==1.1.1",
    "cryptography>=3.2,<=3.2",
    "cwlgen>=0.4.0,<=0.4.2",
    "cwltool>=3.0.20200724003302,<=3.0.20200807132242",
    "environ_config>=18.2.0,<=20.1.0",
    "filelock>=3.0.0,<=3.0.12",
    "gitpython==3.1.11",
    "humanize>=2.5.0,<2.7.0",
    "jinja2>=2.10.3,<=2.11.2",
    "pathspec>=0.7.0,<=0.8.0",
    "patool==1.12",
    "pluggy==0.13.1",
    "psutil>=5.4.7,<=5.7.2",
    "pyasn1>=0.4.5,<=0.4.8",
    "PyYAML>=3.12,<=5.3.1",
    "pyld==2.0.3",
    "pyOpenSSL>=19.0.0,<=19.1.0",
    "pyshacl==0.11.3.post1",
    "python-dateutil>=2.6.1,<=2.8.1",
    "python-editor==1.0.4",
    "pyjwt==1.7.1",
    "redis==3.5.3",
    "rdflib==4.2.2",
    "rdflib-jsonld>=0.4.0,<0.5.0",
    "requests>=2.23.0,<=2.24.0",
<<<<<<< HEAD
    "rq==1.6.1",
    "rq-scheduler==0.10.0",
    "ndg-httpsclient==0.5.1",
    "marshmallow==3.9.1",
=======
    "ndg-httpsclient==0.5.1",
>>>>>>> af50947a
    "setuptools_scm>=3.1.0,<=4.1.2",
    "tabulate>=0.7.7,<=0.8.7",
    "tqdm>=4.48.1,<=4.48.2",
    "wcmatch>=6.0.0,<=6.1",
    "werkzeug>=0.15.5,<=1.0.1",
]

complete_setup_requires = list(set(install_requires + setup_requires))

packages = find_packages()

version_template = """\
# -*- coding: utf-8 -*-
#
# Copyright 2017-%d - Swiss Data Science Center (SDSC)
# A partnership between École Polytechnique Fédérale de Lausanne (EPFL) and
# Eidgenössische Technische Hochschule Zürich (ETHZ).
#
# Licensed under the Apache License, Version 2.0 (the "License");
# you may not use this file except in compliance with the License.
# You may obtain a copy of the License at
#
#     http://www.apache.org/licenses/LICENSE-2.0
#
# Unless required by applicable law or agreed to in writing, software
# distributed under the License is distributed on an "AS IS" BASIS,
# WITHOUT WARRANTIES OR CONDITIONS OF ANY KIND, either express or implied.
# See the License for the specific language governing permissions and
# limitations under the License.
\"\"\"Version information for Renku.\"\"\"

__version__ = {version!r}


def _get_disribution_url():
    try:
        import pkg_resources
        d = pkg_resources.get_distribution('renku')
        metadata = d._get_metadata(d.PKG_INFO)
        home_page = [m for m in metadata if m.startswith('Home-page:')]
        return home_page[0].split(':', 1)[1].strip()
    except Exception:
        return 'N/A'


version_url = '{{}}/tree/{{}}'.format(_get_disribution_url(), 'v' + __version__)
"""

setup(
    name="renku",
    use_scm_version={
        "local_scheme": "dirty-tag",
        "write_to": os.path.join("renku", "version.py"),
        "write_to_template": version_template,
    },
    description=__doc__,
    long_description=readme + "\n\n" + history,
    long_description_content_type="text/x-rst",
    keywords="Renku CLI",
    license="Apache License 2.0",
    author="Swiss Data Science Center",
    author_email="contact@datascience.ch",
    url="https://github.com/swissdatasciencecenter/renku-python",
    project_urls={
        "Changelog": ("https://github.com/swissdatasciencecenter/renku-python" "/blob/master/CHANGES.rst"),
        "Docs": "https://renku-python.rtfd.io/",
    },
    packages=packages,
    zip_safe=False,
    include_package_data=True,
    platforms="any",
    entry_points={"console_scripts": ["renku=renku.cli:cli"],},
    extras_require=extras_require,
    install_requires=install_requires,
    setup_requires=complete_setup_requires,
    tests_require=tests_require,
    cmdclass={
        "bdist_egg": bdist_egg,
        "build_py": build_py,
        "build_ext": build_ext,
        "develop": develop,
        "DownloadTemplates": DownloadTemplates,
    },
    classifiers=[
        "Environment :: Web Environment",
        "Intended Audience :: Developers",
        "Intended Audience :: Science/Research",
        "License :: OSI Approved :: Apache Software License",
        "Operating System :: OS Independent",
        "Programming Language :: Python",
        "Topic :: Internet :: WWW/HTTP :: Dynamic Content",
        "Topic :: Software Development :: Libraries :: Python Modules",
        "Programming Language :: Python :: 3",
        "Programming Language :: Python :: 3.5",
        "Programming Language :: Python :: 3.6",
        "Programming Language :: Python :: 3.7",
        "Programming Language :: Python :: 3.8",
        "Development Status :: 4 - Beta",
    ],
)<|MERGE_RESOLUTION|>--- conflicted
+++ resolved
@@ -108,8 +108,6 @@
     "pytest-xdist>=1.34.0,<2.2.0",
     "pytest>=4.0.0,<6.1.3",
     "responses>=0.7.0,<0.12.2",
-<<<<<<< HEAD
-=======
 ]
 
 service_requires = [
@@ -120,19 +118,14 @@
     "marshmallow==3.9.1",
     "rq==1.6.1",
     "rq-scheduler==0.10.0",
-    "sentry-sdk[flask]>=0.7.4,<0.17.9",
+    "sentry-sdk[flask]>=0.7.4,<0.19.5",
     "walrus==0.8.1",
->>>>>>> af50947a
 ]
 
 extras_require = {
     "docs": ["Jinja2>=2.10.1,<=2.11.2", "Sphinx>=1.6.3,<3.3.2", "sphinx-rtd-theme==0.5.0",],
     "runner": ["cwlref-runner==1.0",],
     "notebook": [],
-<<<<<<< HEAD
-    "sentry": ["sentry-sdk[flask]>=0.7.4,<0.19.5"],
-=======
->>>>>>> af50947a
     "tests": tests_require,
     "service": service_requires,
 }
@@ -187,14 +180,7 @@
     "rdflib==4.2.2",
     "rdflib-jsonld>=0.4.0,<0.5.0",
     "requests>=2.23.0,<=2.24.0",
-<<<<<<< HEAD
-    "rq==1.6.1",
-    "rq-scheduler==0.10.0",
     "ndg-httpsclient==0.5.1",
-    "marshmallow==3.9.1",
-=======
-    "ndg-httpsclient==0.5.1",
->>>>>>> af50947a
     "setuptools_scm>=3.1.0,<=4.1.2",
     "tabulate>=0.7.7,<=0.8.7",
     "tqdm>=4.48.1,<=4.48.2",
