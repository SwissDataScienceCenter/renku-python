--- conflicted
+++ resolved
@@ -112,12 +112,8 @@
 
 
 service_requires = [
-<<<<<<< HEAD
     "apispec>=4.0.0,<4.4.0",
-=======
-    "apispec>=4.0.0,<=4.1.0",
     "circus==0.17.1",
->>>>>>> 75aa0339
     "flask-apispec==0.11.0",
     "flask-swagger-ui==3.36.0",
     "flask==1.1.2",
@@ -134,11 +130,7 @@
 
 
 extras_require = {
-<<<<<<< HEAD
-    "docs": ["Jinja2>=2.10.1,<2.11.4", "Sphinx>=1.6.3,<3.5.2", "sphinx-rtd-theme>=0.5.0,<0.6"],
-=======
-    "docs": ["Jinja2>=2.11.3,<=2.11.4", "Sphinx>=1.6.3,<3.4.4", "sphinx-rtd-theme>=0.5.0,<0.6"],
->>>>>>> 75aa0339
+    "docs": ["Jinja2>=2.11.3,<=2.11.4", "Sphinx>=1.6.3,<3.5.2", "sphinx-rtd-theme>=0.5.0,<0.6"],
     "runner": ["cwlref-runner==1.0"],
     "notebook": [],
     "tests": tests_require,
@@ -172,15 +164,9 @@
     "cwltool>=3.0.20210319143721,<3.1",
     "environ_config>=18.2.0,<=20.1.0",
     "filelock>=3.0.0,<=3.0.12",
-<<<<<<< HEAD
     "gitpython==3.1.14",
     "humanize>=2.5.0,<3.3.0",
-    "jinja2>=2.10.3,<2.11.4",
-=======
-    "gitpython==3.1.12",
-    "humanize>=2.5.0,<2.7.0",
-    "jinja2>=2.11.3,<=2.11.4",
->>>>>>> 75aa0339
+    "jinja2>=2.10.3,<=2.11.4",
     "ndg-httpsclient==0.5.1",
     "pathspec>=0.7.0,<=0.8.0",
     "patool==1.12",
@@ -194,11 +180,7 @@
     "pyshacl==0.14.3",
     "python-dateutil>=2.6.1,<=2.8.1",
     "python-editor==1.0.4",
-<<<<<<< HEAD
     "PyYAML>=3.12,<5.4.2",
-=======
-    "PyYAML>=5.4,<=5.4.1",
->>>>>>> 75aa0339
     "rdflib-jsonld>=0.5.0,<0.6.0",
     "rdflib>=5.0.0,<5.1",
     "requests>=2.23.0,<=2.24.0",
