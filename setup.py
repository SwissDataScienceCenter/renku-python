# -*- coding: utf-8 -*-
#
# Copyright 2017-2021 - Swiss Data Science Center (SDSC)
# A partnership between École Polytechnique Fédérale de Lausanne (EPFL) and
# Eidgenössische Technische Hochschule Zürich (ETHZ).
#
# Licensed under the Apache License, Version 2.0 (the "License");
# you may not use this file except in compliance with the License.
# You may obtain a copy of the License at
#
#     http://www.apache.org/licenses/LICENSE-2.0
#
# Unless required by applicable law or agreed to in writing, software
# distributed under the License is distributed on an "AS IS" BASIS,
# WITHOUT WARRANTIES OR CONDITIONS OF ANY KIND, either express or implied.
# See the License for the specific language governing permissions and
# limitations under the License.
"""Python SDK and CLI for the Renku platform."""

import os
import shutil
from pathlib import Path
from tempfile import TemporaryDirectory

from setuptools import Command, find_packages, setup
from setuptools.command.bdist_egg import bdist_egg as _bdist_egg
from setuptools.command.build_ext import build_ext as _build_ext
from setuptools.command.build_py import build_py as _build_py
from setuptools.command.develop import develop as _develop

URL = "https://github.com/SwissDataScienceCenter/renku-project-template"
REFERENCE = "0.1.23"


class DownloadTemplates(Command):
    description = "Download renku repository templates"

    user_options = []

    def initialize_options(self):
        pass

    def finalize_options(self):
        pass

    def run(self):
        from renku.core.commands.init import fetch_template_from_git, read_template_manifest

        with TemporaryDirectory() as tempdir:
            # download and extract template data
            temppath = Path(tempdir)
            print("downloading Renku templates...")
            fetch_template_from_git(URL, REFERENCE, temppath)
            read_template_manifest(temppath, checkout=True)

            # copy templates
            current_path = Path.cwd()
            template_path = current_path / "renku" / "templates"
            if template_path.exists():
                shutil.rmtree(str(template_path))
            shutil.copytree(str(temppath), str(template_path), ignore=shutil.ignore_patterns(".git"))


class bdist_egg(_bdist_egg):
    def run(self):
        self.run_command("DownloadTemplates")
        _bdist_egg.run(self)


class build_ext(_build_ext):
    def run(self):
        self.run_command("DownloadTemplates")
        _build_ext.run(self)


class build_py(_build_py):
    def run(self):
        self.run_command("DownloadTemplates")
        _build_py.run(self)


class develop(_develop):
    def run(self):
        self.run_command("DownloadTemplates")
        _develop.run(self)


readme = open("README.rst").read()
history = open("CHANGES.rst").read()

tests_require = [
    "black==21.9b0",
    "check-manifest>=0.37,<0.47",
    "coverage>=4.5.3,<5.6",
    "fakeredis>=1.4.1,<1.6.2",
    "flake8>=3.8,<3.10",
    "flaky==3.7.0",
    "freezegun>=0.3.12,<1.1.1",
    "isort>=5.3.2,<5.10.0",
    "pexpect>=4.8.0,<4.9.0",
    "pydocstyle>=3.0.0,<6.1.2",
    "pytest-black>=0.3.10,<0.3.13",
    "pytest-cache==1.0",
    "pytest-cov>=2.5.1,<2.13.0",
    "pytest-flake8>=1.0.6,<1.0.8",
    "pytest-mock>=3.2.0,<3.7.0",
    "pytest-pep8==1.0.6",
    "pytest-timeout==1.4.2",
    "pytest-xdist>=1.34.0,<2.4.0",
    "pytest>=4.0.0,<6.2.6",
    "pyte>=0.8.0<0.9.0",
    "responses>=0.7.0,<0.14.1",
]


service_requires = [
    "apispec>=4.0.0,<5.2.0",
    "apispec-webframeworks>=0.5.2,<0.6",
    "circus==0.17.1",
    "docker-compose==1.29.2",
    "flask==2.0.1",
    "gunicorn",
    "marshmallow==3.13.0",
    "Pillow>=8.3.2,<9.0",
    "ptvsd>=4.3.0,<4.4.0",
    "python-dotenv==0.19.0",
    "redis==3.5.3",
    "rq-scheduler==0.11.0",
    "rq==1.10.0",
    "sentry-sdk[flask]>=0.7.4,<1.3.2",
    "walrus==0.8.2",
]


extras_require = {
    "docs": ["Jinja2>=2.11.3,<3.0.2", "renku-sphinx-theme>=0.2.0", "sphinx-rtd-theme>=0.5.0,<1.1"],
    "runner": ["cwlref-runner==1.0"],
    "notebook": [],
    "tests": tests_require,
    "service": service_requires,
}

setup_requires = ["pytest-runner>=2.6.2,<5.4", "setuptools_scm>=3.1.0,<6.3.3", "wheel"]


extras_require["all"] = list(setup_requires)
for name, reqs in extras_require.items():
    if name.startswith(":"):
        continue
    extras_require["all"].extend(reqs)

extras_require["nodocs"] = list(setup_requires)
for name, reqs in extras_require.items():
    if name.startswith(":") or name == "docs":
        continue
    extras_require["nodocs"].extend(reqs)

install_requires = [
    "appdirs>=1.4.3,<=1.4.4 ",
    "attrs>=19.3.0,<21.3.0",
    "calamus>=0.3.13,<0.4",
    "click-completion>=0.5.0,<=0.5.3",
    "click-option-group>=0.5.2,<0.6.0",
    "click-plugins==1.1.1",
    "click>=7.0,<8.0.2",
    "cryptography>=3.4.1,<3.5",
    "cwlgen>=0.4.0,<=0.4.2",
<<<<<<< HEAD
    "cwltool>=3.1.20210816212154,<3.1.20210921111717",
=======
    "cwltool==3.1.20210922203925",
    "cwl-utils>=0.10",
    "deepmerge==0.3.0",
>>>>>>> bdce519c
    "environ_config>=18.2.0,<21.3.0",
    "filelock>=3.0.0,<=3.0.12",
    "gitpython==3.1.18",
    "grandalf==0.7",
    "humanize>=2.5.0,<3.12.0",
    "importlib-metadata>=4.8.1,<4.9.0; python_version < '3.8.0'",
    "inject>=4.3.0,<4.4.0",
    "jinja2>=2.10.3,<3.0.2",
    "ndg-httpsclient==0.5.1",
    "networkx>=2.6.0,<2.7",
    "numpy>=1.20.0, <1.21.0",
    "pathspec>=0.8.0,<1.0.0",
    "patool==1.12",
    "pluggy==1.0.0",
    "portalocker>=2.2.1,<2.4",
    "psutil>=5.4.7,<5.8.1",
    "pyasn1>=0.4.5,<=0.4.8",
    "pyjwt==2.1.0",
    "pyld==2.0.3",
    "pyOpenSSL>=19.0.0,<20.1.0",
    "pyshacl==0.17.0.post1",
    "python-dateutil>=2.6.1,<2.8.3",
    "python-editor==1.0.4",
    "PyYAML>=5.4,<=5.4.1",
    "rdflib>=6.0.0,<7.0",
    "requests>=2.23.0,<2.27.0",
    "rich>=9.3.0,<10.10.0",
    "setuptools_scm>=3.1.0,<6.3.3",
    "tabulate>=0.7.7,<0.8.10",
    "tqdm>=4.48.1,<4.62.3",
    "wcmatch>=6.0.0,<8.3",
    "werkzeug>=0.15.5,<2.0.2",
    "yagup>=0.1.1",
    "ZODB==5.6.0",
    "zc.relation>=1.1,<1.2",
]


complete_setup_requires = list(set(install_requires + setup_requires))

packages = find_packages()

version_template = open("renku/version.py.tmpl").read()


def renku_scheme(version):
    if version.exact or version.node is None:
        return version.format_choice("", "+dirty")
    else:
        return version.format_choice("+{node}", "+{node}.dirty")


setup(
    name="renku",
    use_scm_version={
        # "local_scheme": "dirty-tag",
        "local_scheme": renku_scheme,
        "write_to": os.path.join("renku", "version.py"),
        "write_to_template": version_template,
    },
    description=__doc__,
    long_description=readme + "\n\n" + history,
    long_description_content_type="text/x-rst",
    keywords="Renku CLI",
    license="Apache License 2.0",
    author="Swiss Data Science Center",
    author_email="contact@datascience.ch",
    url="https://github.com/swissdatasciencecenter/renku-python",
    project_urls={
        "Changelog": "https://github.com/swissdatasciencecenter/renku-python/blob/master/CHANGES.rst",
        "Docs": "https://renku-python.rtfd.io/",
    },
    packages=packages,
    zip_safe=False,
    include_package_data=True,
    platforms="any",
    entry_points={"console_scripts": ["renku=renku.cli:cli"]},
    extras_require=extras_require,
    install_requires=install_requires,
    setup_requires=complete_setup_requires,
    tests_require=tests_require,
    cmdclass={
        "bdist_egg": bdist_egg,
        "build_py": build_py,
        "build_ext": build_ext,
        "develop": develop,
        "DownloadTemplates": DownloadTemplates,
    },
    classifiers=[
        "Environment :: Web Environment",
        "Intended Audience :: Developers",
        "Intended Audience :: Science/Research",
        "License :: OSI Approved :: Apache Software License",
        "Operating System :: OS Independent",
        "Programming Language :: Python",
        "Topic :: Internet :: WWW/HTTP :: Dynamic Content",
        "Topic :: Software Development :: Libraries :: Python Modules",
        "Programming Language :: Python :: 3",
        "Programming Language :: Python :: 3.7",
        "Programming Language :: Python :: 3.8",
        "Programming Language :: Python :: 3.9",
        "Development Status :: 4 - Beta",
    ],
)<|MERGE_RESOLUTION|>--- conflicted
+++ resolved
@@ -165,13 +165,8 @@
     "click>=7.0,<8.0.2",
     "cryptography>=3.4.1,<3.5",
     "cwlgen>=0.4.0,<=0.4.2",
-<<<<<<< HEAD
-    "cwltool>=3.1.20210816212154,<3.1.20210921111717",
-=======
     "cwltool==3.1.20210922203925",
-    "cwl-utils>=0.10",
     "deepmerge==0.3.0",
->>>>>>> bdce519c
     "environ_config>=18.2.0,<21.3.0",
     "filelock>=3.0.0,<=3.0.12",
     "gitpython==3.1.18",
