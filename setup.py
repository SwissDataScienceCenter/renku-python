# -*- coding: utf-8 -*-
#
# Copyright 2017-2021 - Swiss Data Science Center (SDSC)
# A partnership between École Polytechnique Fédérale de Lausanne (EPFL) and
# Eidgenössische Technische Hochschule Zürich (ETHZ).
#
# Licensed under the Apache License, Version 2.0 (the "License");
# you may not use this file except in compliance with the License.
# You may obtain a copy of the License at
#
#     http://www.apache.org/licenses/LICENSE-2.0
#
# Unless required by applicable law or agreed to in writing, software
# distributed under the License is distributed on an "AS IS" BASIS,
# WITHOUT WARRANTIES OR CONDITIONS OF ANY KIND, either express or implied.
# See the License for the specific language governing permissions and
# limitations under the License.
"""Python SDK and CLI for the Renku platform."""

import os
import shutil
from pathlib import Path
from tempfile import TemporaryDirectory

from setuptools import Command, find_packages, setup
from setuptools.command.bdist_egg import bdist_egg as _bdist_egg
from setuptools.command.build_ext import build_ext as _build_ext
from setuptools.command.build_py import build_py as _build_py
from setuptools.command.develop import develop as _develop

URL = "https://github.com/SwissDataScienceCenter/renku-project-template"
REFERENCE = "0.1.15"


class DownloadTemplates(Command):
    description = "Download renku repository templates"

    user_options = []

    def initialize_options(self):
        pass

    def finalize_options(self):
        pass

    def run(self):
        from renku.core.commands.init import fetch_template_from_git, read_template_manifest

        with TemporaryDirectory() as tempdir:
            # download and extract template data
            temppath = Path(tempdir)
            print("downloading Renku templates...")
            fetch_template_from_git(URL, REFERENCE, temppath)
            read_template_manifest(temppath, checkout=True)

            # copy templates
            current_path = Path.cwd()
            template_path = current_path / "renku" / "templates"
            if template_path.exists():
                shutil.rmtree(str(template_path))
            shutil.copytree(str(temppath), str(template_path), ignore=shutil.ignore_patterns(".git"))


class bdist_egg(_bdist_egg):
    def run(self):
        self.run_command("DownloadTemplates")
        _bdist_egg.run(self)


class build_ext(_build_ext):
    def run(self):
        self.run_command("DownloadTemplates")
        _build_ext.run(self)


class build_py(_build_py):
    def run(self):
        self.run_command("DownloadTemplates")
        _build_py.run(self)


class develop(_develop):
    def run(self):
        self.run_command("DownloadTemplates")
        _develop.run(self)


readme = open("README.rst").read()
history = open("CHANGES.rst").read()

tests_require = [
    "black==19.10b0",
    "check-manifest>=0.37,<0.47",
    "coverage>=4.5.3,<5.4",
    "fakeredis>=1.4.1,<1.4.6",
    "flake8>=3.8,<3.9",
    "flaky==3.7.0",
    "freezegun>=0.3.12,<1.0.1",
    "isort>=5.3.2,<5.8.0",
    "pydocstyle>=3.0.0,<5.1.2",
    "pytest-black>=0.3.10,<0.3.13",
    "pytest-cache==1.0",
    "pytest-cov>=2.5.1,<2.11.0",
    "pytest-flake8>=1.0.6,<1.0.8",
    "pytest-mock>=3.2.0,<3.6.0",
<<<<<<< HEAD
    "pytest-timeout==1.4.2",
    "pytest-pep8==1.0.6",
=======
    "pytest-pep8==1.0.6",
    "pytest-timeout==1.4.2",
>>>>>>> 8046edbf
    "pytest-xdist>=1.34.0,<2.3.0",
    "pytest>=4.0.0,<6.2.2",
    "responses>=0.7.0,<0.12.2",
]


service_requires = [
    "apispec>=4.0.0,<=4.1.0",
    "flask-apispec==0.11.0",
    "flask-swagger-ui==3.36.0",
    "flask==1.1.2",
    "gunicorn",
    "marshmallow==3.10.0",
<<<<<<< HEAD
    "rq==1.7.0",
    "rq-scheduler==0.10.0",
=======
    "ptvsd>=4.3.0,<4.4.0",
    "python-dotenv==0.15.0",
    "redis==3.5.3",
    "rq-scheduler==0.10.0",
    "rq==1.7.0",
>>>>>>> 8046edbf
    "sentry-sdk[flask]>=0.7.4,<0.19.6",
    "walrus==0.8.1",
]


extras_require = {
<<<<<<< HEAD
    "docs": ["Jinja2>=2.10.1,<=2.11.2", "Sphinx>=1.6.3,<3.4.4", "sphinx-rtd-theme==0.5.",],
    "runner": ["cwlref-runner==1.0",],
=======
    "docs": ["Jinja2>=2.10.1,<=2.11.2", "Sphinx>=1.6.3,<3.4.4", "sphinx-rtd-theme>=0.5.0,<0.6"],
    "runner": ["cwlref-runner==1.0"],
>>>>>>> 8046edbf
    "notebook": [],
    "tests": tests_require,
    "service": service_requires,
}

setup_requires = ["pytest-runner>=2.6.2,<=5.2", "setuptools_scm>=3.1.0,<=4.1.2", "wheel"]


extras_require["all"] = list(setup_requires)
for name, reqs in extras_require.items():
    if name.startswith(":"):
        continue
    extras_require["all"].extend(reqs)

extras_require["nodocs"] = list(setup_requires)
for name, reqs in extras_require.items():
    if name.startswith(":") or name == "docs":
        continue
    extras_require["nodocs"].extend(reqs)

install_requires = [
    "appdirs>=1.4.3,<=1.4.4 ",
    "attrs>=19.3.0,<=20.2.0",
    "calamus>=0.3.6,<0.3.7",
    "click-completion>=0.5.0,<=0.5.3",
    "click-plugins==1.1.1",
    "click>=7.0,<=7.1.2",
    "cryptography>=3.4.1,<3.5",
    "cwlgen>=0.4.0,<=0.4.2",
    "cwltool>=3.0.20200724003302,<=3.0.20200807132242",
    "environ_config>=18.2.0,<=20.1.0",
    "filelock>=3.0.0,<=3.0.12",
    "gitpython==3.1.12",
    "humanize>=2.5.0,<2.7.0",
    "jinja2>=2.10.3,<=2.11.2",
    "ndg-httpsclient==0.5.1",
    "pathspec>=0.7.0,<=0.8.0",
    "patool==1.12",
    "pluggy==0.13.1",
    "psutil>=5.4.7,<=5.7.2",
    "pyasn1>=0.4.5,<=0.4.8",
    "pyjwt==2.0.0",
    "pyld==2.0.3",
    "pyOpenSSL>=19.0.0,<=19.1.0",
    "pyshacl==0.11.3.post1",
    "python-dateutil>=2.6.1,<=2.8.1",
    "python-editor==1.0.4",
    "PyYAML>=3.12,<=5.3.1",
    "rdflib-jsonld>=0.4.0,<0.6.0",
    "rdflib==4.2.2",
<<<<<<< HEAD
    "rdflib-jsonld>=0.4.0,<0.6.0",
=======
>>>>>>> 8046edbf
    "requests>=2.23.0,<=2.24.0",
    "rich>=9.3.0,<9.4.0",
    "setuptools_scm>=3.1.0,<=4.1.2",
    "tabulate>=0.7.7,<=0.8.7",
    "tqdm>=4.48.1,<=4.48.2",
    "wcmatch>=6.0.0,<=6.1",
    "werkzeug>=0.15.5,<=1.0.1",
]


complete_setup_requires = list(set(install_requires + setup_requires))

packages = find_packages()

version_template = """\
# -*- coding: utf-8 -*-
#
# Copyright 2017-%d - Swiss Data Science Center (SDSC)
# A partnership between École Polytechnique Fédérale de Lausanne (EPFL) and
# Eidgenössische Technische Hochschule Zürich (ETHZ).
#
# Licensed under the Apache License, Version 2.0 (the "License");
# you may not use this file except in compliance with the License.
# You may obtain a copy of the License at
#
#     http://www.apache.org/licenses/LICENSE-2.0
#
# Unless required by applicable law or agreed to in writing, software
# distributed under the License is distributed on an "AS IS" BASIS,
# WITHOUT WARRANTIES OR CONDITIONS OF ANY KIND, either express or implied.
# See the License for the specific language governing permissions and
# limitations under the License.
\"\"\"Version information for Renku.\"\"\"

__version__ = {version!r}


def _get_disribution_url():
    try:
        import pkg_resources
        d = pkg_resources.get_distribution('renku')
        metadata = d._get_metadata(d.PKG_INFO)
        home_page = [m for m in metadata if m.startswith('Home-page:')]
        return home_page[0].split(':', 1)[1].strip()
    except Exception:
        return 'N/A'


version_url = '{{}}/tree/{{}}'.format(_get_disribution_url(), 'v' + __version__)
"""

setup(
    name="renku",
    use_scm_version={
        "local_scheme": "dirty-tag",
        "write_to": os.path.join("renku", "version.py"),
        "write_to_template": version_template,
    },
    description=__doc__,
    long_description=readme + "\n\n" + history,
    long_description_content_type="text/x-rst",
    keywords="Renku CLI",
    license="Apache License 2.0",
    author="Swiss Data Science Center",
    author_email="contact@datascience.ch",
    url="https://github.com/swissdatasciencecenter/renku-python",
    project_urls={
        "Changelog": "https://github.com/swissdatasciencecenter/renku-python/blob/master/CHANGES.rst",
        "Docs": "https://renku-python.rtfd.io/",
    },
    packages=packages,
    zip_safe=False,
    include_package_data=True,
    platforms="any",
    entry_points={"console_scripts": ["renku=renku.cli:cli"]},
    extras_require=extras_require,
    install_requires=install_requires,
    setup_requires=complete_setup_requires,
    tests_require=tests_require,
    cmdclass={
        "bdist_egg": bdist_egg,
        "build_py": build_py,
        "build_ext": build_ext,
        "develop": develop,
        "DownloadTemplates": DownloadTemplates,
    },
    classifiers=[
        "Environment :: Web Environment",
        "Intended Audience :: Developers",
        "Intended Audience :: Science/Research",
        "License :: OSI Approved :: Apache Software License",
        "Operating System :: OS Independent",
        "Programming Language :: Python",
        "Topic :: Internet :: WWW/HTTP :: Dynamic Content",
        "Topic :: Software Development :: Libraries :: Python Modules",
        "Programming Language :: Python :: 3",
        "Programming Language :: Python :: 3.6",
        "Programming Language :: Python :: 3.7",
        "Programming Language :: Python :: 3.8",
        "Development Status :: 4 - Beta",
    ],
)<|MERGE_RESOLUTION|>--- conflicted
+++ resolved
@@ -103,13 +103,8 @@
     "pytest-cov>=2.5.1,<2.11.0",
     "pytest-flake8>=1.0.6,<1.0.8",
     "pytest-mock>=3.2.0,<3.6.0",
-<<<<<<< HEAD
-    "pytest-timeout==1.4.2",
-    "pytest-pep8==1.0.6",
-=======
     "pytest-pep8==1.0.6",
     "pytest-timeout==1.4.2",
->>>>>>> 8046edbf
     "pytest-xdist>=1.34.0,<2.3.0",
     "pytest>=4.0.0,<6.2.2",
     "responses>=0.7.0,<0.12.2",
@@ -123,29 +118,19 @@
     "flask==1.1.2",
     "gunicorn",
     "marshmallow==3.10.0",
-<<<<<<< HEAD
-    "rq==1.7.0",
-    "rq-scheduler==0.10.0",
-=======
     "ptvsd>=4.3.0,<4.4.0",
     "python-dotenv==0.15.0",
     "redis==3.5.3",
     "rq-scheduler==0.10.0",
     "rq==1.7.0",
->>>>>>> 8046edbf
     "sentry-sdk[flask]>=0.7.4,<0.19.6",
     "walrus==0.8.1",
 ]
 
 
 extras_require = {
-<<<<<<< HEAD
-    "docs": ["Jinja2>=2.10.1,<=2.11.2", "Sphinx>=1.6.3,<3.4.4", "sphinx-rtd-theme==0.5.",],
-    "runner": ["cwlref-runner==1.0",],
-=======
     "docs": ["Jinja2>=2.10.1,<=2.11.2", "Sphinx>=1.6.3,<3.4.4", "sphinx-rtd-theme>=0.5.0,<0.6"],
     "runner": ["cwlref-runner==1.0"],
->>>>>>> 8046edbf
     "notebook": [],
     "tests": tests_require,
     "service": service_requires,
@@ -196,10 +181,6 @@
     "PyYAML>=3.12,<=5.3.1",
     "rdflib-jsonld>=0.4.0,<0.6.0",
     "rdflib==4.2.2",
-<<<<<<< HEAD
-    "rdflib-jsonld>=0.4.0,<0.6.0",
-=======
->>>>>>> 8046edbf
     "requests>=2.23.0,<=2.24.0",
     "rich>=9.3.0,<9.4.0",
     "setuptools_scm>=3.1.0,<=4.1.2",
