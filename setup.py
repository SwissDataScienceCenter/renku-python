--- conflicted
+++ resolved
@@ -95,18 +95,10 @@
     "fakeredis>=1.4.1,<1.4.4",
     "flake8>=3.8,<3.9",
     "flaky==3.7.0",
-<<<<<<< HEAD
-    "freezegun>=0.3.12,<=0.3.15",
-    "isort>=5.3.2,<5.5.0",
-    "six>=1.13.0,<=1.15.0",
-    "pydocstyle>=3.0.0,<=5.0.2",
-    "pytest-black==0.3.10",
-=======
     "freezegun>=0.3.12,<1.0.1",
     "isort>=5.3.2,<5.6.0",
     "pydocstyle>=3.0.0,<5.1.2",
     "pytest-black>=0.3.10,<=0.3.11",
->>>>>>> e34db7a1
     "pytest-cache==1.0",
     "pytest-cov>=2.5.1,<2.11.0",
     "pytest-flake8>=1.0.4,<=1.0.6",
@@ -177,11 +169,7 @@
     "rdflib==4.2.2",
     "rdflib-jsonld>=0.4.0,<0.5.0",
     "requests>=2.23.0,<=2.24.0",
-<<<<<<< HEAD
-    "rq==1.5.0",
-=======
     "rq==1.5.1",
->>>>>>> e34db7a1
     "rq-scheduler==0.10.0",
     "ndg-httpsclient==0.5.1",
     "marshmallow==3.7.1",
